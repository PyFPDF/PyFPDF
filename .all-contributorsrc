--- conflicted
+++ resolved
@@ -507,21 +507,21 @@
       ]
     },
     {
-<<<<<<< HEAD
       "login": "RedShy",
       "name": "Davide Consalvo",
       "avatar_url": "https://avatars.githubusercontent.com/u/24901693?v=4",
       "profile": "https://github.com/RedShy",
       "contributions": [
         "code"
-=======
+      ]
+     },
+     {
       "login": "feiticeir0",
       "name": "Bruno Santos",
       "avatar_url": "https://avatars.githubusercontent.com/u/2813722?v=4",
       "profile": "http://blog.whatgeek.com.pt",
       "contributions": [
         "bug"
->>>>>>> 45d63e82
       ]
     }
   ],
