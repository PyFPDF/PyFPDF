{
  "projectName": "fpdf2",
  "projectOwner": "py-pdf",
  "repoType": "github",
  "repoHost": "https://github.com",
  "files": [
    "README.md"
  ],
  "imageSize": 100,
  "commit": true,
  "commitConvention": "none",
  "contributors": [
    {
      "login": "reingart",
      "name": "Mariano Reingart",
      "avatar_url": "https://avatars.githubusercontent.com/u/1041385?v=4",
      "profile": "https://github.com/reingart",
      "contributions": [
        "code"
      ]
    },
    {
      "login": "alexanderankin",
      "name": "David Ankin",
      "avatar_url": "https://avatars.githubusercontent.com/u/8921892?v=4",
      "profile": "http://lymaconsulting.github.io/",
      "contributions": [
        "bug",
        "code",
        "doc",
        "maintenance",
        "question",
        "review",
        "test"
      ]
    },
    {
      "login": "alexp1917",
      "name": "Alex Pavlovich",
      "avatar_url": "https://avatars.githubusercontent.com/u/66129071?v=4",
      "profile": "https://github.com/alexp1917",
      "contributions": [
        "bug",
        "code",
        "doc",
        "question",
        "review",
        "test"
      ]
    },
    {
      "login": "Lucas-C",
      "name": "Lucas Cimon",
      "avatar_url": "https://avatars.githubusercontent.com/u/925560?v=4",
      "profile": "https://chezsoi.org/lucas/blog/",
      "contributions": [
        "blog",
        "code",
        "doc",
        "infra",
        "maintenance",
        "question"
      ]
    },
    {
      "login": "eumiro",
      "name": "Miroslav Šedivý",
      "avatar_url": "https://avatars.githubusercontent.com/u/6774676?v=4",
      "profile": "https://github.com/eumiro",
      "contributions": [
        "code",
        "test"
      ]
    },
    {
      "login": "fbernhart",
      "name": "Florian Bernhart",
      "avatar_url": "https://avatars.githubusercontent.com/u/70264417?v=4",
      "profile": "https://github.com/fbernhart",
      "contributions": [
        "code",
        "test"
      ]
    },
    {
      "login": "eocasio",
      "name": "Edwood Ocasio",
      "avatar_url": "https://avatars.githubusercontent.com/u/82513?v=4",
      "profile": "http://pr.linkedin.com/in/edwoodocasio/",
      "contributions": [
        "code",
        "test"
      ]
    },
    {
      "login": "marcelotduarte",
      "name": "Marcelo Duarte",
      "avatar_url": "https://avatars.githubusercontent.com/u/12752334?v=4",
      "profile": "https://github.com/marcelotduarte",
      "contributions": [
        "code"
      ]
    },
    {
      "login": "RomanKharin",
      "name": "Roman Kharin",
      "avatar_url": "https://avatars.githubusercontent.com/u/6203756?v=4",
      "profile": "https://github.com/RomanKharin",
      "contributions": [
        "code",
        "ideas"
      ]
    },
    {
      "login": "cgfrost",
      "name": "Christopher Frost",
      "avatar_url": "https://avatars.githubusercontent.com/u/166104?v=4",
      "profile": "https://github.com/cgfrost",
      "contributions": [
        "bug",
        "code"
      ]
    },
    {
      "login": "kalbermattenm",
      "name": "Michael Kalbermatten",
      "avatar_url": "https://avatars.githubusercontent.com/u/1681332?v=4",
      "profile": "http://www.ne.ch/sitn",
      "contributions": [
        "bug",
        "code"
      ]
    },
    {
      "login": "yanone",
      "name": "Yanone",
      "avatar_url": "https://avatars.githubusercontent.com/u/175386?v=4",
      "profile": "https://yanone.de/",
      "contributions": [
        "code"
      ]
    },
    {
      "login": "leoleozhu",
      "name": "Leo Zhu",
      "avatar_url": "https://avatars.githubusercontent.com/u/738445?v=4",
      "profile": "https://github.com/leoleozhu",
      "contributions": [
        "code"
      ]
    },
    {
      "login": "abishek",
      "name": "Abishek Goda",
      "avatar_url": "https://avatars.githubusercontent.com/u/310520?v=4",
      "profile": "https://www.abishekgoda.com/",
      "contributions": [
        "code"
      ]
    },
    {
      "login": "EmperorArthur",
      "name": "Arthur Moore",
      "avatar_url": "https://avatars.githubusercontent.com/u/1515637?v=4",
      "profile": "https://www.cd-net.net/",
      "contributions": [
        "code",
        "test",
        "bug"
      ]
    },
    {
      "login": "boghison",
      "name": "Bogdan Cuza",
      "avatar_url": "https://avatars.githubusercontent.com/u/7976283?v=4",
      "profile": "https://boghison.com/",
      "contributions": [
        "code"
      ]
    },
    {
      "login": "craigahobbs",
      "name": "Craig Hobbs",
      "avatar_url": "https://avatars.githubusercontent.com/u/1263515?v=4",
      "profile": "https://github.com/craigahobbs",
      "contributions": [
        "code"
      ]
    },
    {
      "login": "xitrushiy",
      "name": "xitrushiy",
      "avatar_url": "https://avatars.githubusercontent.com/u/17336659?v=4",
      "profile": "https://github.com/xitrushiy",
      "contributions": [
        "bug",
        "code"
      ]
    },
    {
      "login": "jredrejo",
      "name": "José L. Redrejo Rodríguez",
      "avatar_url": "https://avatars.githubusercontent.com/u/1008178?v=4",
      "profile": "https://github.com/jredrejo",
      "contributions": [
        "code"
      ]
    },
    {
      "login": "jugmac00",
      "name": "Jürgen Gmach",
      "avatar_url": "https://avatars.githubusercontent.com/u/9895620?v=4",
      "profile": "https://jugmac00.github.io/",
      "contributions": [
        "code"
      ]
    },
    {
      "login": "Larivact",
      "name": "Larivact",
      "avatar_url": "https://avatars.githubusercontent.com/u/8731884?v=4",
      "profile": "https://github.com/Larivact",
      "contributions": [
        "code"
      ]
    },
    {
      "login": "leonelcamara",
      "name": "Leonel Câmara",
      "avatar_url": "https://avatars.githubusercontent.com/u/1198145?v=4",
      "profile": "https://github.com/leonelcamara",
      "contributions": [
        "code"
      ]
    },
    {
      "login": "mark-steadman",
      "name": "Mark Steadman",
      "avatar_url": "https://avatars.githubusercontent.com/u/15779053?v=4",
      "profile": "https://github.com/mark-steadman",
      "contributions": [
        "bug",
        "code"
      ]
    },
    {
      "login": "sergeyfitts",
      "name": "Sergey",
      "avatar_url": "https://avatars.githubusercontent.com/u/40498252?v=4",
      "profile": "https://github.com/sergeyfitts",
      "contributions": [
        "code"
      ]
    },
    {
      "login": "Stan-C421",
      "name": "Stan-C421",
      "avatar_url": "https://avatars.githubusercontent.com/u/82440217?v=4",
      "profile": "https://github.com/Stan-C421",
      "contributions": [
        "code"
      ]
    },
    {
      "login": "viraj-shah18",
      "name": "Viraj Shah",
      "avatar_url": "https://avatars.githubusercontent.com/u/44942391?v=4",
      "profile": "https://github.com/viraj-shah18",
      "contributions": [
        "code"
      ]
    },
    {
      "login": "cornicis",
      "name": "cornicis",
      "avatar_url": "https://avatars.githubusercontent.com/u/11545033?v=4",
      "profile": "https://github.com/cornicis",
      "contributions": [
        "code"
      ]
    },
    {
      "login": "moe-25",
      "name": "moe-25",
      "avatar_url": "https://avatars.githubusercontent.com/u/85580959?v=4",
      "profile": "https://github.com/moe-25",
      "contributions": [
        "code",
        "review",
        "research",
        "bug"
      ]
    },
    {
      "login": "niphlod",
      "name": "Simone Bizzotto",
      "avatar_url": "https://avatars.githubusercontent.com/u/122119?v=4",
      "profile": "https://github.com/niphlod",
      "contributions": [
        "code"
      ]
    },
    {
      "login": "bnyw",
      "name": "Boonyawe Sirimaha",
      "avatar_url": "https://avatars.githubusercontent.com/u/32655514?v=4",
      "profile": "https://github.com/bnyw",
      "contributions": [
        "bug"
      ]
    },
    {
      "login": "torque",
      "name": "T",
      "avatar_url": "https://avatars.githubusercontent.com/u/949138?v=4",
      "profile": "https://github.com/torque",
      "contributions": [
        "code",
        "design"
      ]
    },
    {
      "login": "AubsUK",
      "name": "AubsUK",
      "avatar_url": "https://avatars.githubusercontent.com/u/68870168?v=4",
      "profile": "https://github.com/AubsUK",
      "contributions": [
        "question"
      ]
    },
    {
      "login": "gmischler",
      "name": "Georg Mischler",
      "avatar_url": "https://avatars.githubusercontent.com/u/17468844?v=4",
      "profile": "http://www.schorsch.com/",
      "contributions": [
        "bug",
        "code",
        "design",
        "doc",
        "ideas",
        "question",
        "test"
      ]
    },
    {
      "login": "ping",
      "name": "ping",
      "avatar_url": "https://avatars.githubusercontent.com/u/104607?v=4",
      "profile": "https://www.buymeacoffee.com/ping",
      "contributions": [
        "bug"
      ]
    },
    {
      "login": "portfedh",
      "name": "Portfedh",
      "avatar_url": "https://avatars.githubusercontent.com/u/59422723?v=4",
      "profile": "http://portfedh@gmail.com",
      "contributions": [
        "doc",
        "tutorial"
      ]
    },
    {
      "login": "tabarnhack",
      "name": "Tabarnhack",
      "avatar_url": "https://avatars.githubusercontent.com/u/34366899?v=4",
      "profile": "https://github.com/tabarnhack",
      "contributions": [
        "code"
      ]
    },
    {
      "login": "Mridulbirla13",
      "name": "Mridul Birla",
      "avatar_url": "https://avatars.githubusercontent.com/u/24730417?v=4",
      "profile": "https://github.com/Mridulbirla13",
      "contributions": [
        "translation"
      ]
    },
    {
      "login": "digidigital",
      "name": "digidigital",
      "avatar_url": "https://avatars.githubusercontent.com/u/28964886?v=4",
      "profile": "https://github.com/digidigital",
      "contributions": [
        "translation"
      ]
    },
    {
      "login": "xit4",
      "name": "Xit",
      "avatar_url": "https://avatars.githubusercontent.com/u/7601720?v=4",
      "profile": "https://github.com/xit4",
      "contributions": [
        "translation"
      ]
    },
    {
      "login": "AABur",
      "name": "Alexander Burchenko",
      "avatar_url": "https://avatars.githubusercontent.com/u/41373199?v=4",
      "profile": "https://github.com/AABur",
      "contributions": [
        "translation"
      ]
    },
    {
      "login": "fuscati",
      "name": "André Assunção",
      "avatar_url": "https://avatars.githubusercontent.com/u/48717599?v=4",
      "profile": "https://github.com/fuscati",
      "contributions": [
        "translation"
      ]
    },
    {
      "login": "Tititesouris",
      "name": "Quentin Brault",
      "avatar_url": "https://avatars.githubusercontent.com/u/5825096?v=4",
      "profile": "http://frenchcomputerguy.com/",
      "contributions": [
        "translation"
      ]
    },
    {
      "login": "paulacampigotto",
      "name": "Paula Campigotto",
      "avatar_url": "https://avatars.githubusercontent.com/u/36995920?v=4",
      "profile": "https://github.com/paulacampigotto",
      "contributions": [
        "bug",
        "code",
        "review"
      ]
    },
    {
      "login": "bettman-latin",
      "name": "bettman-latin",
      "avatar_url": "https://avatars.githubusercontent.com/u/91155492?v=4",
      "profile": "https://github.com/bettman-latin",
      "contributions": [
        "code"
      ]
    },
    {
      "login": "oleksii-shyman",
      "name": "oleksii-shyman",
      "avatar_url": "https://avatars.githubusercontent.com/u/8827452?v=4",
      "profile": "https://github.com/oleksii-shyman",
      "contributions": [
        "code",
        "design",
        "ideas"
      ]
    },
    {
      "login": "lcomrade",
      "name": "lcomrade",
      "avatar_url": "https://avatars.githubusercontent.com/u/70049256?v=4",
      "profile": "https://lcomrade.su",
      "contributions": [
        "doc",
        "bug",
        "code"
      ]
    },
    {
      "login": "pwt",
      "name": "pwt",
      "avatar_url": "https://avatars.githubusercontent.com/u/1089749?v=4",
      "profile": "https://github.com/pwt",
      "contributions": [
        "bug",
        "code"
      ]
    },
    {
      "login": "mcerveny",
      "name": "Martin Cerveny",
      "avatar_url": "https://avatars.githubusercontent.com/u/1438115?v=4",
      "profile": "https://github.com/mcerveny",
      "contributions": [
        "bug",
        "code"
      ]
    },
    {
      "login": "Spenhouet",
      "name": "Spenhouet",
      "avatar_url": "https://avatars.githubusercontent.com/u/7819068?v=4",
      "profile": "https://github.com/Spenhouet",
      "contributions": [
        "bug",
        "review"
      ]
    },
    {
      "login": "mtkumar123",
      "name": "mtkumar123",
      "avatar_url": "https://avatars.githubusercontent.com/u/89176219?v=4",
      "profile": "https://github.com/mtkumar123",
      "contributions": [
        "code"
      ]
    },
    {
      "login": "RedShy",
      "name": "Davide Consalvo",
      "avatar_url": "https://avatars.githubusercontent.com/u/24901693?v=4",
      "profile": "https://github.com/RedShy",
      "contributions": [
        "code",
        "question",
        "design"
      ]
    },
    {
      "login": "feiticeir0",
      "name": "Bruno Santos",
      "avatar_url": "https://avatars.githubusercontent.com/u/2813722?v=4",
      "profile": "http://blog.whatgeek.com.pt",
      "contributions": [
        "bug"
      ]
    },
    {
      "login": "cgkoutzigiannis",
      "name": "cgkoutzigiannis",
      "avatar_url": "https://avatars.githubusercontent.com/u/41803093?v=4",
      "profile": "https://github.com/cgkoutzigiannis",
      "contributions": [
        "test"
      ]
    },
    {
      "login": "iwayankurniawan",
      "name": "I Wayan Kurniawan",
      "avatar_url": "https://avatars.githubusercontent.com/u/30134645?v=4",
      "profile": "https://github.com/iwayankurniawan",
      "contributions": [
        "doc"
      ]
    },
    {
      "login": "comino",
      "name": "Sven Eliasson",
      "avatar_url": "https://avatars.githubusercontent.com/u/4029642?v=4",
      "profile": "https://rysta.io",
      "contributions": [
        "doc"
      ]
    },
    {
      "login": "gonzalobarbaran",
      "name": "gonzalobarbaran",
      "avatar_url": "https://avatars.githubusercontent.com/u/59395855?v=4",
      "profile": "https://github.com/gonzalobarbaran",
      "contributions": [
        "code"
      ]
    },
    {
      "login": "hackinteach",
      "name": "Nuttapat Koonarangsri",
      "avatar_url": "https://avatars.githubusercontent.com/u/2115896?v=4",
      "profile": "https://www.nuttapat.me",
      "contributions": [
        "doc",
        "bug"
      ]
    },
    {
      "login": "sokratisvas",
      "name": "Sokratis Vasiliou",
      "avatar_url": "https://avatars.githubusercontent.com/u/77175483?v=4",
      "profile": "https://github.com/sokratisvas",
      "contributions": [
        "translation"
      ]
    },
    {
      "login": "semaeostomea",
      "name": "semaeostomea",
      "avatar_url": "https://avatars.githubusercontent.com/u/100974908?v=4",
      "profile": "https://github.com/semaeostomea",
      "contributions": [
        "doc",
        "code"
      ]
    },
    {
      "login": "Jmillan-Dev",
      "name": "Josué Millán Zamora",
      "avatar_url": "https://avatars.githubusercontent.com/u/39383390?v=4",
      "profile": "https://github.com/Jmillan-Dev",
      "contributions": [
        "code"
      ]
    },
    {
      "login": "me-suzy",
      "name": "me-suzy",
      "avatar_url": "https://avatars.githubusercontent.com/u/2770489?v=4",
      "profile": "https://github.com/me-suzy",
      "contributions": [
        "bug"
      ]
    },
    {
      "login": "dmail00",
      "name": "dmail00",
      "avatar_url": "https://avatars.githubusercontent.com/u/79044603?v=4",
      "profile": "https://github.com/dmail00",
      "contributions": [
        "bug",
        "code"
      ]
    },
    {
      "login": "GerardoAllende",
      "name": "Gerardo Allende",
      "avatar_url": "https://avatars.githubusercontent.com/u/8699267?v=4",
      "profile": "https://github.com/GerardoAllende",
      "contributions": [
        "code"
      ]
    },
    {
      "login": "nicholasjin",
      "name": "Nicholas Jin",
      "avatar_url": "https://avatars.githubusercontent.com/u/15252734?v=4",
      "profile": "https://nicholasjin.github.io/",
      "contributions": [
        "bug"
      ]
    },
    {
      "login": "yk-jp",
      "name": "Yusuke",
      "avatar_url": "https://avatars.githubusercontent.com/u/69574727?v=4",
      "profile": "https://portfolio-yk-jp.vercel.app/",
      "contributions": [
        "code"
      ]
    },
    {
      "login": "Tillrzhtgrfho",
      "name": "Tillrzhtgrfho",
      "avatar_url": "https://avatars.githubusercontent.com/u/86628355?v=4",
      "profile": "https://github.com/Tillrzhtgrfho",
      "contributions": [
        "bug"
      ]
    },
    {
      "login": "darioackermann",
      "name": "Dario Ackermann",
      "avatar_url": "https://avatars.githubusercontent.com/u/35274810?v=4",
      "profile": "http://dario.icu/",
      "contributions": [
        "bug"
      ]
    },
    {
      "login": "TzviGreenfeld",
      "name": "Tzvi Greenfeld",
      "avatar_url": "https://avatars.githubusercontent.com/u/43534411?v=4",
      "profile": "https://github.com/TzviGreenfeld",
      "contributions": [
        "doc",
        "translation"
      ]
    },
    {
      "login": "devdev29",
      "name": "devdev29",
      "avatar_url": "https://avatars.githubusercontent.com/u/88680035?v=4",
      "profile": "https://github.com/devdev29",
      "contributions": [
        "doc",
        "code"
      ]
    },
    {
      "login": "Zenigata",
      "name": "Johan Bonneau",
      "avatar_url": "https://avatars.githubusercontent.com/u/1022393?v=4",
      "profile": "https://github.com/Zenigata",
      "contributions": [
        "doc"
      ]
    },
    {
      "login": "jmunoz94",
      "name": "Jesús Alberto Muñoz Mesa",
      "avatar_url": "https://avatars.githubusercontent.com/u/48921408?v=4",
      "profile": "https://github.com/jmunoz94",
      "contributions": [
        "test",
        "doc",
        "translation"
      ]
    },
    {
      "login": "JDeepD",
      "name": "Jaydeep Das",
      "avatar_url": "https://avatars.githubusercontent.com/u/64089730?v=4",
      "profile": "https://jdeep.me",
      "contributions": [
        "question"
      ]
    },
    {
      "login": "seanpmulholland",
      "name": "Sean",
      "avatar_url": "https://avatars.githubusercontent.com/u/79894395?v=4",
      "profile": "https://github.com/seanpmulholland",
      "contributions": [
        "code"
      ]
    },
    {
      "login": "andersonhc",
      "name": "Anderson Herzogenrath da Costa",
      "avatar_url": "https://avatars.githubusercontent.com/u/948125?v=4",
      "profile": "https://github.com/andersonhc",
      "contributions": [
        "question",
        "code",
        "research",
        "bug",
        "doc",
        "ideas"
      ]
    },
    {
      "login": "yiweelan",
      "name": "Yi Wei Lan",
      "avatar_url": "https://avatars.githubusercontent.com/u/117787188?v=4",
      "profile": "https://github.com/yiweelan",
      "contributions": [
        "test"
      ]
    },
    {
      "login": "Bubbu0129",
      "name": "CpDong",
      "avatar_url": "https://avatars.githubusercontent.com/u/93034081?v=4",
      "profile": "https://github.com/Bubbu0129",
      "contributions": [
        "code",
        "bug",
        "translation"
      ]
    },
    {
      "login": "CY-Qiu",
      "name": "CY-Qiu",
      "avatar_url": "https://avatars.githubusercontent.com/u/23075447?v=4",
      "profile": "https://github.com/CY-Qiu",
      "contributions": [
        "bug"
      ]
    },
    {
      "login": "Markovvn1",
      "name": "Markovvn1",
      "avatar_url": "https://avatars.githubusercontent.com/u/32509100?v=4",
      "profile": "https://github.com/Markovvn1",
      "contributions": [
        "code"
      ]
    },
    {
      "login": "erap129",
      "name": "Elad Rapaport",
      "avatar_url": "https://avatars.githubusercontent.com/u/30405025?v=4",
      "profile": "https://github.com/erap129",
      "contributions": [
        "code"
      ]
    },
    {
      "login": "SfinxV",
      "name": "SfinxV",
      "avatar_url": "https://avatars.githubusercontent.com/u/122991252?v=4",
      "profile": "https://github.com/SfinxV",
      "contributions": [
        "bug"
      ]
    },
    {
      "login": "bramantoleksono",
      "name": "bramantoleksono",
      "avatar_url": "https://avatars.githubusercontent.com/u/86646351?v=4",
      "profile": "https://github.com/bramantoleksono",
      "contributions": [
        "bug"
      ]
    },
    {
      "login": "TheNerdy907",
      "name": "TheNerdy907",
      "avatar_url": "https://avatars.githubusercontent.com/u/51904226?v=4",
      "profile": "https://github.com/TheNerdy907",
      "contributions": [
        "bug"
      ]
    },
    {
      "login": "eroux",
      "name": "Elie Roux",
      "avatar_url": "https://avatars.githubusercontent.com/u/60868?v=4",
      "profile": "https://github.com/eroux",
      "contributions": [
        "bug",
        "ideas",
        "code",
        "question"
      ]
    },
    {
      "login": "msalem99",
      "name": "msalem",
      "avatar_url": "https://avatars.githubusercontent.com/u/89017128?v=4",
      "profile": "https://github.com/msalem99",
      "contributions": [
        "doc"
      ]
    },
    {
      "login": "ruiz-manuel",
      "name": "Manuel Ruiz",
      "avatar_url": "https://avatars.githubusercontent.com/u/43274578?v=4",
      "profile": "https://github.com/ruiz-manuel",
      "contributions": [
        "bug"
      ]
    },
    {
      "login": "nsimonovici",
      "name": "Noel",
      "avatar_url": "https://avatars.githubusercontent.com/u/44460830?v=4",
      "profile": "https://github.com/nsimonovici",
      "contributions": [
        "bug"
      ]
    },
    {
      "login": "ssavi-ict",
      "name": "Avik Sarkar",
      "avatar_url": "https://avatars.githubusercontent.com/u/14172268?v=4",
      "profile": "https://sites.google.com/view/iamavik/",
      "contributions": [
        "translation",
        "doc",
        "question"
      ]
    },
    {
      "login": "aeris07",
      "name": "aeris07",
      "avatar_url": "https://avatars.githubusercontent.com/u/129675592?v=4",
      "profile": "https://github.com/aeris07",
      "contributions": [
        "bug"
      ]
    },
    {
      "login": "KamarulAdha",
      "name": "KamarulAdha",
      "avatar_url": "https://avatars.githubusercontent.com/u/52944294?v=4",
      "profile": "https://github.com/KamarulAdha",
      "contributions": [
        "doc"
      ]
    },
    {
      "login": "Valerus5685",
      "name": "Valerus5685",
      "avatar_url": "https://avatars.githubusercontent.com/u/7953869?v=4",
      "profile": "https://github.com/Valerus5685",
      "contributions": [
        "bug"
      ]
    },
    {
      "login": "sebastiantia",
      "name": "Sebastian Tia",
      "avatar_url": "https://avatars.githubusercontent.com/u/75666019?v=4",
      "profile": "https://github.com/sebastiantia",
      "contributions": [
        "code"
      ]
    },
    {
      "login": "1nv",
      "name": "Eugene Selifonov",
      "avatar_url": "https://avatars.githubusercontent.com/u/10288828?v=4",
      "profile": "https://github.com/1nv",
      "contributions": [
        "bug"
      ]
    },
    {
      "login": "kuth-chi",
      "name": "Kuth",
      "avatar_url": "https://avatars.githubusercontent.com/u/69514175?v=4",
      "profile": "https://ez-startup.com",
      "contributions": [
        "translation"
      ]
    },
    {
      "login": "RubendeBruin",
      "name": "Ruben de Bruin",
      "avatar_url": "https://avatars.githubusercontent.com/u/34062862?v=4",
      "profile": "https://rdbr.nl",
      "contributions": [
        "bug",
        "code",
        "doc"
      ]
    },
    {
      "login": "stenci",
      "name": "stenci",
      "avatar_url": "https://avatars.githubusercontent.com/u/5955495?v=4",
      "profile": "https://github.com/stenci",
      "contributions": [
        "bug"
      ]
    },
    {
      "login": "alcnaka",
      "name": "alcnaka",
      "avatar_url": "https://avatars.githubusercontent.com/u/47954083?v=4",
      "profile": "https://github.com/alcnaka",
      "contributions": [
        "translation"
      ]
    },
    {
      "login": "Tolker-KU",
      "name": "Tolker-KU",
      "avatar_url": "https://avatars.githubusercontent.com/u/55140581?v=4",
      "profile": "https://github.com/Tolker-KU",
      "contributions": [
        "code"
      ]
    },
    {
      "login": "lfavole",
      "name": "lfavole",
      "avatar_url": "https://avatars.githubusercontent.com/u/88188568?v=4",
      "profile": "http://lfavole.eu.pythonanywhere.com",
      "contributions": [
        "code"
      ]
    },
    {
      "login": "Niwo1403",
      "name": "Nicolai Wolfrom",
      "avatar_url": "https://avatars.githubusercontent.com/u/25332593?v=4",
      "profile": "https://github.com/Niwo1403",
      "contributions": [
        "bug"
      ]
    },
    {
      "login": "SandraFer",
      "name": "Sandra",
      "avatar_url": "https://avatars.githubusercontent.com/u/50599578?v=4",
      "profile": "https://github.com/SandraFer",
      "contributions": [
        "ideas",
        "code"
      ]
    },
    {
      "login": "navitho",
      "name": "navitho",
      "avatar_url": "https://avatars.githubusercontent.com/u/48886097?v=4",
      "profile": "https://github.com/navitho",
      "contributions": [
        "bug"
      ]
    },
    {
      "login": "SaiHarshaK",
      "name": "Sai Harsha Kottapalli",
      "avatar_url": "https://avatars.githubusercontent.com/u/30663807?v=4",
      "profile": "https://github.com/SaiHarshaK",
      "contributions": [
        "code"
      ]
    },
    {
      "login": "rakesh-nj",
      "name": "Rakesh N J",
      "avatar_url": "https://avatars.githubusercontent.com/u/121295004?v=4",
      "profile": "https://github.com/rakesh-nj",
      "contributions": [
        "doc"
      ]
    },
    {
      "login": "Iamrodos",
      "name": "rodos",
      "avatar_url": "https://avatars.githubusercontent.com/u/4513819?v=4",
      "profile": "https://github.com/Iamrodos",
      "contributions": [
        "bug"
      ]
    },
    {
      "login": "TedBrookings",
      "name": "Ted Brookings",
      "avatar_url": "https://avatars.githubusercontent.com/u/6463752?v=4",
      "profile": "https://github.com/TedBrookings",
      "contributions": [
        "code"
      ]
    },
    {
      "login": "afriedman412",
      "name": "Andy Friedman",
      "avatar_url": "https://avatars.githubusercontent.com/u/26656754?v=4",
      "profile": "https://dnpdata.com",
      "contributions": [
        "code"
      ]
    },
    {
      "login": "matt-b8",
      "name": "Matt",
      "avatar_url": "https://avatars.githubusercontent.com/u/76793516?v=4",
      "profile": "https://github.com/matt-b8",
      "contributions": [
        "doc"
      ]
    },
    {
      "login": "matipos2",
      "name": "matipos2",
      "avatar_url": "https://avatars.githubusercontent.com/u/143452309?v=4",
      "profile": "https://github.com/matipos2",
      "contributions": [
        "doc"
      ]
    },
    {
      "login": "lry12138",
      "name": "lry12138",
      "avatar_url": "https://avatars.githubusercontent.com/u/17554717?v=4",
      "profile": "https://github.com/lry12138",
      "contributions": [
        "translation"
      ]
    },
    {
      "login": "mjasperse",
      "name": "Martijn Jasperse",
      "avatar_url": "https://avatars.githubusercontent.com/u/146605?v=4",
      "profile": "https://github.com/mjasperse",
      "contributions": [
<<<<<<< HEAD
        "code",
        "bug"
=======
        "code"
>>>>>>> 9b6850c6
      ]
    }
  ],
  "contributorsPerLine": 7,
  "skipCi": true,
  "commitType": "docs"
}<|MERGE_RESOLUTION|>--- conflicted
+++ resolved
@@ -1067,12 +1067,8 @@
       "avatar_url": "https://avatars.githubusercontent.com/u/146605?v=4",
       "profile": "https://github.com/mjasperse",
       "contributions": [
-<<<<<<< HEAD
-        "code",
-        "bug"
-=======
-        "code"
->>>>>>> 9b6850c6
+        "bug",
+        "code"
       ]
     }
   ],
