"""
Routines for organizing lines and larger blocks of text, with manual and
automatic line wrapping.

The contents of this module are internal to fpdf2, and not part of the public API.
They may change at any time without prior warning or any deprecation period,
in non-backward-compatible ways.
"""

from numbers import Number
<<<<<<< HEAD
from uuid import uuid4
=======
from typing import NamedTuple, Any, List, Optional, Union, Sequence
>>>>>>> 33eb7ed6

from .enums import Align, CharVPos, TextDirection, WrapMode
from .errors import FPDFException
from .fonts import CoreFont, TTFFont
from .util import escape_parens

SOFT_HYPHEN = "\u00ad"
HYPHEN = "\u002d"
SPACE = " "
BREAKING_SPACE_SYMBOLS = [
    " ",
    "\u200b",  # | ZERO WIDTH SPACE
    "\u2000",  # | EN QUAD
    "\u2001",  # | EM QUAD
    "\u2002",  # | EN SPACE
    "\u2003",  # | EM SPACE
    "\u2004",  # | THREE-PER-EM SPACE
    "\u2005",  # | FOUR-PER-EM SPACE
    "\u2006",  # | SIX-PER-EM SPACE
    "\u2008",  # | PUNCTUATION SPACE
    "\u2009",  # | THIN SPACE
    "\u200A",  # | HAIR SPACE
    "\u205F",  # | MEDIUM MATHEMATICAL SPACE
    "\u3000",  # | IDEOGRAPHIC SPACE
    "\u0009",  # | TAB
]
BREAKING_SPACE_SYMBOLS_STR = "".join(BREAKING_SPACE_SYMBOLS)
NBSP = "\u00a0"
NEWLINE = "\n"
FORM_FEED = "\u000c"


class Fragment:
    """
    A fragment of text with font/size/style and other associated information.
    """

    def __init__(
        self,
        characters: Union[list, str],
        graphics_state: dict,
        k: float,
        link: Optional[Union[int, str]] = None,
    ):
        if isinstance(characters, str):
            self.characters = list(characters)
        else:
            self.characters = characters
        self.graphics_state = graphics_state
        self.k = k
        self.link = link

    def __repr__(self):
        return (
            f"Fragment(characters={self.characters},"
            f" graphics_state={self.graphics_state},"
            f" k={self.k}, link={self.link})"
        )

    @property
    def font(self) -> Union[CoreFont, TTFFont]:
        return self.graphics_state["current_font"]

    @font.setter
    def font(self, v):
        self.graphics_state["current_font"] = v

    @property
    def is_ttf_font(self):
        return self.font and self.font.type == "TTF"

    @property
    def font_style(self):
        return self.graphics_state["font_style"]

    @property
    def font_family(self):
        return self.graphics_state["font_family"]

    @property
    def font_size_pt(self):
        size = self.graphics_state["font_size_pt"]
        vpos = self.graphics_state["char_vpos"]
        if vpos == CharVPos.SUB:
            size *= self.graphics_state["sub_scale"]
        elif vpos == CharVPos.SUP:
            size *= self.graphics_state["sup_scale"]
        elif vpos == CharVPos.NOM:
            size *= self.graphics_state["nom_scale"]
        elif vpos == CharVPos.DENOM:
            size *= self.graphics_state["denom_scale"]
        return size

    @property
    def font_size(self):
        return self.graphics_state["font_size_pt"] / self.k

    @property
    def font_stretching(self):
        return self.graphics_state["font_stretching"]

    @property
    def char_spacing(self):
        return self.graphics_state["char_spacing"]

    @property
    def text_mode(self):
        return self.graphics_state["text_mode"]

    @property
    def underline(self):
        return self.graphics_state["underline"]

    @property
    def draw_color(self):
        return self.graphics_state["draw_color"]

    @property
    def fill_color(self):
        return self.graphics_state["fill_color"]

    @property
    def text_color(self):
        return self.graphics_state["text_color"]

    @property
    def line_width(self):
        return self.graphics_state["line_width"]

    @property
    def char_vpos(self):
        return self.graphics_state["char_vpos"]

    @property
    def lift(self):
        vpos = self.graphics_state["char_vpos"]
        if vpos == CharVPos.SUB:
            lift = self.graphics_state["sub_lift"]
        elif vpos == CharVPos.SUP:
            lift = self.graphics_state["sup_lift"]
        elif vpos == CharVPos.NOM:
            lift = self.graphics_state["nom_lift"]
        elif vpos == CharVPos.DENOM:
            lift = self.graphics_state["denom_lift"]
        else:
            lift = 0.0
        return lift * self.graphics_state["font_size_pt"]

    @property
    def string(self):
        return "".join(self.characters)

    @property
    def width(self):
        return self.get_width()

    @property
    def text_shaping_parameters(self):
        return self.graphics_state["text_shaping"]

    @property
    def paragraph_direction(self):
        return (
            self.text_shaping_parameters["paragraph_direction"]
            if self.text_shaping_parameters
            else TextDirection.LTR
        )

    @property
    def fragment_direction(self):
        return (
            self.text_shaping_parameters["fragment_direction"]
            if self.text_shaping_parameters
            else TextDirection.LTR
        )

    def trim(self, index: int):
        self.characters = self.characters[:index]

    def __eq__(self, other: Any):
        return (
            self.characters == other.characters
            and self.graphics_state == other.graphics_state
            and self.k == other.k
        )

    def __hash__(self):
        return hash((self.characters, self.graphics_state, self.k))

    def get_width(
        self,
        start: int = 0,
        end: int = None,
        chars: str = None,
        initial_cs: bool = True,
    ):
        """
        Return the width of the string with the given font/size/style/etc.

        Args:
            start (int): Index of the start character. Default start of fragment.
            end (int): Index of the end character. Default end of fragment.
            chars (str): Specific text to get the width for (not necessarily the
                same as the contents of the fragment). If given, this takes
                precedence over the start/end arguments.
        """

        if chars is None:
            chars = self.characters[start:end]
        (char_len, w) = self.font.get_text_width(
            chars, self.font_size_pt, self.text_shaping_parameters
        )
        char_spacing = self.char_spacing
        if self.font_stretching != 100:
            w *= self.font_stretching * 0.01
            char_spacing *= self.font_stretching * 0.01
        if self.char_spacing != 0:
            # initial_cs must be False if the fragment is located at the
            # beginning of a text object, because the first char won't get spaced.
            if initial_cs:
                w += char_spacing * char_len
            else:
                w += char_spacing * (char_len - 1)
        return w / self.k

    def get_character_width(self, character: str, print_sh=False, initial_cs=True):
        """
        Return the width of a single character out of the stored text.
        """
        if character == SOFT_HYPHEN and not print_sh:
            # HYPHEN is inserted instead of SOFT_HYPHEN
            character = HYPHEN
        return self.get_width(chars=character, initial_cs=initial_cs)

    def render_pdf_text(self, frag_ws, current_ws, word_spacing, adjust_x, adjust_y, h):
        if self.is_ttf_font:
            if self.text_shaping_parameters:
                return self.render_with_text_shaping(
                    adjust_x, adjust_y, h, word_spacing
                )
            return self.render_pdf_text_ttf(frag_ws, word_spacing)
        return self.render_pdf_text_core(frag_ws, current_ws)

    def render_pdf_text_ttf(self, frag_ws, word_spacing):
        ret = ""
        mapped_text = ""
        for char in self.string:
            mapped_char = self.font.subset.pick(ord(char))
            if mapped_char:
                mapped_text += chr(mapped_char)
        if word_spacing:
            # do this once in advance
            u_space = escape_parens(" ".encode("utf-16-be").decode("latin-1"))

            # According to the PDF reference, word spacing shall be applied to every
            # occurrence of the single-byte character code 32 in a string when using
            # a simple font or a composite font that defines code 32 as a single-byte code.
            # It shall not apply to occurrences of the byte value 32 in multiple-byte codes.
            # FPDF uses 2 bytes per character (UTF-16-BE encoding) so the "Tw" operator doesn't work
            # As a workaround, we do word spacing using an adjustment before each space.
            # Determine the index of the space character (" ") in the current
            # subset and split words whenever this mapping code is found
            #
            words = mapped_text.split(chr(self.font.subset.pick(ord(" "))))
            words_strl = []
            for word_i, word in enumerate(words):
                # pylint: disable=redefined-loop-name
                word = escape_parens(word.encode("utf-16-be").decode("latin-1"))
                if word_i == 0:
                    words_strl.append(f"({word})")
                else:
                    adj = -(frag_ws * self.k) * 1000 / self.font_size_pt
                    words_strl.append(f"{adj:.3f}({u_space}{word})")
            escaped_text = " ".join(words_strl)
            ret += f"[{escaped_text}] TJ"
        else:
            escaped_text = escape_parens(
                mapped_text.encode("utf-16-be").decode("latin-1")
            )
            ret += f"({escaped_text}) Tj"
        return ret

    def render_with_text_shaping(self, pos_x, pos_y, h, word_spacing):
        ret = ""
        text = ""
        space_mapped_code = self.font.subset.pick(ord(" "))

        def adjust_pos(pos):
            return (
                pos
                * self.font.scale
                * self.font_size_pt
                * (self.font_stretching / 100)
                / 1000
                / self.k
            )

        char_spacing = self.char_spacing * (self.font_stretching / 100) / self.k
        for ti in self.font.shape_text(
            self.string, self.font_size_pt, self.text_shaping_parameters
        ):
            if ti["mapped_char"] is None:  # Missing glyph
                continue
            char = chr(ti["mapped_char"]).encode("utf-16-be").decode("latin-1")
            if ti["x_offset"] != 0 or ti["y_offset"] != 0:
                if text:
                    ret += f"({escape_parens(text)}) Tj "
                    text = ""
                offsetx = pos_x + adjust_pos(ti["x_offset"])
                offsety = pos_y - adjust_pos(ti["y_offset"])
                ret += (
                    f"1 0 0 1 {(offsetx) * self.k:.2f} {(h - offsety) * self.k:.2f} Tm "
                )
            text += char
            pos_x += adjust_pos(ti["x_advance"]) + char_spacing
            pos_y += adjust_pos(ti["y_advance"])
            if word_spacing and ti["mapped_char"] == space_mapped_code:
                pos_x += word_spacing

            # if only moving "x" we don't need to move the text matrix
            if ti["force_positioning"] or (
                word_spacing and ti["mapped_char"] == space_mapped_code
            ):
                if text:
                    ret += f"({escape_parens(text)}) Tj "
                    text = ""
                ret += f"1 0 0 1 {(pos_x) * self.k:.2f} {(h - pos_y) * self.k:.2f} Tm "

        if text:
            ret += f"({escape_parens(text)}) Tj"
        return ret

    def render_pdf_text_core(self, frag_ws, current_ws):
        ret = ""
        if frag_ws != current_ws:
            ret += f"{frag_ws * self.k:.3f} Tw "
        escaped_text = escape_parens(self.string)
        ret += f"({escaped_text}) Tj"
        return ret


class TotalPagesAliasFragment(Fragment):

    def __init__(self, *args, **kwargs):
        super().__init__(*args, **kwargs)
        self.uuid = uuid4()

    def get_alias_string(self):
        return f"::alias:{self.uuid}::"

    def render_pdf_text(self, *args, **kwargs):
        self._render_args = args
        self._render_kwargs = kwargs
        return self.get_alias_string()

    def render_alias_substitution(self, replacement_text: str):
        self.characters = list(replacement_text)
        return super().render_pdf_text(*self._render_args, **self._render_kwargs)


class TextLine(NamedTuple):
    fragments: tuple
    text_width: float
    number_of_spaces: int
    align: Align
    height: float
    max_width: float
    trailing_nl: bool = False
    trailing_form_feed: bool = False

    def get_ordered_fragments(self):
        if not self.fragments:
            return tuple()
        directional_runs = []
        direction = None
        for fragment in self.fragments:
            if fragment.fragment_direction == direction:
                directional_runs[-1].append(fragment)
            else:
                directional_runs.append([fragment])
                direction = fragment.fragment_direction
        if self.fragments[0].paragraph_direction == TextDirection.RTL or (
            not self.fragments[0].paragraph_direction
            and self.fragments[0].fragment_direction == TextDirection.RTL
        ):
            directional_runs = directional_runs[::-1]
        ordered_fragments = []
        for run in directional_runs:
            ordered_fragments += (
                run[::-1] if run[0].fragment_direction == TextDirection.RTL else run
            )
        return tuple(ordered_fragments)


class SpaceHint(NamedTuple):
    original_fragment_index: int
    original_character_index: int
    current_line_fragment_index: int
    current_line_character_index: int
    line_width: float
    number_of_spaces: int


class HyphenHint(NamedTuple):
    original_fragment_index: int
    original_character_index: int
    current_line_fragment_index: int
    current_line_character_index: int
    line_width: float
    number_of_spaces: int
    curchar: str
    curchar_width: float
    graphics_state: dict
    k: float


class CurrentLine:
    def __init__(self, max_width: float, print_sh: bool = False):
        """
        Per-line text fragment management for use by MultiLineBreak.
            Args:
                print_sh (bool): If true, a soft-hyphen will be rendered
                    normally, instead of triggering a line break. Default: False
        """
        self.max_width = max_width
        self.print_sh = print_sh
        self.fragments: List[Fragment] = []
        self.height = 0
        self.number_of_spaces = 0

        # automatic break hints
        # CurrentLine class remembers 3 positions
        # 1 - position of last inserted character.
        #     class attributes (`width`, `fragments`)
        #     is used for this purpose
        # 2 - position of last inserted space
        #     SpaceHint is used fo this purpose.
        # 3 - position of last inserted soft-hyphen
        #     HyphenHint is used fo this purpose.
        # The purpose of multiple positions tracking - to have an ability
        # to break in multiple places, depending on condition.
        self.space_break_hint = None
        self.hyphen_break_hint = None

    @property
    def width(self):
        width = 0
        for i, fragment in enumerate(self.fragments):
            width += fragment.get_width(initial_cs=i > 0)
        return width

    def add_character(
        self,
        character: str,
        character_width: float,
        graphics_state: dict,
        k: float,
        original_fragment_index: int,
        original_character_index: int,
        height: float,
        url: str = None,
    ):
        assert character != NEWLINE
        self.height = height
        if not self.fragments:
            self.fragments.append(Fragment("", graphics_state, k, url))

        # characters are expected to be grouped into fragments by font and
        # character attributes. If the last existing fragment doesn't match
        # the properties of the pending character -> add a new fragment.
        elif (
            graphics_state != self.fragments[-1].graphics_state
            or k != self.fragments[-1].k
        ):
            self.fragments.append(Fragment("", graphics_state, k, url))
        active_fragment = self.fragments[-1]

        if character in BREAKING_SPACE_SYMBOLS_STR:
            self.space_break_hint = SpaceHint(
                original_fragment_index,
                original_character_index,
                len(self.fragments),
                len(active_fragment.characters),
                self.width,
                self.number_of_spaces,
            )
            self.number_of_spaces += 1
        elif character == NBSP:
            # PDF viewers ignore NBSP for word spacing with "Tw".
            character = SPACE
            self.number_of_spaces += 1
        elif character == SOFT_HYPHEN and not self.print_sh:
            self.hyphen_break_hint = HyphenHint(
                original_fragment_index,
                original_character_index,
                len(self.fragments),
                len(active_fragment.characters),
                self.width,
                self.number_of_spaces,
                HYPHEN,
                character_width,
                graphics_state,
                k,
            )

        if character != SOFT_HYPHEN or self.print_sh:
            active_fragment.characters.append(character)

    def trim_trailing_spaces(self):
        if not self.fragments:
            return
        last_frag = self.fragments[-1]
        last_char = last_frag.characters[-1]
        while last_char == " ":
            last_frag.trim(-1)
            if not last_frag.characters:
                del self.fragments[-1]
            if not self.fragments:
                return
            last_frag = self.fragments[-1]
            last_char = last_frag.characters[-1]

    def _apply_automatic_hint(self, break_hint: Union[SpaceHint, HyphenHint]):
        """
        This function mutates the current_line, applying one of the states
        observed in the past and stored in
        `hyphen_break_hint` or `space_break_hint` attributes.
        """
        self.fragments = self.fragments[: break_hint.current_line_fragment_index]
        if self.fragments:
            self.fragments[-1].trim(break_hint.current_line_character_index)
        self.number_of_spaces = break_hint.number_of_spaces

    def manual_break(
        self, align: Align, trailing_nl: bool = False, trailing_form_feed: bool = False
    ):
        return TextLine(
            fragments=self.fragments,
            text_width=self.width,
            number_of_spaces=self.number_of_spaces,
            align=align,
            height=self.height,
            max_width=self.max_width,
            trailing_nl=trailing_nl,
            trailing_form_feed=trailing_form_feed,
        )

    def automatic_break_possible(self):
        return self.hyphen_break_hint is not None or self.space_break_hint is not None

    def automatic_break(self, align: Align):
        assert self.automatic_break_possible()
        if self.hyphen_break_hint is not None and (
            self.space_break_hint is None
            or self.hyphen_break_hint.line_width > self.space_break_hint.line_width
        ):
            self._apply_automatic_hint(self.hyphen_break_hint)
            self.add_character(
                self.hyphen_break_hint.curchar,
                self.hyphen_break_hint.curchar_width,
                self.hyphen_break_hint.graphics_state,
                self.hyphen_break_hint.k,
                self.hyphen_break_hint.original_fragment_index,
                self.hyphen_break_hint.original_character_index,
                self.height,
            )
            return (
                self.hyphen_break_hint.original_fragment_index,
                self.hyphen_break_hint.original_character_index,
                self.manual_break(align),
            )
        self._apply_automatic_hint(self.space_break_hint)
        return (
            self.space_break_hint.original_fragment_index,
            self.space_break_hint.original_character_index,
            self.manual_break(align),
        )


class MultiLineBreak:
    def __init__(
        self,
        fragments: Sequence[Fragment],
        max_width: Union[float, callable],
        margins: Sequence[Number],
        align: Align = Align.L,
        print_sh: bool = False,
        wrapmode: WrapMode = WrapMode.WORD,
        line_height: float = 1.0,
        skip_leading_spaces: bool = False,
    ):
        """Accept text as Fragments, to be split into individual lines depending
        on line width and text height.
        Args:
            fragments: A sequence of Fragment()s containing text.
            max_width: Either a fixed width as float or a callback function
                get_width(height). If a function, it gets called with the largest
                height encountered on the current line, and must return the
                applicable width for the line with the given height at the current
                vertical position. The height is relevant in those cases where the
                lateral boundaries of the enclosing TextRegion() are not vertical.
            margins (sequence of floats): The extra clearance that may apply at the beginning
                and/or end of a line (usually either FPDF.c_margin or 0.0 for each side).
            align (Align): The horizontal alignment of the current text block.
            print_sh (bool): If True, a soft-hyphen will be rendered
                normally, instead of triggering a line break. Default: False
            wrapmode (WrapMode): Selects word or character based wrapping.
            line_height (float, optional): A multiplier relative to the font
                size changing the vertical space occupied by a line of text. Default 1.0.
            skip_leading_spaces (bool, optional): On each line, any space characters
                at the beginning will be skipped. Default value: False.
        """

        self.fragments = fragments
        if callable(max_width):
            self.get_width = max_width
        else:
            self.get_width = lambda height: max_width
        self.margins = margins
        self.align = align
        self.print_sh = print_sh
        self.wrapmode = wrapmode
        self.line_height = line_height
        self.skip_leading_spaces = skip_leading_spaces
        self.fragment_index = 0
        self.character_index = 0
        self.idx_last_forced_break = None

    # pylint: disable=too-many-return-statements
    def get_line(self):
        first_char = True  # "Tw" ignores the first character in a text object.
        idx_last_forced_break = self.idx_last_forced_break
        self.idx_last_forced_break = None

        if self.fragment_index == len(self.fragments):
            return None

        current_font_height = 0

        max_width = self.get_width(current_font_height)
        # The full max width will be passed on via TextLine to FPDF._render_styled_text_line().
        current_line = CurrentLine(max_width=max_width, print_sh=self.print_sh)
        # For line wrapping we need to use the reduced width.
        for margin in self.margins:
            max_width -= margin

        if self.skip_leading_spaces:
            # write_html() with TextColumns uses this, since it can't know in
            # advance where the lines will be broken.
            while self.fragment_index < len(self.fragments):
                if self.character_index >= len(
                    self.fragments[self.fragment_index].characters
                ):
                    self.character_index = 0
                    self.fragment_index += 1
                    continue
                character = self.fragments[self.fragment_index].characters[
                    self.character_index
                ]
                if character == SPACE:
                    self.character_index += 1
                else:
                    break

        while self.fragment_index < len(self.fragments):
            current_fragment = self.fragments[self.fragment_index]

            if current_fragment.font_size > current_font_height:
                current_font_height = current_fragment.font_size  # document units
                max_width = self.get_width(current_font_height)
                current_line.max_width = max_width
                for margin in self.margins:
                    max_width -= margin

            if self.character_index >= len(current_fragment.characters):
                self.character_index = 0
                self.fragment_index += 1

                continue

            character = current_fragment.characters[self.character_index]
            character_width = current_fragment.get_character_width(
                character, self.print_sh, initial_cs=not first_char
            )
            first_char = False

            if character in (NEWLINE, FORM_FEED):
                self.character_index += 1
                if not current_line.fragments:
                    current_line.height = current_font_height * self.line_height
                return current_line.manual_break(
                    Align.L if self.align == Align.J else self.align,
                    trailing_nl=character == NEWLINE,
                    trailing_form_feed=character == FORM_FEED,
                )
            if current_line.width + character_width > max_width:
                if (
                    character in BREAKING_SPACE_SYMBOLS_STR
                ):  # must come first, always drop a current space.
                    self.character_index += 1
                    return current_line.manual_break(self.align)
                if self.wrapmode == WrapMode.CHAR:
                    # If the line ends with one or more spaces, then we want to get
                    # rid of them so it can be justified correctly.
                    current_line.trim_trailing_spaces()
                    return current_line.manual_break(self.align)
                if current_line.automatic_break_possible():
                    (
                        self.fragment_index,
                        self.character_index,
                        line,
                    ) = current_line.automatic_break(self.align)
                    self.character_index += 1
                    return line
                if idx_last_forced_break == self.character_index:
                    raise FPDFException(
                        "Not enough horizontal space to render a single character"
                    )
                self.idx_last_forced_break = self.character_index
                return current_line.manual_break(
                    Align.L if self.align == Align.J else self.align
                )

            current_line.add_character(
                character,
                character_width,
                current_fragment.graphics_state,
                current_fragment.k,
                self.fragment_index,
                self.character_index,
                current_font_height * self.line_height,
                current_fragment.link,
            )

            self.character_index += 1

        if current_line.width:
            return current_line.manual_break(
                Align.L if self.align == Align.J else self.align
            )
        return None<|MERGE_RESOLUTION|>--- conflicted
+++ resolved
@@ -8,11 +8,8 @@
 """
 
 from numbers import Number
-<<<<<<< HEAD
+from typing import NamedTuple, Any, List, Optional, Union, Sequence
 from uuid import uuid4
-=======
-from typing import NamedTuple, Any, List, Optional, Union, Sequence
->>>>>>> 33eb7ed6
 
 from .enums import Align, CharVPos, TextDirection, WrapMode
 from .errors import FPDFException
