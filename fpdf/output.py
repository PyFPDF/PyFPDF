--- conflicted
+++ resolved
@@ -13,10 +13,7 @@
 from contextlib import contextmanager
 from io import BytesIO
 
-<<<<<<< HEAD
 from fontTools import subset as ftsubset
-=======
->>>>>>> 9df0cae2
 
 from .annotations import PDFAnnotation
 from .enums import PageLabelStyle, SignatureFlag
@@ -282,11 +279,8 @@
         "_index",
         "_width_pt",
         "_height_pt",
-<<<<<<< HEAD
         "_page_label",
-=======
         "_text_substitution_fragments",
->>>>>>> 9df0cae2
     )
 
     def __init__(
@@ -309,11 +303,8 @@
         self.parent = None  # must always be set before calling .serialize()
         self._index = index
         self._width_pt, self._height_pt = None, None
-<<<<<<< HEAD
         self._page_label: PDFPageLabel = None
-=======
         self._text_substitution_fragments: list[TotalPagesSubstitutionFragment] = []
->>>>>>> 9df0cae2
 
     def index(self):
         return self._index
@@ -326,19 +317,17 @@
         "Accepts a pair (width, height) in the unit specified to FPDF constructor"
         self._width_pt, self._height_pt = width_pt, height_pt
 
-<<<<<<< HEAD
     def set_page_label(self, label):
         self._page_label = label
 
     def get_page_label(self) -> PDFPageLabel:
         return self._page_label
-=======
+
     def get_text_substitutions(self):
         return self._text_substitution_fragments
 
     def add_text_substitution(self, fragment):
         self._text_substitution_fragments.append(fragment)
->>>>>>> 9df0cae2
 
 
 class PDFPagesRoot(PDFObject):
