# ****************************************************************************
# * Software: FPDF for python                                                *
# * License:  LGPL v3.0+                                                     *
# *                                                                          *
# * Original Author (PHP):  Olivier PLATHEY 2004-12-31                       *
# * Ported to Python 2.4 by Max (maxpat78@yahoo.it) on 2006-05               *
# * Maintainer:  Mariano Reingart (reingart@gmail.com) et al since 2008 est. *
# * Maintainer:  David Alexander (daveankin@gmail.com) et al since 2017 est. *
# * Maintainer:  Lucas Cimon et al since 2021 est.                           *
# ****************************************************************************
import hashlib
import io
import logging
import math
import os
import re
import sys
import types
import warnings
from collections import defaultdict
from contextlib import contextmanager
from datetime import datetime, timezone
from functools import wraps
from math import isclose
from numbers import Number
from os.path import splitext
from pathlib import Path
from typing import Callable, Dict, Iterator, NamedTuple, Optional, Union

try:
    from cryptography.hazmat.primitives.serialization import pkcs12
    from endesive import signer
except ImportError:
    pkcs12, signer = None, None

try:
    from PIL.Image import Image
except ImportError:
    warnings.warn(
        "Pillow could not be imported - fpdf2 will not be able to add any image"
    )

    class Image:
        # The class must exist for some isinstance checks below
        pass


from .actions import URIAction
from .annotations import (
    DEFAULT_ANNOT_FLAGS,
    AnnotationDict,
    PDFAnnotation,
    PDFEmbeddedFile,
)
from .bidi import BidiParagraph, auto_detect_base_direction
from .deprecation import (
    WarnOnDeprecatedModuleAttributes,
    get_stack_level,
    support_deprecated_txt_arg,
)
from .drawing import (
    DeviceRGB,
    DrawingContext,
    GraphicsStateDictRegistry,
    GraphicsStyle,
    PaintedPath,
    Point,
    Transform,
    convert_to_device_color,
)
from .encryption import StandardSecurityHandler
from .enums import (
    AccessPermission,
    Align,
    Angle,
    AnnotationFlag,
    AnnotationName,
    CharVPos,
    Corner,
    EncryptionMethod,
    FileAttachmentAnnotationName,
    MethodReturnValue,
    PageLabelStyle,
    PageLayout,
    PageMode,
    PathPaintRule,
    RenderStyle,
    TextDirection,
    TextEmphasis,
    TextMarkupType,
    TextMode,
    WrapMode,
    XPos,
    YPos,
)
from .errors import FPDFException, FPDFPageFormatException, FPDFUnicodeEncodingException
from .fonts import CoreFont, CORE_FONTS, FontFace, TextStyle, TitleStyle, TTFFont
from .graphics_state import GraphicsStateMixin
from .html import HTML2FPDF
from .image_datastructures import (
    ImageCache,
    ImageInfo,
    RasterImageInfo,
    VectorImageInfo,
)
from .image_parsing import (
    SUPPORTED_IMAGE_FILTERS,
    get_img_info,
    load_image,
    preload_image,
)
from .linearization import LinearizedOutputProducer
from .line_break import (
    Fragment,
    MultiLineBreak,
    TextLine,
    TotalPagesSubstitutionFragment,
)
from .outline import OutlineSection
from .output import (
    ZOOM_CONFIGS,
    OutputProducer,
    PDFPage,
    PDFPageLabel,
    stream_content_for_raster_image,
)
from .recorder import FPDFRecorder
from .sign import Signature
from .structure_tree import StructureTreeBuilder
from .svg import Percent, SVGObject
from .syntax import DestinationXYZ, PDFArray, PDFDate
from .table import Table, draw_box_borders
from .text_region import TextRegionMixin, TextColumns
from .transitions import Transition
from .unicode_script import UnicodeScript, get_unicode_script
from .util import get_scale_factor, Padding

# Public global variables:
FPDF_VERSION = "2.8.1"
PAGE_FORMATS = {
    "a3": (841.89, 1190.55),
    "a4": (595.28, 841.89),
    "a5": (420.94, 595.28),
    "letter": (612, 792),
    "legal": (612, 1008),
}
"Supported page format names & dimensions"

# Private global variables:
LOGGER = logging.getLogger(__name__)
HERE = Path(__file__).resolve().parent
FPDF_FONT_DIR = HERE / "font"
LAYOUT_ALIASES = {
    "default": None,
    "single": PageLayout.SINGLE_PAGE,
    "continuous": PageLayout.ONE_COLUMN,
    "two": PageLayout.TWO_COLUMN_LEFT,
}


class ToCPlaceholder(NamedTuple):
    render_function: Callable
    start_page: int
    y: int
    pages: int = 1


# Disabling this check due to the "format" parameter below:
# pylint: disable=redefined-builtin
def get_page_format(format, k=None):
    """Return page width and height size in points.

    Throws FPDFPageFormatException

    `format` can be either a 2-tuple or one of 'a3', 'a4', 'a5', 'letter', or
    'legal'.

    If format is a tuple, then the return value is the tuple's values
    given in the units specified on this document in the constructor,
    multiplied by the corresponding scale factor `k`, taken from instance
    variable `self.k`.

    If format is a string, the (width, height) tuple returned is in points.
    For a width and height of 8.5 * 11, 72 dpi is assumed, so the value
    returned is (8.5 * 72, 11 * 72), or (612, 792). Additional formats can be
    added by adding fields to the `PAGE_FORMATS` dictionary with a
    case insensitive key (the name of the new format) and 2-tuple value of
    (width, height) in dots per inch with a 72 dpi resolution.
    """
    if isinstance(format, str):
        format = format.lower()
        if format in PAGE_FORMATS:
            return PAGE_FORMATS[format]
        raise FPDFPageFormatException(format, unknown=True)

    if k is None:
        raise FPDFPageFormatException(format, one=True)

    try:
        return format[0] * k, format[1] * k
    except Exception as e:
        args = f"{format}, {k}"
        raise FPDFPageFormatException(f"Arguments must be numbers: {args}") from e


def check_page(fn):
    """Decorator to protect drawing methods"""

    @wraps(fn)
    def wrapper(self, *args, **kwargs):
        if not self.page and not (kwargs.get("dry_run") or kwargs.get("split_only")):
            raise FPDFException("No page open, you need to call add_page() first")
        return fn(self, *args, **kwargs)

    return wrapper


class FPDF(GraphicsStateMixin, TextRegionMixin):
    "PDF Generation class"
    MARKDOWN_BOLD_MARKER = "**"
    MARKDOWN_ITALICS_MARKER = "__"
    MARKDOWN_UNDERLINE_MARKER = "--"
    MARKDOWN_ESCAPE_CHARACTER = "\\"
    MARKDOWN_LINK_REGEX = re.compile(r"^\[([^][]+)\]\(([^()]+)\)(.*)$", re.DOTALL)
    MARKDOWN_LINK_COLOR = None
    MARKDOWN_LINK_UNDERLINE = True
    _GS_REGEX = re.compile(r"/(GS\d+) gs")
    _IMG_REGEX = re.compile(r"/I(\d+) Do")

    HTML2FPDF_CLASS = HTML2FPDF

    def __init__(
        self,
        orientation="portrait",
        unit="mm",
        format="A4",
        font_cache_dir="DEPRECATED",
    ):
        """
        Args:
            orientation (str): possible values are "portrait" (can be abbreviated "P")
                or "landscape" (can be abbreviated "L"). Default to "portrait".
            unit (str, int, float): possible values are "pt", "mm", "cm", "in", or a number.
                A point equals 1/72 of an inch, that is to say about 0.35 mm (an inch being 2.54 cm).
                This is a very common unit in typography; font sizes are expressed in this unit.
                If given a number, then it will be treated as the number of points per unit.  (eg. 72 = 1 in)
                Default to "mm".
            format (str): possible values are "a3", "a4", "a5", "letter", "legal" or a tuple
                (width, height) expressed in the given unit. Default to "a4".
            font_cache_dir (Path or str): [**DEPRECATED since v2.5.1**] unused
        """
        if font_cache_dir != "DEPRECATED":
            warnings.warn(
                (
                    '"font_cache_dir" parameter is deprecated since v2.5.1, '
                    "unused and will soon be removed"
                ),
                DeprecationWarning,
                stacklevel=get_stack_level(),
            )
        super().__init__()
        self.single_resources_object = False
        """
        Setting this to True restore the old behaviour before 2.7.9.
        Using a single /Resources object makes the resulting PDF document smaller,
        but is less compatible with the PDF spec.
        """
        self.page = 0  # current page number
        # array of PDFPage objects starting at index 1:
        self.pages: Dict[int, PDFPage] = {}
        self.fonts = {}  # map font string keys to an instance of CoreFont or TTFFont
        # map page numbers to a set of font indices:
        self.fonts_used_per_page_number = defaultdict(set)
        self.links = {}  # array of Destination objects starting at index 1
        self.embedded_files = []  # array of PDFEmbeddedFile
        self.image_cache = ImageCache()
        # map page numbers to a set of image indices
        self.images_used_per_page_number = defaultdict(set)
        self.in_footer = False  # flag set while rendering footer
        # indicates that we are inside an .unbreakable() code block:
        self._in_unbreakable = False
        self._lasth = 0  # height of last cell printed
        self.alias_nb_pages()  # enable alias by default

        self._angle = 0  # used by deprecated method: rotate()
        self.xmp_metadata = None
        # Define the compression algorithm used when embedding images:
        self.page_duration = 0  # optional pages display duration, cf. add_page()
        self.page_transition = None  # optional pages transition, cf. add_page()
        self.allow_images_transparency = True
        # Do nothing by default. Allowed values: 'WARN', 'DOWNSCALE':
        self.oversized_images = None
        self.oversized_images_ratio = 2  # number of pixels per UserSpace point
        self.struct_builder = StructureTreeBuilder()
        self.toc_placeholder = None  # optional ToCPlaceholder instance
        self._outline: list[OutlineSection] = []  # list of OutlineSection
        # flag set true while rendering the table of contents
        self.in_toc_rendering = False
        # allow page insertion when writing the table of contents
        self._toc_allow_page_insertion = False
        self._toc_inserted_pages = 0  # number of pages inserted
        self._sign_key = None
        self.title = None
        self.section_title_styles = {}  # level -> TextStyle

        self.core_fonts_encoding = "latin-1"
        "Font encoding, Latin-1 by default"
        # Replace these fonts with these core fonts
        self.font_aliases = {
            "arial": "helvetica",
            "couriernew": "courier",
            "timesnewroman": "times",
        }
        # Scale factor
        self.k = get_scale_factor(unit)

        # Graphics state variables defined as properties by GraphicsStateMixin.
        # We set their default values here.
        self.font_family = ""  # current font family
        # current font style (BOLD/ITALICS - does not handle UNDERLINE):
        self.font_style = ""
        self.underline = False  # underlining flag
        self.font_size_pt = 12  # current font size in points
        self.font_stretching = 100  # current font stretching
        self.char_spacing = 0  # current character spacing
        self.current_font = None  # None or an instance of CoreFont or TTFFont
        self.draw_color = self.DEFAULT_DRAW_COLOR
        self.fill_color = self.DEFAULT_FILL_COLOR
        self.text_color = self.DEFAULT_TEXT_COLOR
        self.page_background = None
        self.dash_pattern = dict(dash=0, gap=0, phase=0)
        self.line_width = 0.567 / self.k  # line width (0.2 mm)
        self.text_mode = TextMode.FILL
        # end of grapics state variables

        self.dw_pt, self.dh_pt = get_page_format(format, self.k)
        self._set_orientation(orientation, self.dw_pt, self.dh_pt)
        self.def_orientation = self.cur_orientation
        # Page spacing
        # Page margins (1 cm)
        margin = (7200 / 254) / self.k
        self.x, self.y, self.l_margin, self.t_margin = 0, 0, 0, 0
        self.set_margins(margin, margin)
        self.x, self.y = self.l_margin, self.t_margin
        self.c_margin = margin / 10.0  # Interior cell margin (1 mm)
        # sets self.auto_page_break, self.b_margin & self.page_break_trigger:
        self.set_auto_page_break(True, 2 * margin)
        self.set_display_mode("fullwidth")  # Full width display mode
        self._page_mode = None
        self.viewer_preferences = None  # optional instance of ViewerPreferences
        self.compress = True  # switch enabling pages content compression
        self.pdf_version = "1.3"  # Set default PDF version No.
        self.creation_date = datetime.now(timezone.utc)
        self._security_handler = None
        self._fallback_font_ids = []
        self._fallback_font_exact_match = False

        self._current_draw_context = None
        self._drawing_graphics_state_registry = GraphicsStateDictRegistry()
        # map page numbers to a set of GraphicsState names:
        self.graphics_style_names_per_page_number = defaultdict(set)

        self._record_text_quad_points = False

        # page number -> array of 8 × n numbers:
        self._text_quad_points = defaultdict(list)

        # final buffer holding the PDF document in-memory - defined only after calling output():
        self.buffer = None

    def set_encryption(
        self,
        owner_password,
        user_password=None,
        encryption_method=EncryptionMethod.RC4,
        permissions=AccessPermission.all(),
        encrypt_metadata=False,
    ):
        """
        Activate encryption of the document content.

        Args:
            owner_password (str): mandatory. The owner password allows to perform any change on the document,
                including removing all encryption and access permissions.
            user_password (str): optional. If a user password is set, the content of the document will be encrypted
                and a password prompt displayed when a user opens the document.
                The document will only be displayed after either the user or owner password is entered.
            encryption_method (fpdf.enums.EncryptionMethod, str): algorithm to be used to encrypt the document.
                Defaults to RC4.
            permissions (fpdf.enums.AccessPermission): specify access permissions granted
                when the document is opened with user access. Defaults to ALL.
            encrypt_metadata (bool): whether to also encrypt document metadata (author, creation date, etc.).
                Defaults to False.
        """
        self._security_handler = StandardSecurityHandler(
            self,
            owner_password=owner_password,
            user_password=user_password,
            permission=permissions,
            encryption_method=encryption_method,
            encrypt_metadata=encrypt_metadata,
        )

    def write_html(self, text, *args, **kwargs):
        """
        Parse HTML and convert it to PDF.
        cf. https://py-pdf.github.io/fpdf2/HTML.html

        Args:
            text (str): HTML content to render
            image_map (function): an optional one-argument function that map `<img>` "src" to new image URLs
            li_tag_indent (int): [**DEPRECATED since v2.7.9**]
                numeric indentation of `<li>` elements - Set `tag_styles` instead
            dd_tag_indent (int): [**DEPRECATED since v2.7.9**]
                numeric indentation of `<dd>` elements - Set `tag_styles` instead
            table_line_separators (bool): enable horizontal line separators in `<table>`. Defaults to `False`.
            ul_bullet_char (str): bullet character preceding `<li>` items in `<ul>` lists.
                Can also be configured using the HTML `type` attribute of `<ul>` tags.
            li_prefix_color (tuple, str, fpdf.drawing.DeviceCMYK, fpdf.drawing.DeviceGray, fpdf.drawing.DeviceRGB): color for bullets
                or numbers preceding `<li>` tags. This applies to both `<ul>` & `<ol>` lists.
            heading_sizes (dict): [**DEPRECATED since v2.7.9**]
                font size per heading level names ("h1", "h2"...) - Set `tag_styles` instead
            pre_code_font (str): [**DEPRECATED since v2.7.9**]
                font to use for `<pre>` & `<code>` blocks - Set `tag_styles` instead
            warn_on_tags_not_matching (bool): control warnings production for unmatched HTML tags. Defaults to `True`.
            tag_indents (dict): [**DEPRECATED since v2.8.0**]
                mapping of HTML tag names to numeric values representing their horizontal left identation. - Set `tag_styles` instead
            tag_styles (dict[str, fpdf.fonts.TextStyle]): mapping of HTML tag names to `fpdf.TextStyle` or `fpdf.FontFace` instances
        """
        html2pdf = self.HTML2FPDF_CLASS(self, *args, **kwargs)
        with self.local_context():
            html2pdf.feed(text)

    def _set_min_pdf_version(self, version):
        self.pdf_version = max(self.pdf_version, version)

    @property
    def emphasis(self) -> TextEmphasis:
        "The current text emphasis: bold, italics and/or underlined."
        return TextEmphasis.coerce(
            f"{self.font_style}U" if self.underline else self.font_style
        )

    @property
    def is_ttf_font(self) -> bool:
        return self.current_font and self.current_font.type == "TTF"

    @property
    def page_mode(self) -> PageMode:
        return self._page_mode

    @page_mode.setter
    def page_mode(self, page_mode):
        self._page_mode = PageMode.coerce(page_mode)
        if self._page_mode == PageMode.USE_ATTACHMENTS:
            self._set_min_pdf_version("1.6")
        elif self._page_mode == PageMode.USE_OC:
            self._set_min_pdf_version("1.5")

    @property
    def epw(self):
        """
        Effective page width: the page width minus its horizontal margins.
        """
        return self.w - self.l_margin - self.r_margin

    @property
    def eph(self):
        """
        Effective page height: the page height minus its vertical margins.
        """
        return self.h - self.t_margin - self.b_margin

    @property
    def pages_count(self):
        """
        Returns the total pages of the document.
        """
        return len(self.pages)

    def set_margin(self, margin):
        """
        Sets the document right, left, top & bottom margins to the same value.

        Args:
            margin (float): margin in the unit specified to FPDF constructor
        """
        self.set_margins(margin, margin)
        self.set_auto_page_break(self.auto_page_break, margin)

    def set_margins(self, left, top, right=-1):
        """
        Sets the document left, top & optionaly right margins to the same value.
        By default, they equal 1 cm.
        Also sets the current FPDF.y on the page to this minimum vertical position.

        Args:
            left (float): left margin in the unit specified to FPDF constructor
            top (float): top margin in the unit specified to FPDF constructor
            right (float): optional right margin in the unit specified to FPDF constructor
        """
        self.set_left_margin(left)
        if self.y < top or self.y == self.t_margin:
            self.y = top
        self.t_margin = top
        if right == -1:
            right = left
        self.r_margin = right

    def set_left_margin(self, margin):
        """
        Sets the document left margin.
        Also sets the current FPDF.x on the page to this minimum horizontal position.

        Args:
            margin (float): margin in the unit specified to FPDF constructor
        """
        if self.x < margin or self.x == self.l_margin:
            self.x = margin
        self.l_margin = margin

    def set_top_margin(self, margin):
        """
        Sets the document top margin.

        Args:
            margin (float): margin in the unit specified to FPDF constructor
        """
        self.t_margin = margin

    def set_right_margin(self, margin):
        """
        Sets the document right margin.

        Args:
            margin (float): margin in the unit specified to FPDF constructor
        """
        self.r_margin = margin

    def set_auto_page_break(self, auto, margin=0):
        """
        Set auto page break mode and triggering bottom margin.
        By default, the mode is on and the bottom margin is 2 cm.

        Args:
            auto (bool): enable or disable this mode
            margin (float): optional bottom margin (distance from the bottom of the page)
                in the unit specified to FPDF constructor
        """
        self.auto_page_break = auto
        self.b_margin = margin
        self.page_break_trigger = self.h - self.b_margin

    @property
    def default_page_dimensions(self):
        "Return a pair (width, height) in the unit specified to FPDF constructor"
        return (
            (self.dw_pt, self.dh_pt)
            if self.def_orientation == "P"
            else (self.dh_pt, self.dw_pt)
        )

    def _set_orientation(self, orientation, page_width_pt, page_height_pt):
        orientation = orientation.lower()
        if orientation in ("p", "portrait"):
            self.cur_orientation = "P"
            self.w_pt = page_width_pt
            self.h_pt = page_height_pt
        elif orientation in ("l", "landscape"):
            self.cur_orientation = "L"
            self.w_pt = page_height_pt
            self.h_pt = page_width_pt
        else:
            raise FPDFException(f"Incorrect orientation: {orientation}")
        self.w = self.w_pt / self.k
        self.h = self.h_pt / self.k

    def set_display_mode(self, zoom, layout="continuous"):
        """
        Defines the way the document is to be displayed by the viewer.

        It allows to set the zoom level: pages can be displayed entirely on screen,
        occupy the full width of the window, use the real size,
        be scaled by a specific zooming factor or use the viewer default (configured in its Preferences menu).

        The page layout can also be specified: single page at a time, continuous display, two columns or viewer default.

        Args:
            zoom: either "fullpage", "fullwidth", "real", "default",
                or a number indicating the zooming factor to use, interpreted as a percentage.
                The zoom level set by default is "default".
            layout (fpdf.enums.PageLayout, str): allowed layout aliases are "single", "continuous", "two" or "default",
                meaning to use the viewer default mode.
                The layout set by default is "continuous".
        """
        if zoom in ZOOM_CONFIGS or not isinstance(zoom, str):
            self.zoom_mode = zoom
        elif zoom != "default":
            raise FPDFException(f"Incorrect zoom display mode: {zoom}")
        self.page_layout = LAYOUT_ALIASES.get(layout, layout)

    def set_text_shaping(
        self,
        use_shaping_engine: bool = True,
        features: dict = None,
        direction: Union[str, TextDirection] = None,
        script: str = None,
        language: str = None,
    ):
        """
        Enable or disable text shaping engine when rendering text.
        If features, direction, script or language are not specified the shaping engine will try
        to guess the values based on the input text.

        Args:
            use_shaping_engine: enable or disable the use of the shaping engine to process the text
            features: a dictionary containing 4 digit OpenType features and whether each feature
                should be enabled or disabled
                example: features={"kern": False, "liga": False}
            direction: the direction the text should be rendered, either "ltr" (left to right)
                or "rtl" (right to left).
            script: a valid OpenType script tag like "arab" or "latn"
            language: a valid OpenType language tag like "eng" or "fra"
        """
        if not use_shaping_engine:
            self.text_shaping = None
            return

        try:
            # pylint: disable=import-outside-toplevel, unused-import
            import uharfbuzz
        except ImportError as exc:
            raise FPDFException(
                "The uharfbuzz package could not be imported, but is required for text shaping. Try: pip install uharfbuzz"
            ) from exc

        #
        # Features must be a dictionary contaning opentype features and a boolean flag
        # stating whether the feature should be enabled or disabled.
        #
        # e.g. features={"liga": True, "kern": False}
        #
        # https://harfbuzz.github.io/shaping-opentype-features.html
        #

        if features and not isinstance(features, dict):
            raise FPDFException(
                "Features must be a dictionary. See text shaping documentation"
            )
        if not features:
            features = {}

        # Buffer properties (direction, script and language)
        # if the properties are not provided, Harfbuzz "guessing" logic is used.
        # https://harfbuzz.github.io/setting-buffer-properties.html
        # Valid harfbuzz directions are ltr (left to right), rtl (right to left),
        # ttb (top to bottom) or btt (bottom to top)

        text_direction = None
        if direction:
            text_direction = (
                direction
                if isinstance(direction, TextDirection)
                else TextDirection.coerce(direction)
            )
            if text_direction not in [TextDirection.LTR, TextDirection.RTL]:
                raise FPDFException(
                    "FPDF2 only accept ltr (left to right) or rtl (right to left) directions for now."
                )

        self.text_shaping = {
            "use_shaping_engine": True,
            "features": features,
            "direction": text_direction,
            "script": script,
            "language": language,
            "fragment_direction": None,
            "paragraph_direction": None,
        }

    @property
    def page_layout(self):
        return self._page_layout

    @page_layout.setter
    def page_layout(self, page_layout):
        self._page_layout = PageLayout.coerce(page_layout) if page_layout else None
        if self._page_layout in (PageLayout.TWO_PAGE_LEFT, PageLayout.TWO_PAGE_RIGHT):
            self._set_min_pdf_version("1.5")

    def set_compression(self, compress):
        """
        Activates or deactivates page compression.

        When activated, the internal representation of each page is compressed
        using the zlib/deflate method (FlateDecode), which leads to a compression ratio
        of about 2 for the resulting document.

        Page compression is enabled by default.

        Args:
            compress (bool): indicates if compression should be enabled
        """
        self.compress = compress

    def set_title(self, title):
        """
        Defines the title of the document.

        Most PDF readers will display it when viewing the document.
        There is also a related `fpdf.prefs.ViewerPreference` entry:

            pdf.viewer_preferences = ViewerPreference(display_doc_title=True)

        Args:
            title (str): the title
        """
        self.title = title

    def set_lang(self, lang):
        """
        A language identifier specifying the natural language for all text in the document
        except where overridden by language specifications for structure elements or marked content.
        A language identifier can either be the empty text string, to indicate that the language is unknown,
        or a Language-Tag as defined in RFC 3066, "Tags for the Identification of Languages".

        Args:
            lang (str): the document main language
        """
        self.lang = lang
        if lang:
            self._set_min_pdf_version("1.4")

    def set_subject(self, subject):
        """
        Defines the subject of the document.

        Args:
            subject (str): the document main subject
        """
        self.subject = subject

    def set_author(self, author):
        """
        Defines the author of the document.

        Args:
            author(str): the name of the author
        """
        self.author = author

    def set_keywords(self, keywords):
        """
        Associate keywords with the document

        Args:
            keywords (str): a space-separated list of words
        """
        self.keywords = keywords

    def set_creator(self, creator):
        """
        Defines the creator of the document.
        This is typically the name of the application that generates the PDF.

        Args:
            creator (str): name of the PDF creator
        """
        self.creator = creator

    def set_producer(self, producer):
        """Producer of document"""
        self.producer = producer

    def set_creation_date(self, date=None):
        """Sets Creation of Date time, or current time if None given."""
        if self._sign_key:
            raise FPDFException(
                ".set_creation_date() must always be called before .sign*() methods"
            )
        if not isinstance(date, datetime):
            raise TypeError(f"date should be a datetime but is a {type(date)}")
        if not date.tzinfo:
            date = date.astimezone()
        self.creation_date = date

    def set_xmp_metadata(self, xmp_metadata):
        if "<?xpacket" in xmp_metadata[:50]:
            raise ValueError(
                "fpdf2 already performs XMP metadata wrapping in a <?xpacket> tag"
            )
        self.xmp_metadata = xmp_metadata
        if xmp_metadata:
            self._set_min_pdf_version("1.4")

    def set_doc_option(self, opt, value):
        """
        Defines a document option.

        Args:
            opt (str): name of the option to set
            value (str) option value

        .. deprecated:: 2.4.0
            Simply set the `FPDF.core_fonts_encoding` property as a replacement.
        """
        warnings.warn(
            (
                "set_doc_option() is deprecated since v2.4.0 "
                "and will be removed in a future release. "
                "Simply set the `.core_fonts_encoding` property as a replacement."
            ),
            DeprecationWarning,
            stacklevel=get_stack_level(),
        )
        if opt != "core_fonts_encoding":
            raise FPDFException(f'Unknown document option "{opt}"')
        self.core_fonts_encoding = value

    def set_image_filter(self, image_filter):
        """
        Args:
            image_filter (str): name of a the image filter to use
                when embedding images in the document, or "AUTO",
                meaning to use the best image filter given the images provided.
                Allowed values: `FlateDecode` (lossless zlib/deflate compression),
                `DCTDecode` (lossy compression with JPEG)
                and `JPXDecode` (lossy compression with JPEG2000).
        """
        if image_filter not in SUPPORTED_IMAGE_FILTERS:
            raise ValueError(
                f"'{image_filter}' is not a supported image filter"
                f" - Allowed values: {''.join(SUPPORTED_IMAGE_FILTERS)}"
            )
        self.image_cache.image_filter = image_filter
        if image_filter == "JPXDecode":
            self._set_min_pdf_version("1.5")

    def alias_nb_pages(self, alias="{nb}"):
        """
        Defines an alias for the total number of pages.
        It will be substituted as the document is closed.

        This is useful to insert the number of pages of the document
        at a time when this number is not known by the program.

        This substitution can be disabled for performances reasons, by calling `alias_nb_pages(None)`.

        Args:
            alias (str): the alias. Defaults to "{nb}".

        Notes
        -----

        When using this feature with the `FPDF.cell` / `FPDF.multi_cell` methods,
        or the `.underline` attribute of `FPDF` class,
        the width of the text rendered will take into account the alias length,
        not the length of the "actual number of pages" string,
        which can causes slight positioning differences.
        """
        self.str_alias_nb_pages = alias

    def set_page_label(
        self,
        label_style: Union[str, PageLabelStyle] = None,
        label_prefix: str = None,
        label_start: int = None,
    ):
        current_page_label = (
            None if self.page == 1 else self.pages[self.page - 1].get_page_label()
        )
        new_page_label = None
        if label_style or label_prefix or label_start:
            label_style = (
                PageLabelStyle.coerce(label_style, case_sensitive=True)
                if label_style
                else None
            )
            new_page_label = PDFPageLabel(label_style, label_prefix, label_start)
        self.pages[self.page].set_page_label(current_page_label, new_page_label)

    def add_page(
        self,
        orientation: str = "",
        format: str = "",
        same: bool = False,
        duration: float = 0,
        transition: Transition = None,
        label_style: Union[str, PageLabelStyle] = None,
        label_prefix: str = None,
        label_start: int = None,
    ):
        """
        Adds a new page to the document.
        If a page is already present, the `FPDF.footer()` method is called first.
        Then the page  is added, the current position is set to the top-left corner,
        with respect to the left and top margins, and the `FPDF.header()` method is called.

        Args:
            orientation (str): "portrait" (can be abbreviated "P")
                or "landscape" (can be abbreviated "L"). Default to "portrait".
            format (str): "a3", "a4", "a5", "letter", "legal" or a tuple
                (width, height). Default to "a4".
            same (bool): indicates to use the same page format as the previous page.
                Default to False.
            duration (float): optional page’s display duration, i.e. the maximum length of time,
                in seconds, that the page is displayed in presentation mode,
                before the viewer application automatically advances to the next page.
                Can be configured globally through the `.page_duration` FPDF property.
                As of june 2021, onored by Adobe Acrobat reader, but ignored by Sumatra PDF reader.
            transition (Transition child class): optional visual transition to use when moving
                from another page to the given page during a presentation.
                Can be configured globally through the `.page_transition` FPDF property.
                As of june 2021, onored by Adobe Acrobat reader, but ignored by Sumatra PDF reader.
            label_style (str or PageLabelStyle): Defines the numbering style for the numeric portion of each
                page label. Possible values are:
                - "D": Decimal Arabic numerals.
                - "R": Uppercase Roman numerals.
                - "r": Lowercase Roman numerals.
                - "A": Uppercase letters (A to Z for the first 26 pages, followed by AA to ZZ, etc.).
                - "a": Lowercase letters (a to z for the first 26 pages, followed by aa to zz, etc.).
            label_prefix (str): Prefix string applied to the page label, preceding the numeric portion.
            label_start (int): Starting number for the first page of a page label range.
        """
        if self.buffer:
            raise FPDFException(
                "A page cannot be added on a closed document, after calling output()"
            )
        family = self.font_family
        style = f"{self.font_style}U" if self.underline else self.font_style
        size = self.font_size_pt
        lw = self.line_width
        dc = self.draw_color
        fc = self.fill_color
        tc = self.text_color
        stretching = self.font_stretching
        char_spacing = self.char_spacing
        dash_pattern = self.dash_pattern

        in_toc_extra_page = (
            self.in_toc_rendering
            and self._toc_allow_page_insertion
            and self.page > self.toc_placeholder.start_page
        )
        if self.page > 0 and (not self.in_toc_rendering or in_toc_extra_page):
            # Page footer
            self.in_footer = True
            self.footer()
            self.in_footer = False

        current_page_label = (
            None if self.page == 0 else self.pages[self.page].get_page_label()
        )
        new_page_label = None
        if label_style or label_prefix or label_start:
            label_style = (
                PageLabelStyle.coerce(label_style, case_sensitive=True)
                if label_style
                else None
            )
            new_page_label = PDFPageLabel(label_style, label_prefix, label_start)

        # Start new page
        self._beginpage(
            orientation,
            format,
            same,
            duration or self.page_duration,
            transition or self.page_transition,
            new_page=not self._has_next_page(),
        )

        self.pages[self.page].set_page_label(current_page_label, new_page_label)

        if self.page_background:
            if isinstance(self.page_background, tuple):
                self.set_fill_color(*self.page_background)
                self.rect(0, 0, self.w, self.h, style="F")
                self.set_fill_color(*fc.colors255)
            else:
                self.image(self.page_background, 0, 0, self.w, self.h)

        self._out("2 J")  # Set line cap style to square
        self.line_width = lw  # Set line width
        self._out(f"{lw * self.k:.2f} w")

        # Set font
        if family:
            self.set_font(family, style, size)

        # Set colors
        self.draw_color = dc
        if dc != self.DEFAULT_DRAW_COLOR:
            self._out(dc.serialize().upper())
        self.fill_color = fc
        if fc != self.DEFAULT_FILL_COLOR:
            self._out(fc.serialize().lower())
        self.text_color = tc

        # BEGIN Page header
        if (not self.in_toc_rendering) or self._toc_allow_page_insertion:
            self.header()

        if self.line_width != lw:  # Restore line width
            self.line_width = lw
            self._out(f"{lw * self.k:.2f} w")

        if family:
            self.set_font(family, style, size)  # Restore font

        if self.draw_color != dc:  # Restore colors
            self.draw_color = dc
            self._out(dc.serialize().upper())
        if self.fill_color != fc:
            self.fill_color = fc
            self._out(fc.serialize().lower())
        self.text_color = tc

        if stretching != 100:  # Restore stretching
            self.set_stretching(stretching)
        if char_spacing != 0:
            self.set_char_spacing(char_spacing)
        if dash_pattern != dict(dash=0, gap=0, phase=0):
            self._write_dash_pattern(
                dash_pattern["dash"], dash_pattern["gap"], dash_pattern["phase"]
            )
        # END Page header

    def _beginpage(
        self, orientation, format, same, duration, transition, new_page=True
    ):
        self.page += 1
        if self.in_toc_rendering and self._toc_allow_page_insertion:
            self._toc_inserted_pages += 1
            self.page = len(self.pages) + 1
            new_page = True
        if new_page:
            page = PDFPage(
                contents=bytearray(),
                duration=duration,
                transition=transition,
                index=self.page,
            )
            self.pages[self.page] = page
            if transition:
                self._set_min_pdf_version("1.5")
        else:
            page = self.pages[self.page]
        self.x = self.l_margin
        self.y = self.t_margin
        self.font_family = ""
        self.font_stretching = 100
        self.char_spacing = 0
        if same:
            if orientation or format:
                raise ValueError(
                    f"Inconsistent parameters: same={same} but orientation={orientation} format={format}"
                )
        else:
            # Set page format if provided, else use default value:
            page_width_pt, page_height_pt = (
                get_page_format(format, self.k) if format else (self.dw_pt, self.dh_pt)
            )
            self._set_orientation(
                orientation or self.def_orientation, page_width_pt, page_height_pt
            )
            self.page_break_trigger = self.h - self.b_margin
        page.set_dimensions(self.w_pt, self.h_pt)

    def header(self):
        """
        Header to be implemented in your own inherited class

        This is automatically called by `FPDF.add_page()`
        and should not be called directly by the user application.
        The default implementation performs nothing: you have to override this method
        in a subclass to implement your own rendering logic.
        """

    def footer(self):
        """
        Footer to be implemented in your own inherited class.

        This is automatically called by `FPDF.add_page()` and `FPDF.output()`
        and should not be called directly by the user application.
        The default implementation performs nothing: you have to override this method
        in a subclass to implement your own rendering logic.
        """

    def page_no(self):
        """Get the current page number"""
        return self.page

    def get_page_label(self):
        return self.pages[self.page].get_label()

    def set_draw_color(self, r, g=-1, b=-1):
        """
        Defines the color used for all stroking operations (lines, rectangles and cell borders).
        Accepts either a single greyscale value, 3 values as RGB components, a single `#abc` or `#abcdef` hexadecimal color string,
        or an instance of `fpdf.drawing.DeviceCMYK`, `fpdf.drawing.DeviceRGB` or `fpdf.drawing.DeviceGray`.
        The method can be called before the first page is created and the value is retained from page to page.

        Args:
            r (int, tuple, fpdf.drawing.DeviceGray, fpdf.drawing.DeviceRGB): if `g` and `b` are given, this indicates the red component.
                Else, this indicates the grey level. The value must be between 0 and 255.
            g (int): green component (between 0 and 255)
            b (int): blue component (between 0 and 255)
        """
        draw_color = convert_to_device_color(r, g, b)
        if draw_color != self.draw_color:
            self.draw_color = draw_color
            if self.page > 0:
                self._out(self.draw_color.serialize().upper())

    def set_fill_color(self, r, g=-1, b=-1):
        """
        Defines the color used for all filling operations (filled rectangles and cell backgrounds).
        Accepts either a single greyscale value, 3 values as RGB components, a single `#abc` or `#abcdef` hexadecimal color string,
        or an instance of `fpdf.drawing.DeviceCMYK`, `fpdf.drawing.DeviceRGB` or `fpdf.drawing.DeviceGray`.
        The method can be called before the first page is created and the value is retained from page to page.

        Args:
            r (int, tuple, fpdf.drawing.DeviceGray, fpdf.drawing.DeviceRGB): if `g` and `b` are given, this indicates the red component.
                Else, this indicates the grey level. The value must be between 0 and 255.
            g (int): green component (between 0 and 255)
            b (int): blue component (between 0 and 255)
        """
        fill_color = convert_to_device_color(r, g, b)
        if fill_color != self.fill_color:
            self.fill_color = fill_color
            if self.page > 0:
                self._out(self.fill_color.serialize().lower())

    def set_text_color(self, r, g=-1, b=-1):
        """
        Defines the color used for text.
        Accepts either a single greyscale value, 3 values as RGB components, a single `#abc` or `#abcdef` hexadecimal color string,
        or an instance of `fpdf.drawing.DeviceCMYK`, `fpdf.drawing.DeviceRGB` or `fpdf.drawing.DeviceGray`.
        The method can be called before the first page is created and the value is retained from page to page.

        Args:
            r (int, tuple, fpdf.drawing.DeviceGray, fpdf.drawing.DeviceRGB): if `g` and `b` are given, this indicates the red component.
                Else, this indicates the grey level. The value must be between 0 and 255.
            g (int): green component (between 0 and 255)
            b (int): blue component (between 0 and 255)
        """
        self.text_color = convert_to_device_color(r, g, b)

    def get_string_width(self, s, normalized=False, markdown=False):
        """
        Returns the length of a string in user unit. A font must be selected.
        The value is calculated with stretching and spacing.

        Note that the width of a cell has some extra padding added to this width,
        on the left & right sides, equal to the .c_margin property.

        Args:
            s (str): the string whose length is to be computed.
            normalized (bool): whether normalization needs to be performed on the input string.
            markdown (bool): indicates if basic markdown support is enabled
        """
        # normalized is parameter for internal use
        s = s if normalized else self.normalize_text(s)
        w = 0
        for frag in self._preload_bidirectional_text(s, markdown):
            w += frag.get_width()
        return w

    def set_line_width(self, width):
        """
        Defines the line width of all stroking operations (lines, rectangles and cell borders).
        By default, the value equals 0.2 mm.
        The method can be called before the first page is created and the value is retained from page to page.

        Args:
            width (float): the width in user unit
        """
        if width != self.line_width:
            self.line_width = width
            if self.page > 0:
                self._out(f"{width * self.k:.2f} w")

    def set_page_background(self, background):
        """
        Sets a background color or image to be drawn every time `FPDF.add_page()` is called, or removes a previously set background.
        The method can be called before the first page is created and the value is retained from page to page.

        Args:
            background: either a string representing a file path or URL to an image,
                an io.BytesIO containg an image as bytes, an instance of `PIL.Image.Image`, drawing.DeviceRGB
                or a RGB tuple representing a color to fill the background with or `None` to remove the background
        """

        if isinstance(
            background, (str, io.BytesIO, Image, DeviceRGB, tuple, type(None))
        ):
            if isinstance(background, DeviceRGB):
                self.page_background = background.colors255
            else:
                self.page_background = background
        else:
            raise TypeError(
                f"""background must be of type str, io.BytesIO, PIL.Image.Image, drawing.DeviceRGB, tuple or None
        got: {type(background)}"""
            )

    @contextmanager
    @check_page
    def drawing_context(self, debug_stream=None):
        """
        Create a context for drawing paths on the current page.

        If this context manager is called again inside of an active context, it will
        raise an exception, as base drawing contexts cannot be nested.

        Args:
            debug_stream (TextIO): print a pretty tree of all items to be rendered
                to the provided stream. To store the output in a string, use
                `io.StringIO`.
        """

        if self._current_draw_context is not None:
            raise FPDFException(
                "cannot create a drawing context while one is already open"
            )

        context = DrawingContext()
        self._current_draw_context = context
        try:
            yield context
        finally:
            self._current_draw_context = None

        starting_style = self._current_graphic_style()
        render_args = (
            self._drawing_graphics_state_registry,
            Point(self.x, self.y),
            self.k,
            self.h,
            starting_style,
        )

        if debug_stream:
            rendered = context.render_debug(*render_args, debug_stream)
        else:
            rendered = context.render(*render_args)

        self.graphics_style_names_per_page_number[self.page].update(
            match.group(1) for match in self._GS_REGEX.finditer(rendered)
        )
        # Registering raster images embedded in the vector graphics:
        self.images_used_per_page_number[self.page].update(
            int(match.group(1)) for match in self._IMG_REGEX.finditer(rendered)
        )
        # Once we handle text-rendering SVG tags (cf. PR #1029),
        # we should also detect fonts used and add them to self.fonts_used_per_page_number

        self._out(rendered)
        # The drawing API makes use of features (notably transparency and blending modes) that were introduced in PDF 1.4:
        self._set_min_pdf_version("1.4")

    def _current_graphic_style(self):
        gs = GraphicsStyle()
        gs.allow_transparency = self.allow_images_transparency

        # This initial stroke_width is ignored when embedding SVGs,
        # as the value in SVGObject.convert_graphics() takes precedence,
        # so this probably creates an unnecessary PDF dict entry:
        gs.stroke_width = self.line_width

        if self.draw_color != self.DEFAULT_DRAW_COLOR:
            gs.stroke_color = self.draw_color
        if self.fill_color != self.DEFAULT_FILL_COLOR:
            gs.fill_color = self.fill_color

        dash_info = self.dash_pattern
        dash_pattern = (dash_info["dash"], dash_info["gap"])
        if (dash_pattern[0] == 0) or (dash_pattern[1] == 0):
            dash_pattern = None

        gs.stroke_dash_pattern = dash_pattern
        gs.stroke_dash_phase = dash_info["phase"]

        return gs

    @contextmanager
    def new_path(self, x=0, y=0, paint_rule=PathPaintRule.AUTO, debug_stream=None):
        """
        Create a path for appending lines and curves to.

        Args:
            x (float): Abscissa of the path starting point
            y (float): Ordinate of the path starting point
            paint_rule (PathPaintRule): Optional choice of how the path should
                be painted. The default (AUTO) automatically selects stroke/fill based
                on the path style settings.
            debug_stream (TextIO): print a pretty tree of all items to be rendered
                to the provided stream. To store the output in a string, use
                `io.StringIO`.

        """
        with self.drawing_context(debug_stream=debug_stream) as ctxt:
            path = PaintedPath(x=x, y=y)
            path.style.paint_rule = paint_rule
            yield path
            ctxt.add_item(path)

    def draw_path(self, path, debug_stream=None):
        """
        Add a pre-constructed path to the document.

        Args:
            path (drawing.PaintedPath): the path to be drawn.
            debug_stream (TextIO): print a pretty tree of all items to be rendered
                to the provided stream. To store the output in a string, use
                `io.StringIO`.
        """
        with self.drawing_context(debug_stream=debug_stream) as ctxt:
            ctxt.add_item(path)

    def set_dash_pattern(self, dash=0, gap=0, phase=0):
        """
        Set the current dash pattern for lines and curves.

        Args:
            dash (float): The length of the dashes in current units.

            gap (float): The length of the gaps between dashes in current units.
                If omitted, the dash length will be used.

            phase (float): Where in the sequence to start drawing.

        Omitting 'dash' (= 0) resets the pattern to a solid line.
        """
        if not (isinstance(dash, (int, float)) and dash >= 0):
            raise ValueError("Dash length must be zero or a positive number.")
        if not (isinstance(gap, (int, float)) and gap >= 0):
            raise ValueError("gap length must be zero or a positive number.")
        if not (isinstance(phase, (int, float)) and phase >= 0):
            raise ValueError("Phase must be zero or a positive number.")

        pattern = dict(dash=dash, gap=gap, phase=phase)

        if pattern != self.dash_pattern:
            self.dash_pattern = pattern
            self._write_dash_pattern(dash, gap, phase)

    def _write_dash_pattern(self, dash, gap, phase):
        if dash:
            if gap:
                dstr = f"[{dash * self.k:.3f} {gap * self.k:.3f}] {phase *self.k:.3f} d"
            else:
                dstr = f"[{dash * self.k:.3f}] {phase *self.k:.3f} d"
        else:
            dstr = "[] 0 d"
        self._out(dstr)

    @check_page
    def line(self, x1, y1, x2, y2):
        """
        Draw a line between two points.

        Args:
            x1 (float): Abscissa of first point
            y1 (float): Ordinate of first point
            x2 (float): Abscissa of second point
            y2 (float): Ordinate of second point
        """
        self._out(
            f"{x1 * self.k:.2f} {(self.h - y1) * self.k:.2f} m {x2 * self.k:.2f} "
            f"{(self.h - y2) * self.k:.2f} l S"
        )

    @check_page
    def polyline(self, point_list, fill=False, polygon=False, style=None):
        """
        Draws lines between two or more points.

        Args:
            point_list (list of tuples): List of Abscissa and Ordinate of
                                        segments that should be drawn
            fill (bool): [**DEPRECATED since v2.5.4**] Use `style="F"` or `style="DF"` instead
            polygon (bool): If true, close path before stroking, to fill the inside of the polyline
            style (fpdf.enums.RenderStyle, str): Optional style of rendering. Possible values are:

            * `D` or None: draw border. This is the default value.
            * `F`: fill
            * `DF` or `FD`: draw and fill
        """
        if fill:
            warnings.warn(
                (
                    '"fill" parameter is deprecated since v2.5.4, '
                    'use style="F" or style="DF" instead'
                ),
                DeprecationWarning,
                stacklevel=get_stack_level(),
            )
        if fill and style is None:
            style = RenderStyle.DF
        else:
            style = RenderStyle.coerce(style)
            if fill and style == RenderStyle.D:
                raise ValueError(
                    f"Conflicting values provided: fill={fill} & style={style}"
                )
        operator = "m"
        for point in point_list:
            self._out(
                f"{point[0] * self.k:.2f} {(self.h - point[1]) * self.k:.2f} {operator}"
            )
            operator = "l"
        if polygon:
            self._out(" h")
        self._out(f" {style.operator}")

    @check_page
    def polygon(self, point_list, fill=False, style=None):
        """
        Outputs a polygon defined by three or more points.

        Args:
            point_list (list of tuples): List of coordinates defining the polygon to draw
            fill (bool): [**DEPRECATED since v2.5.4**] Use `style="F"` or `style="DF"` instead
            style (fpdf.enums.RenderStyle, str): Optional style of rendering. Possible values are:

            * `D` or None: draw border. This is the default value.
            * `F`: fill
            * `DF` or `FD`: draw and fill
        """
        self.polyline(point_list, fill=fill, polygon=True, style=style)

    @check_page
    def dashed_line(self, x1, y1, x2, y2, dash_length=1, space_length=1):
        """
        Draw a dashed line between two points.

        Args:
            x1 (float): Abscissa of first point
            y1 (float): Ordinate of first point
            x2 (float): Abscissa of second point
            y2 (float): Ordinate of second point
            dash_length (float): Length of the dash
            space_length (float): Length of the space between 2 dashes

        .. deprecated:: 2.4.6
            Use `FPDF.set_dash_pattern()` and the normal drawing operations instead.
        """
        warnings.warn(
            (
                "dashed_line() is deprecated since v2.4.6, "
                "and will be removed in a future release. "
                "Use set_dash_pattern() and the normal drawing operations instead."
            ),
            DeprecationWarning,
            stacklevel=get_stack_level(),
        )
        self.set_dash_pattern(dash_length, space_length)
        self.line(x1, y1, x2, y2)
        self.set_dash_pattern()

    @check_page
    def rect(self, x, y, w, h, style=None, round_corners=False, corner_radius=0):
        """
        Outputs a rectangle.
        It can be drawn (border only), filled (with no border) or both.

        Args:
            x (float): Abscissa of upper-left bounding box.
            y (float): Ordinate of upper-left bounding box.
            w (float): Width.
            h (float): Height.
            style (fpdf.enums.RenderStyle, str): Optional style of rendering. Possible values are:

            * `D` or empty string: draw border. This is the default value.
            * `F`: fill
            * `DF` or `FD`: draw and fill

            round_corners (tuple of str, tuple of fpdf.enums.Corner, bool): Optional draw a rectangle with round corners.
            Possible values are:

            *`TOP_LEFT`: a rectangle with round top left corner
            *`TOP_RIGHT`: a rectangle with round top right corner
            *`BOTTOM_LEFT`: a rectangle with round bottom left corner
            *`BOTTOM_RIGHT`: a rectangle with round bottom right corner
            *`True`: a rectangle with all round corners
            *`False`: a rectangle with no round corners

            corner_radius: Optional radius of the corners
        """

        style = RenderStyle.coerce(style)
        if round_corners is not False:
            self._draw_rounded_rect(x, y, w, h, style, round_corners, corner_radius)
        else:
            self._out(
                f"{x * self.k:.2f} {(self.h - y) * self.k:.2f} {w * self.k:.2f} "
                f"{-h * self.k:.2f} re {style.operator}"
            )

    def _draw_rounded_rect(self, x, y, w, h, style, round_corners, r):
        min = h
        if w < h:
            min = w

        if r == 0:
            r = min / 5

        if r >= min / 2:
            r /= min

        point_1 = point_8 = (x, y)
        point_2 = point_3 = (x + w, y)
        point_4 = point_5 = (x + w, y + h)
        point_6 = point_7 = (x, y + h)
        coor_x = [x, x + w, x, x + w]
        coor_y = [y, y, y + h, y + h]

        if round_corners is True:
            round_corners = (
                Corner.TOP_RIGHT.value,
                Corner.TOP_LEFT.value,
                Corner.BOTTOM_RIGHT.value,
                Corner.BOTTOM_LEFT.value,
            )
        round_corners = tuple(Corner.coerce(rc) for rc in round_corners)

        if Corner.TOP_RIGHT in round_corners:
            self.arc(coor_x[0], coor_y[0], 2 * r, 180, 270, style=style)
            point_1 = (x + r, y)
            point_8 = (x, y + r)

        if Corner.TOP_LEFT in round_corners:
            self.arc(coor_x[1] - 2 * r, coor_y[1], 2 * r, 270, 0, style=style)
            point_2 = (x + w - r, y)
            point_3 = (x + w, y + r)

        if Corner.BOTTOM_LEFT in round_corners:
            self.arc(coor_x[3] - 2 * r, coor_y[3] - 2 * r, 2 * r, 0, 90, style=style)
            point_4 = (x + w, y + h - r)
            point_5 = (x + w - r, y + h)

        if Corner.BOTTOM_RIGHT in round_corners:
            self.arc(coor_x[2], coor_y[2] - 2 * r, 2 * r, 90, 180, style=style)
            point_6 = (x + r, y + h)
            point_7 = (x, y + h - r)

        if style.is_fill:
            self.polyline(
                [
                    point_1,
                    point_2,
                    point_3,
                    point_4,
                    point_5,
                    point_6,
                    point_7,
                    point_8,
                    point_1,
                ],
                style="F",
            )

        if style.is_draw:
            self.line(point_1[0], point_1[1], point_2[0], point_2[1])
            self.line(point_3[0], point_3[1], point_4[0], point_4[1])
            self.line(point_5[0], point_5[1], point_6[0], point_6[1])
            self.line(point_7[0], point_7[1], point_8[0], point_8[1])

    @check_page
    def ellipse(self, x, y, w, h, style=None):
        """
        Outputs an ellipse.
        It can be drawn (border only), filled (with no border) or both.

        Args:
            x (float): Abscissa of upper-left bounding box.
            y (float): Ordinate of upper-left bounding box.
            w (float): Width
            h (float): Height
            style (fpdf.enums.RenderStyle, str): Optional style of rendering. Possible values are:

            * `D` or empty string: draw border. This is the default value.
            * `F`: fill
            * `DF` or `FD`: draw and fill
        """
        style = RenderStyle.coerce(style)
        self._draw_ellipse(x, y, w, h, style.operator)

    def _draw_ellipse(self, x, y, w, h, operator):
        cx = x + w / 2
        cy = y + h / 2
        rx = w / 2
        ry = h / 2

        lx = 4 / 3 * (math.sqrt(2) - 1) * rx
        ly = 4 / 3 * (math.sqrt(2) - 1) * ry

        self._out(
            (
                f"{(cx + rx) * self.k:.2f} {(self.h - cy) * self.k:.2f} m "
                f"{(cx + rx) * self.k:.2f} {(self.h - cy + ly) * self.k:.2f} "
                f"{(cx + lx) * self.k:.2f} {(self.h - cy + ry) * self.k:.2f} "
                f"{cx * self.k:.2f} {(self.h - cy + ry) * self.k:.2f} c"
            )
        )
        self._out(
            (
                f"{(cx - lx) * self.k:.2f} {(self.h - cy + ry) * self.k:.2f} "
                f"{(cx - rx) * self.k:.2f} {(self.h - cy + ly) * self.k:.2f} "
                f"{(cx - rx) * self.k:.2f} {(self.h - cy) * self.k:.2f} c"
            )
        )
        self._out(
            (
                f"{(cx - rx) * self.k:.2f} {(self.h - cy - ly) * self.k:.2f} "
                f"{(cx - lx) * self.k:.2f} {(self.h - cy - ry) * self.k:.2f} "
                f"{cx * self.k:.2f} {(self.h - cy - ry) * self.k:.2f} c"
            )
        )
        self._out(
            (
                f"{(cx + lx) * self.k:.2f} {(self.h - cy - ry) * self.k:.2f} "
                f"{(cx + rx) * self.k:.2f} {(self.h - cy - ly) * self.k:.2f} "
                f"{(cx + rx) * self.k:.2f} {(self.h - cy) * self.k:.2f} c {operator}"
            )
        )

    @check_page
    def circle(self, x, y, radius, style=None):
        """
        Outputs a circle.
        It can be drawn (border only), filled (with no border) or both.

        WARNING: This method changed parameters in [release 2.8.0](https://github.com/py-pdf/fpdf2/releases/tag/2.8.0)

        Args:
            x (float): Abscissa of upper-left bounding box.
            y (float): Ordinate of upper-left bounding box.
            radius (float): Radius of the circle.
            style (str): Style of rendering. Possible values are:

            * `D` or None: draw border. This is the default value.
            * `F`: fill
            * `DF` or `FD`: draw and fill
        """
        self.ellipse(x - radius, y - radius, 2 * radius, 2 * radius, style)

    @check_page
    def regular_polygon(self, x, y, numSides, polyWidth, rotateDegrees=0, style=None):
        """
        Outputs a regular polygon with n sides
        It can be rotated
        Style can also be applied (fill, border...)

        Args:
            x (float): Abscissa of upper-left bounding box.
            y (float): Ordinate of upper-left bounding box.
            numSides (int): Number of sides for polygon.
            polyWidth (float): Width of the polygon.
            rotateDegrees (float): Optional degree amount to rotate polygon.
            style (fpdf.enums.RenderStyle, str): Optional style of rendering. Possible values are:

            * `D` or None: draw border. This is the default value.
            * `F`: fill
            * `DF` or `FD`: draw and fill
        """
        radius = polyWidth / 2
        centerX = x + radius
        centerY = y - radius
        # center point is (centerX, centerY)
        points = []
        for i in range(1, numSides + 1):
            point = centerX + radius * math.cos(
                math.radians((360 / numSides) * i) + math.radians(rotateDegrees)
            ), centerY + radius * math.sin(
                math.radians((360 / numSides) * i) + math.radians(rotateDegrees)
            )
            points.append(point)
        # creates list of touples containing cordinate points of vertices

        self.polygon(points, style=style)
        # passes points through polygon function

    @check_page
    def star(self, x, y, r_in, r_out, corners, rotate_degrees=0, style=None):
        """
        Outputs a regular star with n corners.
        It can be rotated.
        It can be drawn (border only), filled (with no border) or both.

        Args:
            x (float): Abscissa of star's centre.
            y (float): Ordinate of star's centre.
            r_in (float): radius of internal circle.
            r_out (float): radius of external circle.
            corners (int): number of star's corners.
            rotate_degrees (float): Optional degree amount to rotate star clockwise.

            style (fpdf.enums.RenderStyle, str): Optional style of rendering. Possible values are:
            * `D`: draw border. This is the default value.
            * `F`: fill.
            * `DF` or `FD`: draw and fill.
        """
        th = math.radians(rotate_degrees)
        point_list = []
        for i in range(0, (corners * 2) + 1):
            corner_x = x + (r_out if i % 2 == 0 else r_in) * math.sin(th)
            corner_y = y + (r_out if i % 2 == 0 else r_in) * math.cos(th)
            point_list.append((corner_x, corner_y))

            th += math.radians(180 / corners)

        self.polyline(point_list, polygon=True, style=style)

    @check_page
    def arc(
        self,
        x,
        y,
        a,
        start_angle,
        end_angle,
        b=None,
        inclination=0,
        clockwise=False,
        start_from_center=False,
        end_at_center=False,
        style=None,
    ):
        """
        Outputs an arc.
        It can be drawn (border only), filled (with no border) or both.

        Args:
            a (float): Semi-major axis diameter.
            b (float): Semi-minor axis diameter, if None, equals to a (default: None).
            start_angle (float): Start angle of the arc (in degrees).
            end_angle (float): End angle of the arc (in degrees).
            inclination (float): Inclination of the arc in respect of the x-axis (default: 0).
            clockwise (bool): Way of drawing the arc (True: clockwise, False: counterclockwise) (default: False).
            start_from_center (bool): Start drawing from the center of the circle (default: False).
            end_at_center (bool): End drawing at the center of the circle (default: False).
            style (fpdf.enums.RenderStyle, str): Optional style of rendering. Allowed values are:

            * `D` or None: draw border. This is the default value.
            * `F`: fill
            * `DF` or `FD`: draw and fill
        """
        style = RenderStyle.coerce(style)

        if b is None:
            b = a

        a /= 2
        b /= 2

        cx = x + a
        cy = y + b

        # Functions used only to construct other points of the bezier curve
        def deg_to_rad(deg):
            return deg * math.pi / 180

        def angle_to_param(angle):
            angle = deg_to_rad(angle % 360)
            eta = math.atan2(math.sin(angle) / b, math.cos(angle) / a)

            if eta < 0:
                eta += 2 * math.pi
            return eta

        theta = deg_to_rad(inclination)
        cos_theta = math.cos(theta)
        sin_theta = math.sin(theta)

        def evaluate(eta):
            a_cos_eta = a * math.cos(eta)
            b_sin_eta = b * math.sin(eta)

            return [
                cx + a_cos_eta * cos_theta - b_sin_eta * sin_theta,
                cy + a_cos_eta * sin_theta + b_sin_eta * cos_theta,
            ]

        def derivative_evaluate(eta):
            a_sin_eta = a * math.sin(eta)
            b_cos_eta = b * math.cos(eta)

            return [
                -a_sin_eta * cos_theta - b_cos_eta * sin_theta,
                -a_sin_eta * sin_theta + b_cos_eta * cos_theta,
            ]

        # Calculating start_eta and end_eta so that
        #   start_eta < end_eta   <= start_eta + 2*PI if counterclockwise
        #   end_eta   < start_eta <= end_eta + 2*PI   if clockwise
        start_eta = angle_to_param(start_angle)
        end_eta = angle_to_param(end_angle)

        if not clockwise and end_eta <= start_eta:
            end_eta += 2 * math.pi
        elif clockwise and end_eta >= start_eta:
            start_eta += 2 * math.pi

        start_point = evaluate(start_eta)

        # Move to the start point
        if start_from_center:
            self._out(f"{cx * self.k:.2f} {(self.h - cy) * self.k:.2f} m")
            self._out(
                f"{start_point[0] * self.k:.2f} {(self.h - start_point[1]) * self.k:.2f} l"
            )
        else:
            self._out(
                f"{start_point[0] * self.k:.2f} {(self.h - start_point[1]) * self.k:.2f} m"
            )

        # Number of curves to use, maximal segment angle is 2*PI/max_curves
        max_curves = 4
        n = min(
            max_curves, math.ceil(abs(end_eta - start_eta) / (2 * math.pi / max_curves))
        )
        d_eta = (end_eta - start_eta) / n

        alpha = math.sin(d_eta) * (math.sqrt(4 + 3 * math.tan(d_eta / 2) ** 2) - 1) / 3

        eta2 = start_eta
        p2 = evaluate(eta2)
        p2_prime = derivative_evaluate(eta2)

        for i in range(n):
            p1 = p2
            p1_prime = p2_prime

            eta2 += d_eta
            p2 = evaluate(eta2)
            p2_prime = derivative_evaluate(eta2)

            control_point_1 = [p1[0] + alpha * p1_prime[0], p1[1] + alpha * p1_prime[1]]
            control_point_2 = [p2[0] - alpha * p2_prime[0], p2[1] - alpha * p2_prime[1]]

            end = ""
            if i == n - 1 and not end_at_center:
                end = f" {style.operator}"

            self._out(
                (
                    f"{control_point_1[0] * self.k:.2f} {(self.h - control_point_1[1]) * self.k:.2f} "
                    f"{control_point_2[0] * self.k:.2f} {(self.h - control_point_2[1]) * self.k:.2f} "
                    f"{p2[0] * self.k:.2f} {(self.h - p2[1]) * self.k:.2f} c" + end
                )
            )

        if end_at_center:
            if start_from_center:
                self._out(f"h {style.operator}")
            else:
                self._out(
                    f"{cx * self.k:.2f} {(self.h - cy) * self.k:.2f} l {style.operator}"
                )

    def solid_arc(
        self,
        x,
        y,
        a,
        start_angle,
        end_angle,
        b=None,
        inclination=0,
        clockwise=False,
        style=None,
    ):
        """
        Outputs a solid arc. A solid arc combines an arc and a triangle to form a pie slice
        It can be drawn (border only), filled (with no border) or both.

        Args:
            x (float): Abscissa of upper-left bounding box.
            y (float): Ordinate of upper-left bounding box.
            a (float): Semi-major axis.
            b (float): Semi-minor axis, if None, equals to a (default: None).
            start_angle (float): Start angle of the arc (in degrees).
            end_angle (float): End angle of the arc (in degrees).
            inclination (float): Inclination of the arc in respect of the x-axis (default: 0).
            clockwise (bool): Way of drawing the arc (True: clockwise, False: counterclockwise) (default: False).
            style (str): Style of rendering. Possible values are:

            * `D` or None: draw border. This is the default value.
            * `F`: fill
            * `DF` or `FD`: draw and fill
        """
        self.arc(
            x,
            y,
            a,
            start_angle,
            end_angle,
            b,
            inclination,
            clockwise,
            True,
            True,
            style,
        )

    def bezier(self, point_list, closed=False, style=None):
        """
        Outputs a quadratic or cubic Bézier curve, defined by three or four coordinates.

        Args:
            point_list (list of tuples): List of Abscissa and Ordinate of
                                        segments that should be drawn. Should be
                                        three or four tuples. The first and last
                                        points are the start and end point. The
                                        middle point(s) are the control point(s).
            closed (bool): True to draw the curve as a closed path, False (default)
                                        for it to be drawn as an open path.
            style (fpdf.enums.RenderStyle, str): Optional style of rendering. Allowed values are:
            * `D` or None: draw border. This is the default value.
            * `F`: fill
            * `DF` or `FD`: draw and fill
        """
        points = len(point_list)
        if points not in (3, 4):
            raise ValueError(
                "point_list should contain 3 tuples for a quadratic curve"
                " or 4 tuples for a cubic curve."
            )
        style = RenderStyle.coerce(style)

        # QuadraticBezierCurve and BezierCurve make use of `initial_point` when instantiated.
        # If we want to define all 3 (quad.) or 4 (cubic) points, we can set `initial_point`
        # to be the first point given in `point_list` by creating a separate dummy path at that pos.
        with self.drawing_context() as ctxt:
            p1 = point_list[0]
            x1, y1 = p1[0], p1[1]

            dummy_path = PaintedPath(x1, y1)
            ctxt.add_item(dummy_path)

            p2 = point_list[1]
            x2, y2 = p2[0], p2[1]

            p3 = point_list[2]
            x3, y3 = p3[0], p3[1]

            if points == 4:
                p4 = point_list[3]
                x4, y4 = p4[0], p4[1]

            path = PaintedPath(x1, y1)

            # Translate enum style (RenderStyle) into rule (PathPaintRule)
            rule = PathPaintRule.STROKE_FILL_NONZERO
            if style.is_draw and not style.is_fill:
                rule = PathPaintRule.STROKE
            elif style.is_fill and not style.is_draw:
                rule = PathPaintRule.FILL_NONZERO

            path.style.paint_rule = rule
            path.style.auto_close = closed

            if points == 4:
                path.curve_to(x2, y2, x3, y3, x4, y4)
            elif points == 3:
                path.curve_to(x2, y2, x2, y2, x3, y3)

            ctxt.add_item(path)

    def add_font(self, family=None, style="", fname=None, uni="DEPRECATED"):
        """
        Imports a TrueType or OpenType font and makes it available
        for later calls to the `FPDF.set_font()` method.

        You will find more information on the "Unicode" documentation page.

        Args:
            family (str): optional name of the font family. Used as a reference for `FPDF.set_font()`.
                If not provided, use the base name of the `fname` font path, without extension.
            style (str): font style. "" for regular, include 'B' for bold, and/or 'I' for italic.
            fname (str): font file name. You can specify a relative or full path.
                If the file is not found, it will be searched in `FPDF_FONT_DIR`.
            uni (bool): [**DEPRECATED since 2.5.1**] unused
        """
        if not fname:
            raise ValueError('"fname" parameter is required')

        ext = splitext(str(fname))[1].lower()
        if ext not in (".otf", ".otc", ".ttf", ".ttc"):
            raise ValueError(
                f"Unsupported font file extension: {ext}."
                " add_font() used to accept .pkl file as input, but for security reasons"
                " this feature is deprecated since v2.5.1 and has been removed in v2.5.3."
            )

        if uni != "DEPRECATED":
            warnings.warn(
                (
                    '"uni" parameter is deprecated since v2.5.1, '
                    "unused and will soon be removed"
                ),
                DeprecationWarning,
                stacklevel=get_stack_level(),
            )

        style = "".join(sorted(style.upper()))
        if any(letter not in "BI" for letter in style):
            raise ValueError(
                f"Unknown style provided (only B & I letters are allowed): {style}"
            )

        for parent in (".", FPDF_FONT_DIR):
            if not parent:
                continue

            if (Path(parent) / fname).exists():
                font_file_path = Path(parent) / fname
                break
        else:
            raise FileNotFoundError(f"TTF Font file not found: {fname}")

        if family is None:
            family = font_file_path.stem

        fontkey = f"{family.lower()}{style}"
        # Check if font already added or one of the core fonts
        if fontkey in self.fonts or fontkey in CORE_FONTS:
            warnings.warn(
                f"Core font or font already added '{fontkey}': doing nothing",
                stacklevel=get_stack_level(),
            )
            return

        self.fonts[fontkey] = TTFFont(self, font_file_path, fontkey, style)

    def set_font(self, family=None, style="", size=0):
        """
        Sets the font used to print character strings.
        It is mandatory to call this method at least once before printing text.

        Default encoding is not specified, but all text writing methods accept only
        unicode for external fonts and one byte encoding for standard.

        Standard fonts use `Latin-1` encoding by default, but Windows
        encoding `cp1252` (Western Europe) can be used with
        `self.core_fonts_encoding = encoding`.

        The font specified is retained from page to page.
        The method can be called before the first page is created.

        Args:
            family (str): name of a font added with `FPDF.add_font`,
                or name of one of the 14 standard "PostScript" fonts:
                Courier (fixed-width), Helvetica (sans serif), Times (serif),
                Symbol (symbolic) or ZapfDingbats (symbolic)
                If an empty string is provided, the current family is retained.
            style (str): empty string (by default) or a combination
                of one or several letters among B (bold), I (italic) and U (underline).
                Bold and italic styles do not apply to Symbol and ZapfDingbats fonts.
            size (float): in points. The default value is the current size.
        """
        if not family:
            family = self.font_family

        family = family.lower()
        style = "".join(sorted(style.upper()))
        if any(letter not in "BIU" for letter in style):
            raise ValueError(
                f"Unknown style provided (only B/I/U letters are allowed): {style}"
            )
        if "U" in style:
            self.underline = True
            style = style.replace("U", "")
        else:
            self.underline = False

        if family in self.font_aliases and family + style not in self.fonts:
            warnings.warn(
                f"Substituting font {family} by core font {self.font_aliases[family]}"
                " - This is deprecated since v2.7.8, and will soon be removed",
                DeprecationWarning,
                stacklevel=get_stack_level(),
            )
            family = self.font_aliases[family]
        elif family in ("symbol", "zapfdingbats") and style:
            warnings.warn(
                f"Built-in font {family} only has a single 'style' "
                "and can't be bold or italic",
                stacklevel=get_stack_level(),
            )
            style = ""

        if not size:
            size = self.font_size_pt

        # Test if font is already selected
        if (
            self.font_family == family
            and self.font_style == style
            and isclose(self.font_size_pt, size)
        ):
            return

        # Test if used for the first time
        fontkey = family + style
        if fontkey not in self.fonts:
            if fontkey not in CORE_FONTS:
                raise FPDFException(
                    f"Undefined font: {fontkey} - "
                    f"Use built-in fonts or FPDF.add_font() beforehand"
                )
            # If it's one of the core fonts, add it to self.fonts
            self.fonts[fontkey] = CoreFont(self, fontkey, style)

        # Select it
        self.font_family = family
        self.font_style = style
        self.font_size_pt = size
        self.current_font = self.fonts[fontkey]
        if self.page > 0:
            self._out(f"BT /F{self.current_font.i} {self.font_size_pt:.2f} Tf ET")
            self.fonts_used_per_page_number[self.page].add(self.current_font.i)

    def set_font_size(self, size):
        """
        Configure the font size in points

        Args:
            size (float): font size in points
        """
        if isclose(self.font_size_pt, size):
            return
        self.font_size_pt = size
        if self.page > 0:
            if not self.current_font:
                raise FPDFException(
                    "Cannot set font size: a font must be selected first"
                )
            self._out(f"BT /F{self.current_font.i} {self.font_size_pt:.2f} Tf ET")
            self.fonts_used_per_page_number[self.page].add(self.current_font.i)

    def set_char_spacing(self, spacing):
        """
        Sets horizontal character spacing.
        A positive value increases the space between characters, a negative value
        reduces it (which may result in glyph overlap).
        By default, no spacing is set (which is equivalent to a value of 0).

        Args:
            spacing (float): horizontal spacing in document units
        """
        if self.char_spacing == spacing:
            return
        self.char_spacing = spacing
        if self.page > 0:
            self._out(f"BT {spacing:.2f} Tc ET")

    def set_stretching(self, stretching):
        """
        Sets horizontal font stretching.
        By default, no stretching is set (which is equivalent to a value of 100).

        Args:
            stretching (float): horizontal stretching (scaling) in percents.
        """
        if self.font_stretching == stretching:
            return
        self.font_stretching = stretching
        if self.page > 0:
            self._out(f"BT {stretching:.2f} Tz ET")

    def set_fallback_fonts(self, fallback_fonts, exact_match=True):
        """
        Allows you to specify a list of fonts to be used if any character is not available on the font currently set.
        Detailed documentation: https://py-pdf.github.io/fpdf2/Unicode.html#fallback-fonts

        Args:
            fallback_fonts: sequence of fallback font IDs
            exact_match (bool): when a glyph cannot be rendered uing the current font,
                fpdf2 will look for a fallback font matching the current character emphasis (bold/italics).
                If it does not find such matching font, and `exact_match` is True, no fallback font will be used.
                If it does not find such matching font, and `exact_match` is False, a fallback font will still be used.
                To get even more control over this logic, you can also override `FPDF.get_fallback_font()`
        """
        fallback_font_ids = []
        for fallback_font in fallback_fonts:
            found = False
            for fontkey in self.fonts:
                # will add all font styles on the same family
                if fontkey.replace("B", "").replace("I", "") == fallback_font.lower():
                    fallback_font_ids.append(fontkey)
                    found = True
            if not found:
                raise FPDFException(
                    f"Undefined fallback font: {fallback_font} - Use FPDF.add_font() beforehand"
                )
        self._fallback_font_ids = tuple(fallback_font_ids)
        self._fallback_font_exact_match = exact_match

    def add_link(self, y=0, x=0, page=-1, zoom="null"):
        """
        Creates a new internal link and returns its identifier.
        An internal link is a clickable area which directs to another place within the document.

        The identifier can then be passed to the `FPDF.cell()`, `FPDF.write()`, `FPDF.image()`
        or `FPDF.link()` methods.

        Args:
            y (float): optional ordinate of target position.
                The default value is 0 (top of page).
            x (float): optional abscissa of target position.
                The default value is 0 (top of page).
            page (int): optional number of target page.
                -1 indicates the current page, which is the default value.
            zoom (float): optional new zoom level after following the link.
                Currently ignored by Sumatra PDF Reader, but observed by Adobe Acrobat reader.
        """
        link = DestinationXYZ(
            self.page if page == -1 else page,
            top=self.h_pt - y * self.k,
            left=x * self.k,
            zoom=zoom,
        )
        link_index = len(self.links) + 1
        self.links[link_index] = link
        return link_index

    def set_link(self, link, y=0, x=0, page=-1, zoom="null"):
        """
        Defines the page and position a link points to.

        Args:
            link (int): a link identifier returned by `FPDF.add_link()`.
            y (float): optional ordinate of target position.
                The default value is 0 (top of page).
            x (float): optional abscissa of target position.
                The default value is 0 (top of page).
            page (int): optional number of target page.
                -1 indicates the current page, which is the default value.
            zoom (float): optional new zoom level after following the link.
                Currently ignored by Sumatra PDF Reader, but observed by Adobe Acrobat reader.
        """
        # We must take care to update the existing DestinationXYZ,
        # and NOT re-assign self.links[link] to a new instance,
        # as a reference to self.links[link] is kept in self.pages[].annots:
        link = self.links[link]
        link.page_number = self.page if page == -1 else page
        link.top = self.h_pt - y * self.k
        link.left = x * self.k
        link.zoom = zoom

    @check_page
    def link(self, x, y, w, h, link, alt_text=None, border_width=0):
        """
        Puts a link annotation on a rectangular area of the page.
        Text or image links are generally put via `FPDF.cell`,
        `FPDF.write` or `FPDF.image`,
        but this method can be useful for instance to define a clickable area inside an image.

        Args:
            x (float): horizontal position (from the left) to the left side of the link rectangle
            y (float): vertical position (from the top) to the bottom side of the link rectangle
            w (float): width of the link rectangle
            h (float): height of the link rectangle
            link: either an URL or an integer returned by `FPDF.add_link`, defining an internal link to a page
            alt_text (str): optional textual description of the link, for accessibility purposes
            border_width (int): thickness of an optional black border surrounding the link.
                Not all PDF readers honor this: Acrobat renders it but not Sumatra.
        """
        action, dest = None, None
        if link:
            if isinstance(link, str):
                action = URIAction(link)
            else:  # Dest type ending of annotation entry
                assert (
                    link in self.links
                ), f"Link with an invalid index: {link} (doc #links={len(self.links)})"
                dest = self.links[link]
                if not dest.page_number:
                    raise ValueError(
                        f"Cannot insert link {link} with no page number assigned"
                    )
        link_annot = AnnotationDict(
            "Link",
            x=x * self.k,
            y=self.h_pt - y * self.k,
            width=w * self.k,
            height=h * self.k,
            action=action,
            dest=dest,
            border_width=border_width,
        )
        self.pages[self.page].annots.append(link_annot)
        if alt_text is not None:
            # Note: the spec indicates that a /StructParent could be added **inside* this /Annot,
            # but tests with Adobe Acrobat Reader reveal that the page /StructParents inserted below
            # is enough to link the marked content in the hierarchy tree with this annotation link.
            self._add_marked_content(struct_type="/Link", alt_text=alt_text)
        return link_annot

    def embed_file(
        self,
        file_path=None,
        bytes=None,
        basename=None,
        modification_date=None,
        **kwargs,
    ):
        """
        Embed a file into the PDF document

        Args:
            file_path (str or Path): filesystem path to the existing file to embed
            bytes (bytes): optional, as an alternative to file_path, bytes content of the file to embed
            basename (str): optional, required if bytes is provided, file base name
            creation_date (datetime): date and time when the file was created
            modification_date (datetime): date and time when the file was last modified
            desc (str): optional description of the file
            compress (bool): enabled zlib compression of the file - False by default
            checksum (bool): insert a MD5 checksum of the file content - False by default

        Returns: a PDFEmbeddedFile instance, with a .basename string attribute representing the internal file name
        """
        if file_path:
            if bytes:
                raise ValueError("'bytes' cannot be provided with 'file_path'")
            if basename:
                raise ValueError("'basename' cannot be provided with 'file_path'")
            file_path = Path(file_path)
            with file_path.open("rb") as input_file:
                bytes = input_file.read()
            basename = file_path.name
            stats = file_path.stat()
            if modification_date is None:
                modification_date = datetime.fromtimestamp(stats.st_mtime).astimezone()
        else:
            if not bytes:
                raise ValueError("'bytes' is required if 'file_path' is not provided")
            if not basename:
                raise ValueError(
                    "'basename' is required if 'file_path' is not provided"
                )
        already_embedded_basenames = set(
            file.basename() for file in self.embedded_files
        )
        if basename in already_embedded_basenames:
            raise ValueError(f"{basename} has already been embedded in this file")
        embedded_file = PDFEmbeddedFile(
            basename=basename,
            contents=bytes,
            modification_date=modification_date,
            **kwargs,
        )
        self.embedded_files.append(embedded_file)
        self._set_min_pdf_version("1.4")
        return embedded_file

    @check_page
    def file_attachment_annotation(
        self, file_path, x, y, w=1, h=1, name=None, flags=DEFAULT_ANNOT_FLAGS, **kwargs
    ):
        """
        Puts a file attachment annotation on a rectangular area of the page.

        Args:
            file_path (str or Path): filesystem path to the existing file to embed
            x (float): horizontal position (from the left) to the left side of the link rectangle
            y (float): vertical position (from the top) to the bottom side of the link rectangle
            w (float): optional width of the link rectangle
            h (float): optional height of the link rectangle
            name (fpdf.enums.FileAttachmentAnnotationName, str): optional icon that shall be used in displaying the annotation
            flags (Tuple[fpdf.enums.AnnotationFlag], Tuple[str]): optional list of flags defining annotation properties
            bytes (bytes): optional, as an alternative to file_path, bytes content of the file to embed
            basename (str): optional, required if bytes is provided, file base name
            creation_date (datetime): date and time when the file was created
            modification_date (datetime): date and time when the file was last modified
            desc (str): optional description of the file
            compress (bool): enabled zlib compression of the file - False by default
            checksum (bool): insert a MD5 checksum of the file content - False by default
        """
        embedded_file = self.embed_file(file_path, **kwargs)
        embedded_file.set_globally_enclosed(False)
        annotation = AnnotationDict(
            "FileAttachment",
            x * self.k,
            self.h_pt - y * self.k,
            w * self.k,
            h * self.k,
            file_spec=embedded_file.file_spec(),
            name=FileAttachmentAnnotationName.coerce(name) if name else None,
            flags=tuple(AnnotationFlag.coerce(flag) for flag in flags),
        )
        self.pages[self.page].annots.append(annotation)
        return annotation

    @check_page
    def text_annotation(
        self, x, y, text, w=1, h=1, name=None, flags=DEFAULT_ANNOT_FLAGS
    ):
        """
        Puts a text annotation on a rectangular area of the page.

        Args:
            x (float): horizontal position (from the left) to the left side of the link rectangle
            y (float): vertical position (from the top) to the bottom side of the link rectangle
            text (str): text to display
            w (float): optional width of the link rectangle
            h (float): optional height of the link rectangle
            name (fpdf.enums.AnnotationName, str): optional icon that shall be used in displaying the annotation
            flags (Tuple[fpdf.enums.AnnotationFlag], Tuple[str]): optional list of flags defining annotation properties
        """
        annotation = AnnotationDict(
            "Text",
            x * self.k,
            self.h_pt - y * self.k,
            w * self.k,
            h * self.k,
            contents=text,
            name=AnnotationName.coerce(name) if name else None,
            flags=tuple(AnnotationFlag.coerce(flag) for flag in flags),
        )
        self.pages[self.page].annots.append(annotation)
        return annotation

    @check_page
    def free_text_annotation(
        self,
        text,
        x=None,
        y=None,
        w=None,
        h=None,
        flags=DEFAULT_ANNOT_FLAGS,
    ):
        """
        Puts a free text annotation on a rectangular area of the page.

        Args:
            text (str): text to display
            x (float): optional horizontal position (from the left) to the left side of the link rectangle.
                Default value: None, meaning the current abscissa is used
            y (float): vertical position (from the top) to the bottom side of the link rectangle.
                Default value: None, meaning the current ordinate is used
            w (float): optional width of the link rectangle. Default value: None, meaning the length of text in user unit
            h (float): optional height of the link rectangle. Default value: None, meaning an height equal
                to the current font size
            flags (Tuple[fpdf.enums.AnnotationFlag], Tuple[str]): optional list of flags defining annotation properties
        """
        if not self.font_family:
            raise FPDFException("No font set, you need to call set_font() beforehand")
        if x is None:
            x = self.x
        if y is None:
            y = self.y
        if h is None:
            h = self.font_size
        if w is None:
            w = self.get_string_width(text, normalized=True, markdown=False)

        annotation = AnnotationDict(
            "FreeText",
            x * self.k,
            self.h_pt - y * self.k,
            w * self.k,
            h * self.k,
            contents=text,
            flags=tuple(AnnotationFlag.coerce(flag) for flag in flags),
            default_appearance=f"({self.draw_color.serialize()} /F{self.current_font.i} {self.font_size_pt:.2f} Tf)",
        )
        self.fonts_used_per_page_number[self.page].add(self.current_font.i)
        self.pages[self.page].annots.append(annotation)
        return annotation

    @check_page
    def add_action(self, action, x, y, w, h):
        """
        Puts an Action annotation on a rectangular area of the page.

        Args:
            action (fpdf.actions.Action): the action to add
            x (float): horizontal position (from the left) to the left side of the link rectangle
            y (float): vertical position (from the top) to the bottom side of the link rectangle
            w (float): width of the link rectangle
            h (float): height of the link rectangle
        """
        annotation = AnnotationDict(
            "Action",
            x * self.k,
            self.h_pt - y * self.k,
            w * self.k,
            h * self.k,
            action=action,
        )
        self.pages[self.page].annots.append(annotation)
        return annotation

    @contextmanager
    def highlight(
        self, text, title="", type="Highlight", color=(1, 1, 0), modification_time=None
    ):
        """
        Context manager that adds a single highlight annotation based on the text lines inserted
        inside its indented block.

        Args:
            text (str): text of the annotation
            title (str): the text label that shall be displayed in the title bar of the annotation’s
                pop-up window when open and active. This entry shall identify the user who added the annotation.
            type (fpdf.enums.TextMarkupType, str): "Highlight", "Underline", "Squiggly" or "StrikeOut".
            color (tuple): a tuple of numbers in the range 0.0 to 1.0, representing a colour used for
                the title bar of the annotation’s pop-up window. Defaults to yellow.
            modification_time (datetime): date and time when the annotation was most recently modified
        """
        if self._record_text_quad_points:
            raise FPDFException("highlight() cannot be nested")
        self._record_text_quad_points = True
        yield
        for page, quad_points in self._text_quad_points.items():
            self.add_text_markup_annotation(
                type,
                text,
                quad_points=quad_points,
                title=title,
                color=color,
                modification_time=modification_time,
                page=page,
            )
        self._text_quad_points = defaultdict(list)
        self._record_text_quad_points = False

    @contextmanager
    def add_highlight(self, *args, **kwargs):
        warnings.warn(
            "add_highlight() has been renamed to highlight() in v2.5.5.",
            DeprecationWarning,
            stacklevel=get_stack_level(),
        )
        with self.highlight(*args, **kwargs):
            yield

    @check_page
    def add_text_markup_annotation(
        self,
        type,
        text,
        quad_points,
        title="",
        color=(1, 1, 0),
        modification_time=None,
        page=None,
    ):
        """
        Adds a text markup annotation on some quadrilateral areas of the page.

        Args:
            type (fpdf.enums.TextMarkupType, str): "Highlight", "Underline", "Squiggly" or "StrikeOut"
            text (str): text of the annotation
            quad_points (tuple): array of 8 × n numbers specifying the coordinates of n quadrilaterals
                in default user space that comprise the region in which the link should be activated.
                The coordinates for each quadrilateral are given in the order: x1 y1 x2 y2 x3 y3 x4 y4
                specifying the four vertices of the quadrilateral in counterclockwise order
            title (str): the text label that shall be displayed in the title bar of the annotation’s
                pop-up window when open and active. This entry shall identify the user who added the annotation.
            color (tuple): a tuple of numbers in the range 0.0 to 1.0, representing a colour used for
                the title bar of the annotation’s pop-up window. Defaults to yellow.
            modification_time (datetime): date and time when the annotation was most recently modified
            page (int): index of the page where this annotation is added
        """
        self._set_min_pdf_version("1.6")
        type = TextMarkupType.coerce(type).value
        if modification_time is None:
            modification_time = self.creation_date
        if page is None:
            page = self.page
        x_min = min(quad_points[0::2])
        y_min = min(quad_points[1::2])
        x_max = max(quad_points[0::2])
        y_max = max(quad_points[1::2])
        annotation = AnnotationDict(
            type,
            contents=text,
            x=y_min,
            y=y_max,
            width=x_max - x_min,
            height=y_max - y_min,
            color=color,
            modification_time=modification_time,
            title=title,
            quad_points=quad_points,
        )
        self.pages[page].annots.append(annotation)
        return annotation

    @check_page
    def ink_annotation(
        self, coords, contents="", title="", color=(1, 1, 0), border_width=1
    ):
        """
        Adds add an ink annotation on the page.

        Args:
            coords (tuple): an iterable of coordinates (pairs of numbers) defining a path
            contents (str): textual description
            title (str): the text label that shall be displayed in the title bar of the annotation’s
                pop-up window when open and active. This entry shall identify the user who added the annotation.
            color (tuple): a tuple of numbers in the range 0.0 to 1.0, representing a colour used for
                the title bar of the annotation’s pop-up window. Defaults to yellow.
            border_width (int): thickness of the path stroke.
        """
        ink_list = sum(((x * self.k, (self.h - y) * self.k) for (x, y) in coords), ())
        x_min = min(ink_list[0::2])
        y_min = min(ink_list[1::2])
        x_max = max(ink_list[0::2])
        y_max = max(ink_list[1::2])
        annotation = AnnotationDict(
            "Ink",
            x=y_min,
            y=y_max,
            width=x_max - x_min,
            height=y_max - y_min,
            ink_list=ink_list,
            color=color,
            border_width=border_width,
            contents=contents,
            title=title,
        )
        self.pages[self.page].annots.append(annotation)
        return annotation

    @check_page
    @support_deprecated_txt_arg
    def text(self, x, y, text=""):
        """
        Prints a character string. The origin is on the left of the first character,
        on the baseline. This method allows placing a string precisely on the page,
        but it is usually easier to use the `FPDF.cell()`, `FPDF.multi_cell() or `FPDF.write()` methods.

        Args:
            x (float): abscissa of the origin
            y (float): ordinate of the origin
            text (str): string to print
            txt (str): [**DEPRECATED since v2.7.6**] string to print

        Notes
        -----

        `text()` lacks many of the features available in `FPDF.write()`,
        `FPDF.cell()` and `FPDF.multi_cell()` like markdown and text shaping.
        """
        if not self.font_family:
            raise FPDFException("No font set, you need to call set_font() beforehand")
        text = self.normalize_text(text)
        sl = [f"BT {x * self.k:.2f} {(self.h - y) * self.k:.2f} Td"]
        if self.text_mode != TextMode.FILL:
            sl.append(f" {self.text_mode} Tr {self.line_width:.2f} w")
        sl.append(f"{self.current_font.encode_text(text)} ET")
        self.fonts_used_per_page_number[self.page].add(self.current_font.i)
        if (self.underline and text != "") or self._record_text_quad_points:
            w = self.get_string_width(text, normalized=True, markdown=False)
            if self.underline and text != "":
                sl.append(self._do_underline(x, y, w))
            if self._record_text_quad_points:
                h = self.font_size
                y -= 0.8 * h  # same coefficient as in _render_styled_text_line()
                self._add_quad_points(x, y, w, h)
        attr_l = []
        if self.fill_color != self.text_color:
            attr_l.append(f"{self.text_color.serialize().lower()}")
        if attr_l:
            sl = ["q"] + attr_l + sl + ["Q"]
        self._out(" ".join(sl))

    @check_page
    def rotate(self, angle, x=None, y=None):
        """
        .. deprecated:: 2.1.0
            Use `FPDF.rotation()` instead.
        """
        warnings.warn(
            (
                "rotate() can produces malformed PDFs and is deprecated since v2.1.0. "
                "It will be removed in a future release. "
                "Use the rotation() context manager instead."
            ),
            DeprecationWarning,
            stacklevel=get_stack_level(),
        )
        if x is None:
            x = self.x
        if y is None:
            y = self.y

        if self._angle != 0:
            self._out("Q")
        self._angle = angle
        if angle != 0:
            angle *= math.pi / 180
            c = math.cos(angle)
            s = math.sin(angle)
            cx = x * self.k
            cy = (self.h - y) * self.k
            s = (
                f"q {c:.5F} {s:.5F} {-s:.5F} {c:.5F} {cx:.2F} {cy:.2F} cm "
                f"1 0 0 1 {-cx:.2F} {-cy:.2F} cm"
            )
            self._out(s)

    @check_page
    @contextmanager
    def rotation(self, angle, x=None, y=None):
        """
        Method to perform a rotation around a given center.
        It must be used as a context-manager using `with`:

            with rotation(angle=90, x=x, y=y):
                pdf.something()

        The rotation affects all elements which are printed inside the indented
        context (with the exception of clickable areas).

        Args:
            angle (float): angle in degrees
            x (float): abscissa of the center of the rotation
            y (float): ordinate of the center of the rotation

        Notes
        -----

        Only the rendering is altered. The `FPDF.get_x()` and `FPDF.get_y()` methods are
        not affected, nor the automatic page break mechanism.
        The rotation also establishes a local graphics state, so that any
        graphics state settings changed within will not affect the operations
        invoked after it has finished.
        """
        if x is None:
            x = self.x
        if y is None:
            y = self.y
        angle *= math.pi / 180
        c, s = math.cos(angle), math.sin(angle)
        cx, cy = x * self.k, (self.h - y) * self.k
        with self.local_context():
            self._out(
                f"{c:.5F} {s:.5F} {-s:.5F} {c:.5F} {cx:.2F} {cy:.2F} cm "
                f"1 0 0 1 {-cx:.2F} {-cy:.2F} cm"
            )
            yield

    @check_page
    @contextmanager
    def skew(self, ax=0, ay=0, x=None, y=None):
        """
        Method to perform a skew transformation originating from a given center.
        It must be used as a context-manager using `with`:

            with skew(ax=15, ay=15, x=x, y=y):
                pdf.something()

        The skew transformation affects all elements which are printed inside the indented
        context (with the exception of clickable areas).

        Args:
            ax (float): angle of skew in the horizontal direction in degrees
            ay (float): angle of skew in the vertical direction in degrees
            x (float): abscissa of the center of the skew transformation
            y (float): ordinate of the center of the skew transformation
        """
        lim_val = 2**32
        if x is None:
            x = self.x
        if y is None:
            y = self.y
        ax = max(min(math.tan(ax * (math.pi / 180)), lim_val), -lim_val)
        ay = max(min(math.tan(ay * (math.pi / 180)), lim_val), -lim_val)
        cx, cy = x * self.k, (self.h - y) * self.k
        with self.local_context():
            self._out(
                f"1 {ay:.5f} {ax:.5f} 1 {cx:.2f} {cy:.2f} cm "
                f"1 0 0 1 -{cx:.2f} -{cy:.2f} cm"
            )
            yield

    @check_page
    @contextmanager
    def mirror(self, origin, angle):
        """
        Method to perform a reflection transformation over a given mirror line.
        It must be used as a context-manager using `with`:

            with mirror(origin=(15,15), angle="SOUTH"):
                pdf.something()

        The mirror transformation affects all elements which are rendered inside the indented
        context (with the exception of clickable areas).

        Args:
            origin (float, Sequence(float, float)): a point on the mirror line
            angle: (fpdf.enums.Angle): the direction of the mirror line
        """
        x, y = origin
        try:
            theta = Angle.coerce(angle).value
        except ValueError:
            theta = angle

        a = math.cos(math.radians(theta * 2))
        b = math.sin(math.radians(theta * 2))
        cx, cy = x * self.k, (self.h - y) * self.k

        with self.local_context():
            self._out(
                f"{a:.5f} {b:.5f} {b:.5f} {a*-1:.5f} {cx:.2f} {cy:.2f} cm "
                f"1 0 0 1 -{cx:.2f} -{cy:.2f} cm"
            )
            yield

    @check_page
    @contextmanager
    def local_context(self, **kwargs):
        """
        Creates a local graphics state, which won't affect the surrounding code.
        This method must be used as a context manager using `with`:

            with pdf.local_context():
                set_some_state()
                draw_some_stuff()

        The affected settings are those controlled by GraphicsStateMixin and drawing.GraphicsStyle:

        * allow_transparency
        * auto_close
        * blend_mode
        * char_vpos
        * char_spacing
        * dash_pattern
        * denom_lift
        * denom_scale
        * draw_color
        * fill_color
        * fill_opacity
        * font_family
        * font_size
        * font_size_pt
        * font_style
        * font_stretching
        * intersection_rule
        * line_width
        * nom_lift
        * nom_scale
        * paint_rule
        * stroke_cap_style
        * stroke_join_style
        * stroke_miter_limit
        * stroke_opacity
        * sub_lift
        * sub_scale
        * sup_lift
        * sup_scale
        * text_color
        * text_mode
        * text_shaping
        * underline

        Font size can be specified in document units with `font_size` or in points with `font_size_pt`.

        Args:
            **kwargs: key-values settings to set at the beggining of this context.
        """
        if self._in_unbreakable:
            raise FPDFException(
                "cannot create a local context inside an unbreakable() code block"
            )
        self._push_local_stack()
        self._start_local_context(**kwargs)
        yield
        self._end_local_context()
        self._pop_local_stack()

    def _start_local_context(
        self,
        font_family=None,
        font_style=None,
        font_size_pt=None,
        line_width=None,
        draw_color=None,
        fill_color=None,
        text_color=None,
        dash_pattern=None,
        **kwargs,
    ):
        """
        This method starts a "q/Q" context in the page content stream,
        and inserts operators in it to initialize all the PDF settings specified.
        """
        if "font_size" in kwargs:
            # At some point we may want to deprecate font_size here in favour of font_size_pt,
            # and raise a warning if font_size is provided:
            # * font_size_pt is more consistent with the size parameter of .set_font(), provided in points.
            # * font_size can be misused, as users may not be aware of the difference between the 2 properties,
            #   and may erroneously provide a value in points as font_size.
            if font_size_pt is not None:
                raise ValueError("font_size & font_size_pt cannot be both provided")
            font_size_pt = kwargs["font_size"] * self.k
            del kwargs["font_size"]
        gs = None
        for key, value in kwargs.items():
            if key in (
                "stroke_color",
                "stroke_dash_phase",
                "stroke_dash_pattern",
                "stroke_width",
            ):
                raise ValueError(
                    f"Unsupported setting: {key} - This can be controlled through dash_pattern / draw_color / line_width"
                )
            if key in GraphicsStyle.MERGE_PROPERTIES:
                if gs is None:
                    gs = GraphicsStyle()
                setattr(gs, key, value)
                if key == "blend_mode":
                    self._set_min_pdf_version("1.4")
            elif key in (
                "char_vpos",
                "char_spacing",
                "current_font",
                "denom_lift",
                "denom_scale",
                "font_stretching",
                "nom_lift",
                "nom_scale",
                "sub_lift",
                "sub_scale",
                "sup_lift",
                "sup_scale",
                "text_mode",
                "text_shaping",
                "underline",
            ):
                setattr(self, key, value)
            else:
                raise ValueError(f"Unsupported setting: {key}")
        if gs:
            gs_name = self._drawing_graphics_state_registry.register_style(gs)
            self.graphics_style_names_per_page_number[self.page].add(gs_name)
            self._out(f"q /{gs_name} gs")
        else:
            self._out("q")
        # All the following calls to .set*() methods invoke .out() and write to the stream buffer:
        if (
            font_family is not None
            or font_style is not None
            or font_size_pt is not None
        ):
            self.set_font(
                font_family or self.font_family,
                font_style or self.font_style,
                font_size_pt or self.font_size_pt,
            )
        if line_width is not None:
            self.set_line_width(line_width)
        if draw_color is not None:
            self.set_draw_color(draw_color)
        if fill_color is not None:
            self.set_fill_color(fill_color)
        if text_color is not None:
            self.set_text_color(text_color)
        if dash_pattern is not None:
            self.set_dash_pattern(**dash_pattern)

    def _end_local_context(self):
        """
        This method ends a "q/Q" context in the page content stream.
        """
        self._out("Q")

    @property
    def accept_page_break(self):
        """
        Whenever a page break condition is met, this method is called,
        and the break is issued or not depending on the returned value.

        The default implementation returns a value according to the mode selected by `FPDF.set_auto_page_break()`.
        This method is called automatically and should not be called directly by the application.
        """
        return self.auto_page_break

    @check_page
    @support_deprecated_txt_arg
    def cell(
        self,
        w=None,
        h=None,
        text="",
        border=0,
        ln="DEPRECATED",
        align=Align.L,
        fill=False,
        link="",
        center=False,
        markdown=False,
        new_x=XPos.RIGHT,
        new_y=YPos.TOP,
    ):
        """
        Prints a cell (rectangular area) with optional borders, background color and
        character string. The upper-left corner of the cell corresponds to the current
        position. The text can be aligned or centered. After the call, the current
        position moves to the selected `new_x`/`new_y` position. It is possible to put a link
        on the text. A cell has an horizontal padding, on the left & right sides, defined by
        the.c_margin property.

        If automatic page breaking is enabled and the cell goes beyond the limit, a
        page break is performed before outputting.

        Args:
            w (float): Cell width. Default value: None, meaning to fit text width.
                If 0, the cell extends up to the right margin.
            h (float): Cell height. Default value: None, meaning an height equal
                to the current font size.
            text (str): String to print. Default value: empty string.
            border: Indicates if borders must be drawn around the cell.
                The value can be either a number (`0`: no border ; `1`: frame)
                or a string containing some or all of the following characters
                (in any order):
                `L`: left ; `T`: top ; `R`: right ; `B`: bottom. Default value: 0.
            new_x (fpdf.enums.XPos, str): New current position in x after the call. Default: RIGHT
            new_y (fpdf.enums.YPos, str): New current position in y after the call. Default: TOP
            ln (int): **DEPRECATED since 2.5.1**: Use `new_x` and `new_y` instead.
            align (fpdf.enums.Align, str): Set text alignment inside the cell.
                Possible values are: `L` or empty string: left align (default value) ;
                `C`: center; `X`: center around current x position; `R`: right align
            fill (bool): Indicates if the cell background must be painted (`True`)
                or transparent (`False`). Default value: False.
            link (str): optional link to add on the cell, internal
                (identifier returned by `FPDF.add_link`) or external URL.
            center (bool): center the cell horizontally on the page.
            markdown (bool): enable minimal markdown-like markup to render part
                of text as bold / italics / underlined. Supports `\\` as escape character. Default to False.
            txt (str): [**DEPRECATED since v2.7.6**] String to print. Default value: empty string.

        Returns: a boolean indicating if page break was triggered
        """
        if not self.font_family:
            raise FPDFException("No font set, you need to call set_font() beforehand")
        if isinstance(w, str) or isinstance(h, str):
            raise ValueError(
                "Parameter 'w' and 'h' must be numbers, not strings."
                " You can omit them by passing string content with text="
            )
        if isinstance(border, int) and border not in (0, 1):
            warnings.warn(
                'Integer values for "border" parameter other than 1 are currently ignored',
                stacklevel=get_stack_level(),
            )
            border = 1
        new_x = XPos.coerce(new_x)
        new_y = YPos.coerce(new_y)
        align = Align.coerce(align)
        if align == Align.J:
            raise ValueError(
                "cell() only produces one text line, justified alignment is not possible"
            )
        if ln != "DEPRECATED":
            # For backwards compatibility, if "ln" is used we overwrite "new_[xy]".
            if ln == 0:
                new_x = XPos.RIGHT
                new_y = YPos.TOP
            elif ln == 1:
                new_x = XPos.LMARGIN
                new_y = YPos.NEXT
            elif ln == 2:
                new_x = XPos.LEFT
                new_y = YPos.NEXT
            else:
                raise ValueError(
                    f'Invalid value for parameter "ln" ({ln}),'
                    " must be an int between 0 and 2."
                )
            warnings.warn(
                (
                    'The parameter "ln" is deprecated since v2.5.2.'
                    f" Instead of ln={ln} use new_x=XPos.{new_x.name}, new_y=YPos.{new_y.name}."
                ),
                DeprecationWarning,
                stacklevel=get_stack_level(),
            )
        # Font styles preloading must be performed before any call to FPDF.get_string_width:
        text = self.normalize_text(text)
        styled_txt_frags = (
            self._preload_bidirectional_text(text, markdown)
            if self.text_shaping
            else self._preload_font_styles(text, markdown)
        )
        return self._render_styled_text_line(
            TextLine(
                styled_txt_frags,
                text_width=0,
                number_of_spaces=0,
                align=Align.L if align == Align.J else align,
                height=h,
                max_width=w,
                trailing_nl=False,
            ),
            h,
            border,
            new_x=new_x,
            new_y=new_y,
            fill=fill,
            link=link,
            center=center,
        )

    def _render_styled_text_line(
        self,
        text_line: TextLine,
        h: float = None,
        border: Union[str, int] = 0,
        new_x: XPos = XPos.RIGHT,
        new_y: YPos = YPos.TOP,
        fill: bool = False,
        link: str = "",
        center: bool = False,
        padding: Padding = None,
    ):
        """
        Prints a cell (rectangular area) with optional borders, background color and
        character string. The upper-left corner of the cell corresponds to the current
        position. The text can be aligned, centered or justified. After the call, the
        current position moves to the requested new position. It is possible to put a
        link on the text.

        If automatic page breaking is enabled and the cell goes beyond the limit, a
        page break is performed before outputting.

        Args:
            text_line (TextLine instance): Contains the (possibly empty) tuple of
                fragments to render.
            h (float): Cell height. Default value: None, meaning an height equal
                to the current font size.
            border: Indicates if borders must be drawn around the cell.
                The value can be either a number (`0`: no border ; `1`: frame)
                or a string containing some or all of the following characters
                (in any order):
                `L`: left ; `T`: top ; `R`: right ; `B`: bottom. Default value: 0.
            new_x (fpdf.enums.XPos): New current position in x after the call.
            new_y (fpdf.enums.YPos): New current position in y after the call.
            fill (bool): Indicates if the cell background must be painted (`True`)
                or transparent (`False`). Default value: False.
            link (str): optional link to add on the cell, internal
                (identifier returned by `FPDF.add_link`) or external URL.
            center (bool): center the cell horizontally on the page.
            padding (Padding or None): optional padding to apply to the cell content.
                If padding for left and right is non-zero then c_margin is ignored.

        Returns: a boolean indicating if page break was triggered
        """
        if isinstance(border, int) and border not in (0, 1):
            warnings.warn(
                'Integer values for "border" parameter other than 1 are currently ignored',
                stacklevel=get_stack_level(),
            )
            border = 1
        elif isinstance(border, str) and set(border).issuperset("LTRB"):
            border = 1

        if padding is None:
            padding = Padding(0, 0, 0, 0)
        l_c_margin = r_c_margin = 0
        if padding.left == 0:
            l_c_margin = self.c_margin
        if padding.right == 0:
            r_c_margin = self.c_margin

        styled_txt_width = text_line.text_width
        if not styled_txt_width:
            for i, frag in enumerate(text_line.fragments):
                unscaled_width = frag.get_width(initial_cs=i != 0)
                styled_txt_width += unscaled_width

        w = text_line.max_width
        if w is None:
            if not text_line.fragments:
                raise ValueError(
                    "'text_line' must have fragments if 'text_line.text_width' is None"
                )
            w = styled_txt_width + l_c_margin + r_c_margin
        elif w == 0:
            w = self.w - self.r_margin - self.x
        if center:
            self.x = self.l_margin + (self.epw - w) / 2
        elif text_line.align == Align.X:
            self.x -= w / 2

        max_font_size = 0  # how much height we need to accomodate.
        # currently all font sizes within a line are vertically aligned on the baseline.
        fragments = text_line.get_ordered_fragments()
        for frag in fragments:
            if frag.font_size > max_font_size:
                max_font_size = frag.font_size
        if h is None:
            h = max_font_size
        page_break_triggered = self._perform_page_break_if_need_be(h)
        sl = []

        k = self.k

        # pre-calc border edges with padding

        left = (self.x - padding.left) * k
        right = (self.x + w + padding.right) * k
        top = (self.h - self.y + padding.top) * k
        bottom = (self.h - (self.y + h) - padding.bottom) * k

        if fill:
            op = "B" if border == 1 else "f"
            sl.append(f"{left:.2f} {top:.2f} {right-left:.2f} {bottom-top:.2f} re {op}")
        elif border == 1:
            sl.append(f"{left:.2f} {top:.2f} {right-left:.2f} {bottom-top:.2f} re S")
        # pylint: enable=invalid-unary-operand-type

        if isinstance(border, str):
            if "L" in border:
                sl.append(f"{left:.2f} {top:.2f} m {left:.2f} {bottom:.2f} l S")
            if "T" in border:
                sl.append(f"{left:.2f} {top:.2f} m {right:.2f} {top:.2f} l S")
            if "R" in border:
                sl.append(f"{right:.2f} {top:.2f} m {right:.2f} {bottom:.2f} l S")
            if "B" in border:
                sl.append(f"{left:.2f} {bottom:.2f} m {right:.2f} {bottom:.2f} l S")

        if self._record_text_quad_points:
            self._add_quad_points(self.x, self.y, w, h)

        s_start = self.x
        s_width, underlines = 0, []
        # We try to avoid modifying global settings for temporary changes.
        current_ws = frag_ws = 0.0
        current_lift = 0.0
        current_char_vpos = CharVPos.LINE
        current_font = self.current_font
        current_font_size_pt = self.font_size_pt
        current_text_mode = self.text_mode
        current_font_stretching = self.font_stretching
        current_char_spacing = self.char_spacing
        fill_color_changed = False
        last_used_color = self.fill_color
        if fragments:
            if text_line.align == Align.R:
                dx = w - l_c_margin - styled_txt_width
            elif text_line.align in [Align.C, Align.X]:
                dx = (w - styled_txt_width) / 2
            else:
                dx = l_c_margin
            s_start += dx
            word_spacing = 0
            if text_line.align == Align.J and text_line.number_of_spaces:
                word_spacing = (
                    w - l_c_margin - r_c_margin - styled_txt_width
                ) / text_line.number_of_spaces
            sl.append(
                f"BT {(self.x + dx) * k:.2f} "
                f"{(self.h - self.y - 0.5 * h - 0.3 * max_font_size) * k:.2f} Td"
            )
            for i, frag in enumerate(fragments):
                if isinstance(frag, TotalPagesSubstitutionFragment):
                    self.pages[self.page].add_text_substitution(frag)
                if frag.graphics_state["text_color"] != last_used_color:
                    # allow to change color within the line of text.
                    last_used_color = frag.graphics_state["text_color"]
                    sl.append(last_used_color.serialize().lower())
                    fill_color_changed = True
                if word_spacing and frag.font_stretching != 100:
                    # Space character is already stretched, extra spacing is absolute.
                    frag_ws = word_spacing * 100 / frag.font_stretching
                else:
                    frag_ws = word_spacing
                if current_font_stretching != frag.font_stretching:
                    current_font_stretching = frag.font_stretching
                    sl.append(f"{frag.font_stretching:.2f} Tz")
                if current_char_spacing != frag.char_spacing:
                    current_char_spacing = frag.char_spacing
                    sl.append(f"{frag.char_spacing:.2f} Tc")
                if (
                    current_font != frag.font
                    or current_font_size_pt != frag.font_size_pt
                    or current_char_vpos != frag.char_vpos
                ):
                    if current_char_vpos != frag.char_vpos:
                        current_char_vpos = frag.char_vpos
                    if current_font_size_pt != frag.font_size_pt:
                        current_font_size_pt = frag.font_size_pt
                    current_font = frag.font
                    sl.append(f"/F{frag.font.i} {frag.font_size_pt:.2f} Tf")
                    if self.page > 0:
                        self.fonts_used_per_page_number[self.page].add(current_font.i)
                lift = frag.lift
                if lift != current_lift:
                    # Use text rise operator:
                    sl.append(f"{lift:.2f} Ts")
                    current_lift = lift
                if (
                    frag.text_mode != TextMode.FILL
                    or frag.text_mode != current_text_mode
                ):
                    current_text_mode = frag.text_mode
                    sl.append(f"{frag.text_mode} Tr {frag.line_width:.2f} w")

                r_text = frag.render_pdf_text(
                    frag_ws,
                    current_ws,
                    word_spacing,
                    self.x + dx + s_width,
                    self.y + (0.5 * h + 0.3 * max_font_size),
                    self.h,
                )
                if r_text:
                    sl.append(r_text)

                frag_width = frag.get_width(
                    initial_cs=i != 0
                ) + word_spacing * frag.characters.count(" ")
                if frag.underline:
                    underlines.append(
                        (
                            self.x + dx + s_width,
                            frag_width,
                            frag.font,
                            frag.font_size,
                        )
                    )
                if frag.link:
                    self.link(
                        x=self.x + dx + s_width,
                        y=self.y + (0.5 * h) - (0.5 * frag.font_size),
                        w=frag_width,
                        h=frag.font_size,
                        link=frag.link,
                    )
                if not frag.is_ttf_font:
                    current_ws = frag_ws
                s_width += frag_width

            sl.append("ET")

            for start_x, ul_w, ul_font, ul_font_size in underlines:
                sl.append(
                    self._do_underline(
                        start_x,
                        self.y + (0.5 * h) + (0.3 * ul_font_size),
                        ul_w,
                        ul_font,
                    )
                )
            if link:
                self.link(
                    self.x + dx,
                    self.y + (0.5 * h) - (0.5 * frag.font_size),
                    styled_txt_width,
                    frag.font_size,
                    link,
                )

        if sl:
            # If any PDF settings have been left modified, wrap the line
            # in a local context.
            # pylint: disable=too-many-boolean-expressions
            if (
                current_ws != 0.0
                or current_lift != 0.0
                or current_char_vpos != CharVPos.LINE
                or current_font != self.current_font
                or current_font_size_pt != self.font_size_pt
                or current_text_mode != self.text_mode
                or fill_color_changed
                or current_font_stretching != self.font_stretching
                or current_char_spacing != self.char_spacing
            ):
                s = f"q {' '.join(sl)} Q"
            else:
                s = " ".join(sl)
            # pylint: enable=too-many-boolean-expressions
            self._out(s)
        # If the text is empty, h = max_font_size ends up as 0.
        # We still need a valid default height for self.ln() (issue #601).
        self._lasth = h or self.font_size

        # XPos.LEFT -> self.x stays the same
        if new_x == XPos.RIGHT:
            self.x += w
        elif new_x == XPos.START:
            self.x = s_start
        elif new_x == XPos.END:
            self.x = s_start + s_width
        elif new_x == XPos.WCONT:
            if s_width:
                self.x = s_start + s_width - r_c_margin
            else:
                self.x = s_start
        elif new_x == XPos.CENTER:
            self.x = s_start + s_width / 2.0
        elif new_x == XPos.LMARGIN:
            self.x = self.l_margin
        elif new_x == XPos.RMARGIN:
            self.x = self.w - self.r_margin

        # YPos.TOP:  -> self.y stays the same
        # YPos.LAST: -> self.y stays the same (single line)
        if new_y == YPos.NEXT:
            self.y += h
        if new_y == YPos.TMARGIN:
            self.y = self.t_margin
        if new_y == YPos.BMARGIN:
            self.y = self.h - self.b_margin

        return page_break_triggered

    def _add_quad_points(self, x, y, w, h):
        self._text_quad_points[self.page].extend(
            [
                x * self.k,
                (self.h - y) * self.k,
                (x + w) * self.k,
                (self.h - y) * self.k,
                x * self.k,
                (self.h - y - h) * self.k,
                (x + w) * self.k,
                (self.h - y - h) * self.k,
            ]
        )

    def _preload_bidirectional_text(self, text, markdown):
        """ "
        Break the text into bidirectional segments and preload font styles for each fragment
        """
        if not self.text_shaping:
            return self._preload_font_styles(text, markdown)
        paragraph_direction = (
            self.text_shaping["direction"]
            if self.text_shaping["direction"]
            else auto_detect_base_direction(text)
        )

        paragraph = BidiParagraph(text=text, base_direction=paragraph_direction)
        directional_segments = paragraph.get_bidi_fragments()
        self.text_shaping["paragraph_direction"] = paragraph.base_direction

        fragments = []
        for bidi_text, bidi_direction in directional_segments:
            self.text_shaping["fragment_direction"] = bidi_direction
            fragments += self._preload_font_styles(bidi_text, markdown)
        return tuple(fragments)

    def _preload_font_styles(self, text, markdown):
        """
        When Markdown styling is enabled, we require secondary fonts
        to ender text in bold & italics.
        This function ensure that those fonts are available.
        It needs to perform Markdown parsing,
        so we return the resulting `styled_txt_frags` tuple
        to avoid repeating this processing later on.
        """
        if not text:
            return tuple()
        prev_font_style = self.font_style
        if self.underline:
            prev_font_style += "U"
        styled_txt_frags = tuple(self._parse_chars(text, markdown))
        if markdown:
            page = self.page
            # We set the current to page to zero so that
            # set_font() does not produce any text object on the stream buffer:
            self.page = 0
            if any(frag.font_style == "B" for frag in styled_txt_frags):
                # Ensuring bold font is supported:
                self.set_font(style="B")
            if any(frag.font_style == "I" for frag in styled_txt_frags):
                # Ensuring italics font is supported:
                self.set_font(style="I")
            if any(frag.font_style == "BI" for frag in styled_txt_frags):
                # Ensuring bold italics font is supported:
                self.set_font(style="BI")
            if any(frag.font_style == "" for frag in styled_txt_frags):
                # Ensuring base font is supported:
                self.set_font(style="")
            for frag in styled_txt_frags:
                frag.font = self.fonts[frag.font_family + frag.font_style]
            # Restoring initial style:
            self.set_font(style=prev_font_style)
            self.page = page
        return styled_txt_frags

    def get_fallback_font(self, char, style=""):
        """
        Returns which fallback font has the requested glyph.
        This method can be overriden to provide more control than the `select_mode` parameter
        of `FPDF.set_fallback_fonts()` provides.
        """
        emphasis = TextEmphasis.coerce(style)
        fonts_with_char = [
            font_id
            for font_id in self._fallback_font_ids
            if ord(char) in self.fonts[font_id].cmap
        ]
        if not fonts_with_char:
            return None
        font_with_matching_emphasis = next(
            (font for font in fonts_with_char if self.fonts[font].emphasis == emphasis),
            None,
        )
        if font_with_matching_emphasis:
            return font_with_matching_emphasis
        if self._fallback_font_exact_match:
            return None
        return fonts_with_char[0]

    def _parse_chars(self, text: str, markdown: bool) -> Iterator[Fragment]:
        "Split text into fragments"
        if not markdown and not self.text_shaping and not self._fallback_font_ids:
            if self.str_alias_nb_pages:
                for seq, fragment_text in enumerate(
                    text.split(self.str_alias_nb_pages)
                ):
                    if seq > 0:
                        yield TotalPagesSubstitutionFragment(
                            self.str_alias_nb_pages,
                            self._get_current_graphics_state(),
                            self.k,
                        )
                    if fragment_text:
                        yield Fragment(
                            fragment_text, self._get_current_graphics_state(), self.k
                        )
                return

            yield Fragment(text, self._get_current_graphics_state(), self.k)
            return
        txt_frag, in_bold, in_italics, in_underline = (
            [],
            "B" in self.font_style,
            "I" in self.font_style,
            bool(self.underline),
        )
        current_fallback_font = None
        current_text_script = None

        def frag():
            nonlocal txt_frag, current_fallback_font, current_text_script
            gstate = self._get_current_graphics_state()
            gstate["font_style"] = ("B" if in_bold else "") + (
                "I" if in_italics else ""
            )
            gstate["underline"] = in_underline
            if current_fallback_font:
                gstate["font_family"] = "".join(
                    c for c in current_fallback_font if c.islower()
                )
                gstate["font_style"] = "".join(
                    c for c in current_fallback_font if c.isupper()
                )
                gstate["current_font"] = self.fonts[current_fallback_font]
                current_fallback_font = None
                current_text_script = None
            fragment = Fragment(
                txt_frag,
                gstate,
                self.k,
            )
            txt_frag = []
            return fragment

        if self.is_ttf_font:
            font_glyphs = self.current_font.cmap
        else:
            font_glyphs = []
        num_escape_chars = 0

        while text:
            is_marker = text[:2] in (
                self.MARKDOWN_BOLD_MARKER,
                self.MARKDOWN_ITALICS_MARKER,
                self.MARKDOWN_UNDERLINE_MARKER,
            )
            half_marker = text[0]
            text_script = get_unicode_script(text[0])
            if text_script not in (
                UnicodeScript.COMMON,
                UnicodeScript.UNKNOWN,
                current_text_script,
            ):
                if txt_frag and current_text_script:
                    yield frag()
                current_text_script = text_script

            if self.str_alias_nb_pages:
                if text[: len(self.str_alias_nb_pages)] == self.str_alias_nb_pages:
                    if txt_frag:
                        yield frag()
                    gstate = self._get_current_graphics_state()
                    gstate["font_style"] = ("B" if in_bold else "") + (
                        "I" if in_italics else ""
                    )
                    gstate["underline"] = in_underline
                    yield TotalPagesSubstitutionFragment(
                        self.str_alias_nb_pages,
                        gstate,
                        self.k,
                    )
                    text = text[len(self.str_alias_nb_pages) :]
                    continue

            # Check that previous & next characters are not identical to the marker:
            if markdown:
                if (
                    is_marker
                    and (not txt_frag or txt_frag[-1] != half_marker)
                    and (len(text) < 3 or text[2] != half_marker)
                ):
                    txt_frag = (
                        txt_frag[: -((num_escape_chars + 1) // 2)]
                        if num_escape_chars > 0
                        else txt_frag
                    )
                    if num_escape_chars % 2 == 0:
                        if txt_frag:
                            yield frag()
                        if text[:2] == self.MARKDOWN_BOLD_MARKER:
                            in_bold = not in_bold
                        if text[:2] == self.MARKDOWN_ITALICS_MARKER:
                            in_italics = not in_italics
                        if text[:2] == self.MARKDOWN_UNDERLINE_MARKER:
                            in_underline = not in_underline
                        text = text[2:]
                        continue
                num_escape_chars = (
                    num_escape_chars + 1
                    if text[0] == self.MARKDOWN_ESCAPE_CHARACTER
                    else 0
                )
                is_link = self.MARKDOWN_LINK_REGEX.match(text)
                if is_link:
                    link_text, link_dest, text = is_link.groups()
                    if txt_frag:
                        yield frag()
                    gstate = self._get_current_graphics_state()
                    gstate["underline"] = self.MARKDOWN_LINK_UNDERLINE
                    if self.MARKDOWN_LINK_COLOR:
                        gstate["text_color"] = self.MARKDOWN_LINK_COLOR
                    try:
                        page = int(link_dest)
                        link_dest = self.add_link(page=page)
                    except ValueError:
                        pass
                    yield Fragment(
                        list(link_text),
                        gstate,
                        self.k,
                        link=link_dest,
                    )
                    continue
            if self.is_ttf_font and text[0] != "\n" and not ord(text[0]) in font_glyphs:
                style = ("B" if in_bold else "") + ("I" if in_italics else "")
                fallback_font = self.get_fallback_font(text[0], style)
                if fallback_font:
                    if fallback_font == current_fallback_font:
                        txt_frag.append(text[0])
                        text = text[1:]
                        continue
                    if txt_frag:
                        yield frag()
                    current_fallback_font = fallback_font
                    txt_frag.append(text[0])
                    text = text[1:]
                    continue
            if current_fallback_font:
                if txt_frag:
                    yield frag()
                current_fallback_font = None
            txt_frag.append(text[0])
            text = text[1:]
        if txt_frag:
            yield frag()

    def will_page_break(self, height):
        """
        Let you know if adding an element will trigger a page break,
        based on its height and the current ordinate (`y` position).

        Args:
            height (float): height of the section that would be added, e.g. a cell

        Returns: a boolean indicating if a page break would occur
        """
        return (
            self.y + height > self.page_break_trigger
            and not self.in_footer
            and self.accept_page_break
        )

    def _perform_page_break_if_need_be(self, h):
        if self.will_page_break(h):
            LOGGER.debug(
                "Page break on page %d at y=%d for element of height %d > %d",
                self.page,
                self.y,
                h,
                self.page_break_trigger,
            )
            self._perform_page_break()
            return True
        return False

    def _perform_page_break(self):
        # Defensive check, this should have tested by a previous call to .will_page_break():
        if not self.accept_page_break or self.in_footer:
            return
        x = self.x
        # If we are in a .local_context(), we need to temporarily leave it,
        # by popping out every GraphicsState:
        gs_stack = []
        while self._is_current_graphics_state_nested():
            gs_stack.append(self._get_current_graphics_state())
            self._pop_local_stack()
            # This code assumes that every Graphics State in the stack
            # has been pushed in it while adding a "q" in the PDF stream
            # (which is what FPDF.local_context() does):
            self._end_local_context()
        # Using a temporary GS to render header & footer:
        self._push_local_stack()
        self.add_page(same=True)
        for prev_gs in reversed(gs_stack):
            self._start_local_context(**prev_gs)
            self._push_local_stack()
        self._pop_local_stack()
        self.x = x  # restore x but not y after drawing header

    def _has_next_page(self):
        return self.pages_count > self.page

    @contextmanager
    def _disable_writing(self):
        if not isinstance(self._out, types.MethodType):
            # This mean that self._out has already been redefined.
            # This is the case of a nested call to this method: we do nothing
            yield
            return
        self._out = lambda *args, **kwargs: None
        prev_page, prev_pages_count, prev_x, prev_y = (
            self.page,
            self.pages_count,
            self.x,
            self.y,
        )
        annots = PDFArray(self.pages[self.page].annots)
        self._push_local_stack()
        try:
            yield
        finally:
            self._pop_local_stack()
            # restore location:
            for p in range(prev_pages_count + 1, self.pages_count + 1):
                del self.pages[p]
            self.page = prev_page
            self.pages[self.page].annots = annots
            self.set_xy(prev_x, prev_y)
            # restore writing function:
            del self._out

    @check_page
    @support_deprecated_txt_arg
    def multi_cell(
        self,
        w,
        h=None,
        text="",
        border=0,
        align=Align.J,
        fill=False,
        split_only=False,  # DEPRECATED
        link="",
        ln="DEPRECATED",
        max_line_height=None,
        markdown=False,
        print_sh=False,
        new_x=XPos.RIGHT,
        new_y=YPos.NEXT,
        wrapmode: WrapMode = WrapMode.WORD,
        dry_run=False,
        output=MethodReturnValue.PAGE_BREAK,
        center=False,
        padding=0,
    ):
        """
        This method allows printing text with line breaks. They can be automatic
        (breaking at the most recent space or soft-hyphen character) as soon as the text
        reaches the right border of the cell, or explicit (via the `\\n` character).
        As many cells as necessary are stacked, one below the other.
        Text can be aligned, centered or justified. The cell block can be framed and
        the background painted. A cell has an horizontal padding, on the left & right sides,
        defined by the.c_margin property.

        Args:
            w (float): cell width. If 0, they extend up to the right margin of the page.
            h (float): height of a single line of text.  Default value: None, meaning to use the current font size.
            text (str): string to print.
            border: Indicates if borders must be drawn around the cell.
                The value can be either a number (`0`: no border ; `1`: frame)
                or a string containing some or all of the following characters
                (in any order):
                `L`: left ; `T`: top ; `R`: right ; `B`: bottom. Default value: 0.
            align (fpdf.enums.Align, str): Set text alignment inside the cell.
                Possible values are:
                `J`: justify (default value); `L` or empty string: left align;
                `C`: center; `X`: center around current x position; `R`: right align
            fill (bool): Indicates if the cell background must be painted (`True`)
                or transparent (`False`). Default value: False.
            split_only (bool): **DEPRECATED since 2.7.4**:
                Use `dry_run=True` and `output=("LINES",)` instead.
            link (str): optional link to add on the cell, internal
                (identifier returned by `add_link`) or external URL.
            new_x (fpdf.enums.XPos, str): New current position in x after the call. Default: RIGHT
            new_y (fpdf.enums.YPos, str): New current position in y after the call. Default: NEXT
            ln (int): **DEPRECATED since 2.5.1**: Use `new_x` and `new_y` instead.
            max_line_height (float): optional maximum height of each sub-cell generated
            markdown (bool): enable minimal markdown-like markup to render part
                of text as bold / italics / underlined. Supports `\\` as escape character. Default to False.
            print_sh (bool): Treat a soft-hyphen (\\u00ad) as a normal printable
                character, instead of a line breaking opportunity. Default value: False
            wrapmode (fpdf.enums.WrapMode): "WORD" for word based line wrapping (default),
                "CHAR" for character based line wrapping.
            dry_run (bool): if `True`, does not output anything in the document.
                Can be useful when combined with `output`.
            output (fpdf.enums.MethodReturnValue): defines what this method returns.
                If several enum values are joined, the result will be a tuple.
            txt (str): [**DEPRECATED since v2.7.6**] string to print.
            center (bool): center the cell horizontally on the page.
            padding (float or Sequence): padding to apply around the text. Default value: 0.
                When one value is specified, it applies the same padding to all four sides.
                When two values are specified, the first padding applies to the top and bottom, the second to
                the left and right. When three values are specified, the first padding applies to the top,
                the second to the right and left, the third to the bottom. When four values are specified,
                the paddings apply to the top, right, bottom, and left in that order (clockwise)
                If padding for left or right ends up being non-zero then respective c_margin is ignored.

        Center overrides values for horizontal padding

        Using `new_x=XPos.RIGHT, new_y=XPos.TOP, maximum height=pdf.font_size` is
        useful to build tables with multiline text in cells.

        Returns: a single value or a tuple, depending on the `output` parameter value
        """

        padding = Padding.new(padding)
        wrapmode = WrapMode.coerce(wrapmode)

        if split_only:
            warnings.warn(
                (
                    'The parameter "split_only" is deprecated since v2.7.4.'
                    ' Use instead dry_run=True and output="LINES".'
                ),
                DeprecationWarning,
                stacklevel=get_stack_level(),
            )
        if dry_run or split_only:
            with self._disable_writing():
                return self.multi_cell(
                    w=w,
                    h=h,
                    text=text,
                    border=border,
                    align=align,
                    fill=fill,
                    link=link,
                    ln=ln,
                    max_line_height=max_line_height,
                    markdown=markdown,
                    print_sh=print_sh,
                    new_x=new_x,
                    new_y=new_y,
                    wrapmode=wrapmode,
                    dry_run=False,
                    split_only=False,
                    output=MethodReturnValue.LINES if split_only else output,
                    center=center,
                    padding=padding,
                )
        if not self.font_family:
            raise FPDFException("No font set, you need to call set_font() beforehand")
        if isinstance(w, str) or isinstance(h, str):
            raise ValueError(
                "Parameter 'w' and 'h' must be numbers, not strings."
                " You can omit them by passing string content with text="
            )
        new_x = XPos.coerce(new_x)
        new_y = YPos.coerce(new_y)
        if ln != "DEPRECATED":
            # For backwards compatibility, if "ln" is used we overwrite "new_[xy]".
            if ln == 0:
                new_x = XPos.RIGHT
                new_y = YPos.NEXT
            elif ln == 1:
                new_x = XPos.LMARGIN
                new_y = YPos.NEXT
            elif ln == 2:
                new_x = XPos.LEFT
                new_y = YPos.NEXT
            elif ln == 3:
                new_x = XPos.RIGHT
                new_y = YPos.TOP
            else:
                raise ValueError(
                    f'Invalid value for parameter "ln" ({ln}),'
                    " must be an int between 0 and 3."
                )
            warnings.warn(
                (
                    'The parameter "ln" is deprecated since v2.5.2.'
                    f" Instead of ln={ln} use new_x=XPos.{new_x.name}, new_y=YPos.{new_y.name}."
                ),
                DeprecationWarning,
                stacklevel=get_stack_level(),
            )
        align = Align.coerce(align)

        page_break_triggered = False

        if h is None:
            h = self.font_size

        # If width is 0, set width to available width between margins
        if w == 0:
            w = self.w - self.r_margin - self.x

        # Store the starting position before applying padding
        prev_x, prev_y = self.x, self.y

        # Apply padding to contents
        # decrease maximum allowed width by padding
        # shift the starting point by padding
        maximum_allowed_width = w = w - padding.right - padding.left
        clearance_margins = []
        # If we don't have padding on either side, we need a clearance margin.
        if not padding.left:
            clearance_margins.append(self.c_margin)
        if not padding.right:
            clearance_margins.append(self.c_margin)
        if align != Align.X:
            self.x += padding.left
        self.y += padding.top

        # Center overrides padding
        if center:
            self.x = (
                self.w / 2 if align == Align.X else self.l_margin + (self.epw - w) / 2
            )
            prev_x = self.x

        # Calculate text length
        text = self.normalize_text(text)
        normalized_string = text.replace("\r", "")
        styled_text_fragments = (
            self._preload_bidirectional_text(normalized_string, markdown)
            if self.text_shaping
            else self._preload_font_styles(normalized_string, markdown)
        )

        prev_font_style, prev_underline = self.font_style, self.underline
        total_height = 0

        text_lines = []
        multi_line_break = MultiLineBreak(
            styled_text_fragments,
            maximum_allowed_width,
            clearance_margins,
            align=align,
            print_sh=print_sh,
            wrapmode=wrapmode,
        )
        text_line = multi_line_break.get_line()
        while (text_line) is not None:
            text_lines.append(text_line)
            text_line = multi_line_break.get_line()

        if not text_lines:  # ensure we display at least one cell - cf. issue #349
            text_lines = [
                TextLine(
                    "",
                    text_width=0,
                    number_of_spaces=0,
                    align=align,
                    height=h,
                    max_width=w,
                    trailing_nl=False,
                )
            ]

        if max_line_height is None or len(text_lines) == 1:
            line_height = h
        else:
            line_height = min(h, max_line_height)

        box_required = fill or border
        page_break_triggered = False

        for text_line_index, text_line in enumerate(text_lines):
            page_break_required = self.will_page_break(h + padding.bottom)
            if page_break_required:
                page_break_triggered = True
                self._perform_page_break()
                self.y += padding.top

            if box_required and (text_line_index == 0 or page_break_required):
                # estimate how many cells can fit on this page
                top_gap = self.y + padding.top
                bottom_gap = padding.bottom + self.b_margin
                lines_before_break = int((self.h - top_gap - bottom_gap) // line_height)
                # check how many cells should be rendered
                num_lines = min(lines_before_break, len(text_lines) - text_line_index)
                box_height = max(
                    h - text_line_index * line_height, num_lines * line_height
                )
                # render the box
                x = self.x - (w / 2 if align == Align.X else 0)
                draw_box_borders(
                    self,
                    x - padding.left,
                    self.y - padding.top,
                    x + w + padding.right,
                    self.y + box_height + padding.bottom,
                    border,
                    self.fill_color if fill else None,
                )
            is_last_line = text_line_index == len(text_lines) - 1
            self._render_styled_text_line(
                text_line,
                h=line_height,
                new_x=new_x if is_last_line else XPos.LEFT,
                new_y=new_y if is_last_line else YPos.NEXT,
                border=0,  # already rendered
                fill=False,  # already rendered
                link=link,
                padding=Padding(0, padding.right, 0, padding.left),
            )
            total_height += line_height
            if not is_last_line and align == Align.X:
                # prevent cumulative shift to the left
                self.x = prev_x

        if total_height < h:
            # Move to the bottom of the multi_cell
            if new_y == YPos.NEXT:
                self.y += h - total_height
            total_height = h

        if page_break_triggered and new_y == YPos.TOP:
            # When a page jump is performed and the requested y is TOP,
            # pretend we started at the top of the text block on the new page.
            # cf. test_multi_cell_table_with_automatic_page_break
            prev_y = self.y

        last_line = text_lines[-1]
        if last_line and last_line.trailing_nl and new_y in (YPos.LAST, YPos.NEXT):
            # The line renderer can't handle trailing newlines in the text.
            self.ln()

        if new_y == YPos.TOP:  # We may have jumped a few lines -> reset
            self.y = prev_y
        elif new_y == YPos.NEXT:  # move down by bottom padding
            self.y += padding.bottom

        if markdown:
            if self.font_style != prev_font_style:
                self.font_style = prev_font_style
                self.current_font = self.fonts[self.font_family + self.font_style]
            self.underline = prev_underline

        if new_x == XPos.RIGHT:  # move right by right padding to align outer RHS edge
            self.x += padding.right
        elif new_x == XPos.LEFT:  # move left by left padding to align outer LHS edge
            self.x -= padding.left

        output = MethodReturnValue.coerce(output)
        return_value = ()
        if output & MethodReturnValue.PAGE_BREAK:
            return_value += (page_break_triggered,)
        if output & MethodReturnValue.LINES:
            output_lines = []
            for text_line in text_lines:
                characters = []
                for frag in text_line.fragments:
                    characters.extend(frag.characters)
                output_lines.append("".join(characters))
            return_value += (output_lines,)
        if output & MethodReturnValue.HEIGHT:
            return_value += (total_height + padding.top + padding.bottom,)
        if len(return_value) == 1:
            return return_value[0]
        return return_value

    @check_page
    @support_deprecated_txt_arg
    def write(
        self,
        h: float = None,
        text: str = "",
        link: str = "",
        print_sh: bool = False,
        wrapmode: WrapMode = WrapMode.WORD,
    ):
        """
        Prints text from the current position.
        When the right margin is reached, a line break occurs at the most recent
        space or soft-hyphen character, and text continues from the left margin.
        A manual break happens any time the \\n character is met,
        Upon method exit, the current position is left just at the end of the text.

        Args:
            h (float): line height. Default value: None, meaning to use the current font size.
            text (str): text content
            link (str): optional link to add on the text, internal
                (identifier returned by `FPDF.add_link`) or external URL.
            print_sh (bool): Treat a soft-hyphen (\\u00ad) as a normal printable
                character, instead of a line breaking opportunity. Default value: False
            wrapmode (fpdf.enums.WrapMode): "WORD" for word based line wrapping (default),
                "CHAR" for character based line wrapping.
            txt (str): [**DEPRECATED since v2.7.6**] text content
        """
        wrapmode = WrapMode.coerce(wrapmode)
        if not self.font_family:
            raise FPDFException("No font set, you need to call set_font() beforehand")
        if isinstance(h, str):
            raise ValueError(
                "Parameter 'h' must be a number, not a string."
                " You can omit it by passing string content with text="
            )
        if h is None:
            h = self.font_size

        page_break_triggered = False
        normalized_string = self.normalize_text(text).replace("\r", "")
        styled_text_fragments = (
            self._preload_bidirectional_text(normalized_string, False)
            if self.text_shaping
            else self._preload_font_styles(normalized_string, False)
        )

        text_lines = []
        multi_line_break = MultiLineBreak(
            styled_text_fragments,
            lambda h: max_width,
            (self.c_margin, self.c_margin),
            print_sh=print_sh,
            wrapmode=wrapmode,
        )
        # first line from current x position to right margin
        first_width = self.w - self.x - self.r_margin
        max_width = first_width
        text_line = multi_line_break.get_line()
        # remaining lines fill between margins
        full_width = self.w - self.l_margin - self.r_margin
        max_width = full_width
        while (text_line) is not None:
            text_lines.append(text_line)
            text_line = multi_line_break.get_line()
        if not text_lines:
            return False

        for text_line_index, text_line in enumerate(text_lines):
            if text_line_index > 0:
                self.ln()
            new_page = self._render_styled_text_line(
                text_line,
                h=h,
                border=0,
                new_x=XPos.WCONT,
                new_y=YPos.TOP,
                fill=False,
                link=link,
            )
            page_break_triggered = page_break_triggered or new_page
        if text_line.trailing_nl:
            # The line renderer can't handle trailing newlines in the text.
            self.ln()
        return page_break_triggered

    @check_page
    def text_columns(
        self,
        text: Optional[str] = None,
        img: Optional[str] = None,
        img_fill_width: bool = False,
        ncols: int = 1,
        gutter: float = 10,
        balance: bool = False,
        text_align: Union[Align, str] = "LEFT",
        line_height: float = 1,
        l_margin: float = None,
        r_margin: float = None,
        print_sh: bool = False,
        wrapmode: WrapMode = WrapMode.WORD,
        skip_leading_spaces: bool = False,
    ):
        """Establish a layout with multiple columns to fill with text.
        Args:
            text (str, optional): A first piece of text to insert.
            ncols (int, optional): the number of columns to create. (Default: 1).
            gutter (float, optional): The distance between the columns. (Default: 10).
            balance: (bool, optional): Specify whether multiple columns should end at approximately
                the same height, if they don't fill the page. (Default: False)
            text_align (Align or str, optional): The alignment of the text within the region.
                (Default: "LEFT")
            line_height (float, optional): A multiplier relative to the font size changing the
                vertical space occupied by a line of text. (Default: 1.0).
            l_margin (float, optional): Override the current left page margin.
            r_margin (float, optional): Override the current right page margin.
            print_sh (bool, optional): Treat a soft-hyphen (\\u00ad) as a printable character,
                instead of a line breaking opportunity. (Default: False)
            wrapmode (fpdf.enums.WrapMode, optional): "WORD" for word based line wrapping,
                "CHAR" for character based line wrapping. (Default: "WORD")
            skip_leading_spaces (bool, optional): On each line, any space characters at the
                beginning will be skipped if True. (Default: False)
        """
        return TextColumns(
            self,
            text=text,
            img=img,
            img_fill_width=img_fill_width,
            ncols=ncols,
            gutter=gutter,
            balance=balance,
            text_align=text_align,
            line_height=line_height,
            l_margin=l_margin,
            r_margin=r_margin,
            print_sh=print_sh,
            wrapmode=wrapmode,
            skip_leading_spaces=skip_leading_spaces,
        )

    @check_page
    def image(
        self,
        name,
        x=None,
        y=None,
        w=0,
        h=0,
        type="",
        link="",
        title=None,
        alt_text=None,
        dims=None,
        keep_aspect_ratio=False,
    ):
        """
        Put an image on the page.

        The size of the image on the page can be specified in different ways:
        * explicit width and height (expressed in user units)
        * one explicit dimension, the other being calculated automatically
          in order to keep the original proportions
        * no explicit dimension, in which case the image is put at 72 dpi.
        * explicit width and height (expressed in user units) and `keep_aspect_ratio=True`

        **Remarks**:
        * if an image is used several times, only one copy is embedded in the file.
        * when using an animated GIF, only the first frame is used.

        Args:
            name: either a string representing a file path to an image, an URL to an image,
                bytes, an io.BytesIO, or a instance of `PIL.Image.Image`
            x (float, fpdf.enums.Align): optional horizontal position where to put the image on the page.
                If not specified or equal to None, the current abscissa is used.
                `fpdf.enums.Align.C` can also be passed to center the image horizontally;
                and `fpdf.enums.Align.R` to place it along the right page margin
            y (float): optional vertical position where to put the image on the page.
                If not specified or equal to None, the current ordinate is used.
                After the call, the current ordinate is moved to the bottom of the image
            w (float): optional width of the image. If not specified or equal to zero,
                it is automatically calculated from the image size.
                Pass `pdf.epw` to scale horizontally to the full page width.
            h (float): optional height of the image. If not specified or equal to zero,
                it is automatically calculated from the image size.
                Pass `pdf.eph` to scale horizontally to the full page height.
            type (str): [**DEPRECATED since 2.2.0**] unused, will be removed in a later version.
            link (str): optional link to add on the image, internal
                (identifier returned by `FPDF.add_link`) or external URL.
            title (str): optional. Currently, never seem rendered by PDF readers.
            alt_text (str): optional alternative text describing the image,
                for accessibility purposes. Displayed by some PDF readers on hover.
            dims (Tuple[float]): optional dimensions as a tuple (width, height) to resize the image
                before storing it in the PDF. Note that those are the **intrinsic** image dimensions,
                but the image will still be rendered on the page with the width (`w`) and height (`h`)
                provided as parameters. Note also that the `.oversized_images` attribute of FPDF
                provides an automated way to auto-adjust those intrinsic image dimensions.
            keep_aspect_ratio (bool): ensure the image fits in the rectangle defined by `x`, `y`, `w` & `h`
                while preserving its original aspect ratio. Defaults to False.
                Only meaningful if both `w` & `h` are provided.

        If `y` is provided, this method will not trigger any page break;
        otherwise, auto page break detection will be performed.

        Returns: an instance of a subclass of `ImageInfo`.
        """
        if type:
            warnings.warn(
                (
                    '"type" parameter is deprecated since v2.2.0, '
                    "unused and will soon be removed"
                ),
                DeprecationWarning,
                stacklevel=get_stack_level(),
            )

        name, img, info = preload_image(self.image_cache, name, dims)
        if isinstance(info, VectorImageInfo):
            return self._vector_image(
                name, img, info, x, y, w, h, link, title, alt_text, keep_aspect_ratio
            )
        return self._raster_image(
            name,
            img,
            info,
            x,
            y,
            w,
            h,
            link,
            title,
            alt_text,
            dims,
            keep_aspect_ratio,
        )

    def _raster_image(
        self,
        name,
        img,
        info: RasterImageInfo,
        x=None,
        y=None,
        w=0,
        h=0,
        link="",
        title=None,
        alt_text=None,
        dims=None,
        keep_aspect_ratio=False,
    ):
        if "smask" in info:
            self._set_min_pdf_version("1.4")

        # Automatic width and height calculation if needed
        w, h = info.size_in_document_units(w, h, scale=self.k)

        # Flowing mode
        if y is None:
            self._perform_page_break_if_need_be(h)
            y = self.y
            self.y += h
        if x is None:
            x = self.x

        if not isinstance(x, Number):
            x = self.x_by_align(x, w, h, info, keep_aspect_ratio)
        if keep_aspect_ratio:
            x, y, w, h = info.scale_inside_box(x, y, w, h)
        if self.oversized_images and info["usages"] == 1 and not dims:
            info = self._downscale_image(name, img, info, w, h, scale=self.k)

        stream_content = stream_content_for_raster_image(
            info, x, y, w, h, keep_aspect_ratio, scale=self.k, pdf_height_to_flip=self.h
        )

        if title or alt_text:
            with self._marked_sequence(title=title, alt_text=alt_text):
                self._out(stream_content)
        else:
            self._out(stream_content)
        if link:
            self.link(x, y, w, h, link)

        self.images_used_per_page_number[self.page].add(info["i"])
        return RasterImageInfo(**info, rendered_width=w, rendered_height=h)

    def x_by_align(self, x, w, h, img_info, keep_aspect_ratio):
        if keep_aspect_ratio:
            _, _, w, h = img_info.scale_inside_box(0, 0, w, h)
        x = Align.coerce(x)
        if x == Align.C:
            return (self.w - w) / 2
        if x == Align.R:
            return self.w - w - self.r_margin
        if x == Align.L:
            return self.l_margin
        raise ValueError(f"Unsupported 'x' value passed to .image(): {x}")

    def _vector_image(
        self,
        name,
        svg: SVGObject,
        info: VectorImageInfo,
        x=None,
        y=None,
        w=0,
        h=0,
        link="",
        title=None,
        alt_text=None,
        keep_aspect_ratio=False,
    ):
        if not svg.viewbox and svg.width and svg.height:
            warnings.warn(
                '<svg> has no "viewBox", using its "width" & "height" as default "viewBox"',
                stacklevel=get_stack_level(),
            )
            svg.viewbox = 0, 0, svg.width, svg.height
        if w == 0 and h == 0:
            if svg.width and svg.height:
                w = (
                    svg.width * self.epw / 100
                    if isinstance(svg.width, Percent)
                    else svg.width
                )
                h = (
                    svg.height * self.eph / 100
                    if isinstance(svg.height, Percent)
                    else svg.height
                )
            elif svg.viewbox:
                _, _, w, h = svg.viewbox
            else:
                svg_id = "<svg>" if isinstance(name, bytes) else name
                raise ValueError(
                    f'{svg_id} has no "viewBox" nor "height" / "width": w= and h= must be provided to FPDF.image()'
                )
        elif w == 0 or h == 0:
            if svg.width and svg.height:
                svg_width, svg_height = svg.width, svg.height
            elif svg.viewbox:
                _, _, svg_width, svg_height = svg.viewbox
            else:
                raise ValueError(
                    '<svg> has no "viewBox" nor "height" / "width": w= and h= must be provided to FPDF.image()'
                )
            if w == 0:
                w = h * svg_width / svg_height
            else:  # h == 0
                h = w * svg_height / svg_width

        # Flowing mode
        if y is None:
            self._perform_page_break_if_need_be(h)
            y = self.y
            self.y += h
        if x is None:
            x = self.x

        if keep_aspect_ratio:
            x, y, w, h = info.scale_inside_box(x, y, w, h)
        if not isinstance(x, Number):
            x = self.x_by_align(x, w, h, info, keep_aspect_ratio)

        _, _, path = svg.transform_to_rect_viewport(
            scale=1, width=w, height=h, ignore_svg_top_attrs=True
        )
        path.transform = path.transform @ Transform.translation(x, y)

        old_x, old_y = self.x, self.y
        try:
            self.set_xy(0, 0)
            if title or alt_text:
                # Alt text of vector graphics does NOT show as tool-tip in viewers, but should
                # be processed by screen readers.
                with self._marked_sequence(title=title, alt_text=alt_text):
                    self.draw_path(path)
            else:
                self.draw_path(path)
        finally:
            self.set_xy(old_x, old_y)
        if link:
            self.link(x, y, w, h, link)

        return VectorImageInfo(rendered_width=w, rendered_height=h)

    def _downscale_image(self, name, img, info, w, h, scale):
        images = self.image_cache.images
        width_in_pt, height_in_pt = w * scale, h * scale
        lowres_name = f"lowres-{name}"
        lowres_info = images.get(lowres_name)
        if (
            info["w"] > width_in_pt * self.oversized_images_ratio
            and info["h"] > height_in_pt * self.oversized_images_ratio
        ):
            factor = (
                min(info["w"] / width_in_pt, info["h"] / height_in_pt)
                / self.oversized_images_ratio
            )
            if self.oversized_images.lower().startswith("warn"):
                LOGGER.warning(
                    (
                        "OVERSIZED: Image %s with size %.1fx%.1fpx is rendered at size %.1fx%.1fpt."
                        " Set pdf.oversized_images = 'DOWNSCALE' to reduce embedded image size by a factor %.1f"
                    ),
                    name,
                    info["w"],
                    info["h"],
                    width_in_pt,
                    height_in_pt,
                    factor,
                )
            elif self.oversized_images.lower() == "downscale":
                dims = (
                    round(width_in_pt * self.oversized_images_ratio),
                    round(height_in_pt * self.oversized_images_ratio),
                )
                info["usages"] -= 1  # no need to embed the high-resolution image
                if info["usages"] == 0:
                    for images_used in self.images_used_per_page_number.values():
                        if info["i"] in images_used:
                            images_used.remove(info["i"])
                if lowres_info:  # Great, we've already done the job!
                    info = lowres_info
                    if info["w"] * info["h"] < dims[0] * dims[1]:
                        # The existing low-res image is too small, we need a bigger low-res image:
                        info.update(
                            get_img_info(
                                name,
                                img or load_image(name),
                                self.image_cache.image_filter,
                                dims,
                            )
                        )
                        LOGGER.debug(
                            "OVERSIZED: Updated low-res image with name=%s id=%d to dims=%s",
                            lowres_name,
                            info["i"],
                            dims,
                        )
                    info["usages"] += 1
                else:
                    info = RasterImageInfo(
                        get_img_info(
                            name,
                            img or load_image(name),
                            self.image_cache.image_filter,
                            dims,
                        )
                    )
                    info["i"] = len(images) + 1
                    info["usages"] = 1
                    images[lowres_name] = info
                    LOGGER.debug(
                        "OVERSIZED: Generated new low-res image with name=%s dims=%s id=%d",
                        lowres_name,
                        dims,
                        info["i"],
                    )
            else:
                raise ValueError(
                    f"Invalid value for attribute .oversized_images: {self.oversized_images}"
                )
        elif lowres_info:
            # Embedding the same image in high-res after inserting it in low-res:
            lowres_info.update(info)
            del images[name]
            info = lowres_info
        return info

    def preload_image(self, name, dims=None):
        """
        Read an image and load it into memory.

        .. deprecated:: 2.7.7
            Use `fpdf.image_parsing.preload_image` instead.
        """
        warnings.warn(
            (
                "FPDF.preload_image() is deprecated since v2.7.7 "
                "and will be removed in a future release. "
                "Use `fpdf.image_parsing.preload_image` instead."
            ),
            DeprecationWarning,
            stacklevel=get_stack_level(),
        )
        return preload_image(self.image_cache, name, dims)

    @contextmanager
    def _marked_sequence(self, **kwargs):
        """
        Can receive as named arguments any of the entries described in section 14.7.2 'Structure Hierarchy'
        of the PDF spec: iD, a, c, r, lang, e, actualText
        """
        mcid = self.struct_builder.next_mcid_for_page(self.page)
        struct_elem = self._add_marked_content(
            struct_type="/Figure", mcid=mcid, **kwargs
        )
        start_page = self.page
        self._out(f"/P <</MCID {mcid}>> BDC")
        yield struct_elem
        if self.page != start_page:
            raise FPDFException("A page jump occured inside a marked sequence")
        self._out("EMC")

    def _add_marked_content(self, **kwargs):
        """
        Can receive as named arguments any of the entries described in section 14.7.2 'Structure Hierarchy'
        of the PDF spec: iD, a, c, r, lang, e, actualText
        """
        struct_elem, spid = self.struct_builder.add_marked_content(
            page_number=self.page, **kwargs
        )
        self.pages[self.page].struct_parents = spid
        self._set_min_pdf_version("1.4")  # due to using /MarkInfo
        return struct_elem

    @check_page
    def ln(self, h=None):
        """
        Line Feed.
        The current abscissa goes back to the left margin and the ordinate increases by
        the amount passed as parameter.

        Args:
            h (float): The height of the break.
                By default, the value equals the height of the last printed text line
                (except when written by `.text()`). If no text has been written yet to
                the document, then the current font height is used.
        """
        self.x = self.l_margin
        if h:
            self.y += h
        elif self._lasth:
            self.y += self._lasth
        else:
            self.y += self.font_size

    def get_x(self):
        """Returns the abscissa of the current position."""
        return self.x

    def set_x(self, x):
        """
        Defines the abscissa of the current position.
        If the value provided is negative, it is relative to the right of the page.

        Args:
            x (float): the new current abscissa
        """
        self.x = x if x >= 0 else self.w + x

    def get_y(self):
        """Returns the ordinate of the current position."""
        if self._in_unbreakable:
            raise FPDFException(
                "Using get_y() inside an unbreakable() code block is error-prone"
            )
        return self.y

    def set_y(self, y):
        """
        Moves the current abscissa back to the left margin and sets the ordinate.
        If the value provided is negative, it is relative to the bottom of the page.

        Args:
            y (float): the new current ordinate
        """
        self.x = self.l_margin
        self.y = y if y >= 0 else self.h + y

    def set_xy(self, x, y):
        """
        Defines the abscissa and ordinate of the current position.
        If the values provided are negative, they are relative respectively to the right and bottom of the page.

        Args:
            x (float): the new current abscissa
            y (float): the new current ordinate
        """
        self.set_y(y)
        self.set_x(x)

    def normalize_text(self, text):
        """Check that text input is in the correct format/encoding"""
        # - for TTF unicode fonts: unicode object (utf8 encoding)
        # - for built-in fonts: string instances (encoding: latin-1, cp1252)
        if not self.is_ttf_font and self.core_fonts_encoding:
            try:
                return text.encode(self.core_fonts_encoding).decode("latin-1")
            except UnicodeEncodeError as error:
                raise FPDFUnicodeEncodingException(
                    text_index=error.start,
                    character=text[error.start],
                    font_name=self.font_family + self.font_style,
                ) from error
        return text

    def sign_pkcs12(
        self,
        pkcs_filepath,
        password=None,
        hashalgo="sha256",
        contact_info=None,
        location=None,
        signing_time=None,
        reason=None,
        flags=(AnnotationFlag.PRINT, AnnotationFlag.LOCKED),
    ):
        """
        Args:
            pkcs_filepath (str): file path to a .pfx or .p12 PKCS12,
                in the binary format described by RFC 7292
            password (bytes-like): the password to use to decrypt the data.
                `None` if the PKCS12 is not encrypted.
            hashalgo (str): hashing algorithm used, passed to `hashlib.new`
            contact_info (str): optional information provided by the signer to enable
                a recipient to contact the signer to verify the signature
            location (str): optional CPU host name or physical location of the signing
            signing_time (datetime): optional time of signing
            reason (str): optional signing reason
            flags (Tuple[fpdf.enums.AnnotationFlag], Tuple[str]): optional list of flags defining annotation properties
        """
        if not signer:
            raise EnvironmentError(
                "endesive.signer not available - PDF cannot be signed - Try: pip install endesive"
            )
        with open(pkcs_filepath, "rb") as pkcs_file:
            key, cert, extra_certs = pkcs12.load_key_and_certificates(
                pkcs_file.read(), password
            )
        self.sign(
            key=key,
            cert=cert,
            extra_certs=extra_certs,
            hashalgo=hashalgo,
            contact_info=contact_info,
            location=location,
            signing_time=signing_time,
            reason=reason,
            flags=flags,
        )

    @check_page
    def sign(
        self,
        key,
        cert,
        extra_certs=(),
        hashalgo="sha256",
        contact_info=None,
        location=None,
        signing_time=None,
        reason=None,
        flags=(AnnotationFlag.PRINT, AnnotationFlag.LOCKED),
    ):
        """
        Args:
            key: certificate private key
            cert (cryptography.x509.Certificate): certificate
            extra_certs (list[cryptography.x509.Certificate]): list of additional PKCS12 certificates
            hashalgo (str): hashing algorithm used, passed to `hashlib.new`
            contact_info (str): optional information provided by the signer to enable
                a recipient to contact the signer to verify the signature
            location (str): optional CPU host name or physical location of the signing
            signing_time (datetime): optional time of signing
            reason (str): optional signing reason
            flags (Tuple[fpdf.enums.AnnotationFlag], Tuple[str]): optional list of flags defining annotation properties
        """
        if not signer:
            raise EnvironmentError(
                "endesive.signer not available - PDF cannot be signed - Try: pip install endesive"
            )
        if self._sign_key:
            raise FPDFException(".sign* methods should be called only once")

        self._sign_key = key
        self._sign_cert = cert
        self._sign_extra_certs = extra_certs
        self._sign_hashalgo = hashalgo
        self._sign_time = signing_time or self.creation_date

        annotation = PDFAnnotation(
            "Widget",
            field_type="Sig",
            x=0,
            y=0,
            width=0,
            height=0,
            flags=flags,
            title="signature",
            value=Signature(
                contact_info=contact_info,
                location=location,
                m=PDFDate(self._sign_time),
                reason=reason,
            ),
        )
        self.pages[self.page].annots.append(annotation)

    def _insert_table_of_contents(self):
        # Doc has been closed but we want to write to self.pages[self.page] instead of self.buffer:
        tocp = self.toc_placeholder
        prev_page, prev_y = self.page, self.y
        self.page, self.y = tocp.start_page, tocp.y
        # flag rendering ToC for page breaking function
        self.in_toc_rendering = True
        tocp.render_function(self, self._outline)
        self.in_toc_rendering = False  # set ToC rendering flag off
        expected_final_page = tocp.start_page + tocp.pages - 1
        if self.page != expected_final_page and not self._toc_allow_page_insertion:
            too = "many" if self.page > expected_final_page else "few"
            error_msg = f"The rendering function passed to FPDF.insert_toc_placeholder triggered too {too} page breaks: "
            error_msg += f"ToC ended on page {self.page} while it was expected to span exactly {tocp.pages} pages"
            raise FPDFException(error_msg)
        if self._toc_inserted_pages:
            # Generating final page footer afer more pages were inserted:
            self.in_footer = True
            self.footer()
            self.in_footer = False
        self.page, self.y = prev_page, prev_y

    def file_id(self):  # pylint: disable=no-self-use
        """
        This method can be overridden in inherited classes
        in order to define a custom file identifier.
        Its output must have the format "<hex_string1><hex_string2>".
        If this method returns a falsy value (None, empty string),
        no /ID will be inserted in the generated PDF document.
        """
        return -1

    def _default_file_id(self, buffer):
        # Quoting the PDF 1.7 spec, section 14.4 File Identifiers:
        # > The value of this entry shall be an array of two byte strings.
        # > The first byte string shall be a permanent identifier
        # > based on the contents of the file at the time it was originally created
        # > and shall not change when the file is incrementally updated.
        # > The second byte string shall be a changing identifier
        # > based on the file’s contents at the time it was last updated.
        # > When a file is first written, both identifiers shall be set to the same value.
        id_hash = hashlib.new("md5", usedforsecurity=False)  # nosec B324
        id_hash.update(buffer)
        if self.creation_date:
            id_hash.update(self.creation_date.strftime("%Y%m%d%H%M%S").encode("utf8"))
        hash_hex = id_hash.hexdigest().upper()
        return f"<{hash_hex}><{hash_hex}>"

    def _do_underline(self, x, y, w, current_font=None):
        "Draw an horizontal line starting from (x, y) with a length equal to 'w'"
        if current_font is None:
            current_font = self.current_font
        up = current_font.up
        ut = current_font.ut
        return (
            f"{x * self.k:.2f} "
            f"{(self.h - y + up / 1000 * self.font_size) * self.k:.2f} "
            f"{w * self.k:.2f} {-ut / 1000 * self.font_size_pt:.2f} re f"
        )

    def _out(self, s):
        if self.buffer:
            raise FPDFException(
                "Content cannot be added on a finalized document, after calling output()"
            )
        if not isinstance(s, bytes):
            if not isinstance(s, str):
                s = str(s)
            s = s.encode("latin1")
        if not self.page:
            raise FPDFException("No page open, you need to call add_page() first")
        self.pages[self.page].contents += s + b"\n"

    @check_page
    @support_deprecated_txt_arg
    def interleaved2of5(self, text, x, y, w=1, h=10):
        """Barcode I2of5 (numeric), adds a 0 if odd length"""
        narrow = w / 3
        wide = w

        # wide/narrow codes for the digits
        bar_char = {
            "0": "nnwwn",
            "1": "wnnnw",
            "2": "nwnnw",
            "3": "wwnnn",
            "4": "nnwnw",
            "5": "wnwnn",
            "6": "nwwnn",
            "7": "nnnww",
            "8": "wnnwn",
            "9": "nwnwn",
            "A": "nn",
            "Z": "wn",
        }
        # The caller should do this, or we can't rotate the thing.
        # self.set_fill_color(0)
        code = text
        # add leading zero if code-length is odd
        if len(code) % 2 != 0:
            code = f"0{code}"

        # add start and stop codes
        code = f"AA{code.lower()}ZA"

        for i in range(0, len(code), 2):
            # choose next pair of digits
            char_bar = code[i]
            char_space = code[i + 1]
            # check whether it is a valid digit
            if char_bar not in bar_char:
                raise RuntimeError(f'Char "{char_bar}" invalid for I25:')
            if char_space not in bar_char:
                raise RuntimeError(f'Char "{char_space}" invalid for I25: ')

            # create a wide/narrow-seq (first digit=bars, second digit=spaces)
            seq = "".join(
                f"{cb}{cs}" for cb, cs in zip(bar_char[char_bar], bar_char[char_space])
            )

            for bar_index, char in enumerate(seq):
                # set line_width depending on value
                line_width = narrow if char == "n" else wide

                # draw every second value, the other is represented by space
                if bar_index % 2 == 0:
                    self.rect(x, y, line_width, h, "F")

                x += line_width

    @check_page
    @support_deprecated_txt_arg
    def code39(self, text, x, y, w=1.5, h=5):
        """Barcode 3of9"""
        dim = {"w": w, "n": w / 3}
        if not text.startswith("*") or not text.endswith("*"):
            warnings.warn(
                (
                    "Code 39 input must start and end with a '*' character to be valid."
                    " This method does not insert it automatically."
                ),
                stacklevel=get_stack_level(),
            )
        chars = {
            "0": "nnnwwnwnn",
            "1": "wnnwnnnnw",
            "2": "nnwwnnnnw",
            "3": "wnwwnnnnn",
            "4": "nnnwwnnnw",
            "5": "wnnwwnnnn",
            "6": "nnwwwnnnn",
            "7": "nnnwnnwnw",
            "8": "wnnwnnwnn",
            "9": "nnwwnnwnn",
            "A": "wnnnnwnnw",
            "B": "nnwnnwnnw",
            "C": "wnwnnwnnn",
            "D": "nnnnwwnnw",
            "E": "wnnnwwnnn",
            "F": "nnwnwwnnn",
            "G": "nnnnnwwnw",
            "H": "wnnnnwwnn",
            "I": "nnwnnwwnn",
            "J": "nnnnwwwnn",
            "K": "wnnnnnnww",
            "L": "nnwnnnnww",
            "M": "wnwnnnnwn",
            "N": "nnnnwnnww",
            "O": "wnnnwnnwn",
            "P": "nnwnwnnwn",
            "Q": "nnnnnnwww",
            "R": "wnnnnnwwn",
            "S": "nnwnnnwwn",
            "T": "nnnnwnwwn",
            "U": "wwnnnnnnw",
            "V": "nwwnnnnnw",
            "W": "wwwnnnnnn",
            "X": "nwnnwnnnw",
            "Y": "wwnnwnnnn",
            "Z": "nwwnwnnnn",
            "-": "nwnnnnwnw",
            ".": "wwnnnnwnn",
            " ": "nwwnnnwnn",
            "*": "nwnnwnwnn",
            "$": "nwnwnwnnn",
            "/": "nwnwnnnwn",
            "+": "nwnnnwnwn",
            "%": "nnnwnwnwn",
        }
        # The caller should do this, or we can't rotate the thing.
        # self.set_fill_color(0)
        for c in text.upper():
            if c not in chars:
                raise RuntimeError(f'Invalid char "{c}" for Code39')
            for i, d in enumerate(chars[c]):
                if i % 2 == 0:
                    self.rect(x, y, dim[d], h, "F")
                x += dim[d]
            x += dim["n"]

    @check_page
    @contextmanager
    def rect_clip(self, x, y, w, h):
        """
        Context manager that defines a rectangular crop zone,
        useful to render only part of an image.

        Args:
            x (float): abscissa of the clipping region top left corner
            y (float): ordinate of the clipping region top left corner
            w (float): width of the clipping region
            h (float): height of the clipping region
        """
        self._out(
            (
                f"q {x * self.k:.2f} {(self.h - y - h) * self.k:.2f} {w * self.k:.2f} "
                f"{h * self.k:.2f} re W n"
            )
        )
        yield
        self._out("Q")

    @check_page
    @contextmanager
    def elliptic_clip(self, x, y, w, h):
        """
        Context manager that defines an elliptic crop zone,
        useful to render only part of an image.

        Args:
            x (float): abscissa of the clipping region top left corner
            y (float): ordinate of the clipping region top left corner
            w (float): ellipse width
            h (float): ellipse height
        """
        self._out("q")
        self._draw_ellipse(x, y, w, h, "W n")
        yield
        self._out("Q")

    @check_page
    @contextmanager
    def round_clip(self, x, y, r):
        """
        Context manager that defines a circular crop zone,
        useful to render only part of an image.

        Args:
            x (float): abscissa of the clipping region top left corner
            y (float): ordinate of the clipping region top left corner
            r (float): radius of the clipping region
        """
        with self.elliptic_clip(x, y, r, r):
            yield

    @contextmanager
    def unbreakable(self):
        """
        Ensures that all rendering performed in this context appear on a single page
        by performing page break beforehand if need be.

        Notes
        -----

        Using this method means to duplicate the FPDF `bytearray` buffer:
        when generating large PDFs, doubling memory usage may be troublesome.
        """
        prev_page, prev_y = self.page, self.y
        recorder = FPDFRecorder(self, accept_page_break=False)
        recorder.page_break_triggered = False
        self._in_unbreakable = True
        LOGGER.debug("Starting unbreakable block")
        yield recorder
        y_scroll = recorder.y - prev_y + (recorder.page - prev_page) * self.eph
        if prev_y + y_scroll > self.page_break_trigger or recorder.page > prev_page:
            LOGGER.debug("Performing page jump due to unbreakable height")
            recorder.rewind()
            # pylint: disable=protected-access
            # Performing this call through .pdf so that it does not get recorded & replayed:
            recorder.pdf._perform_page_break()
            recorder.replay()
            recorder.page_break_triggered = True
        self._in_unbreakable = False
        LOGGER.debug("Ending unbreakable block")

    @contextmanager
    def offset_rendering(self):
        """
        All rendering performed in this context is made on a dummy FPDF object.
        This allows to test the results of some operations on the global layout
        before performing them "for real".
        """
        prev_page, prev_y = self.page, self.y
        recorder = FPDFRecorder(self, accept_page_break=False)
        recorder.page_break_triggered = False
        yield recorder
        y_scroll = recorder.y - prev_y + (recorder.page - prev_page) * self.eph
        if prev_y + y_scroll > self.page_break_trigger or recorder.page > prev_page:
            recorder.page_break_triggered = True
        recorder.rewind()

    @check_page
    def insert_toc_placeholder(
        self,
        render_toc_function: Callable,
        pages: int = 1,
        allow_extra_pages: bool = False,
    ):
        """
        Configure Table Of Contents rendering at the end of the document generation,
        and reserve some vertical space right now in order to insert it.

        Args:
            render_toc_function (function): a function that will be invoked to render the ToC.
                This function will receive 2 parameters: `pdf`, an instance of FPDF, and `outline`,
                a list of `fpdf.outline.OutlineSection`.
            pages (int): the number of pages that the Table of Contents will span,
                including the current one that will. As many page breaks as the value of this argument
                will occur immediately after calling this method.
            allow_extra_pages (bool): If set to `True`, allows for an unlimited number of
                extra pages in the ToC, which may cause discrepancies with pre-rendered
                page numbers. For consistent numbering, using page labels to create a
                separate numbering style for the ToC is recommended.
        """
        if not callable(render_toc_function):
            raise TypeError(
                f"The first argument must be a callable, got: {type(render_toc_function)}"
            )
        if self.toc_placeholder:
            raise FPDFException(
                "A placeholder for the table of contents has already been defined"
                f" on page {self.toc_placeholder.start_page}"
            )
        self.toc_placeholder = ToCPlaceholder(
            render_toc_function, self.page, self.y, pages
        )
        self._toc_allow_page_insertion = allow_extra_pages
        for _ in range(pages):
            self._perform_page_break()

    def set_section_title_styles(
        self,
        level0,
        level1=None,
        level2=None,
        level3=None,
        level4=None,
        level5=None,
        level6=None,
    ):
        """
        Defines a style for section titles.
        After calling this method, calls to `FPDF.start_section` will render section names visually.

        Args:
            level0 (TextStyle): style for the top level section titles
            level1 (TextStyle): optional style for the level 1 section titles
            level2 (TextStyle): optional style for the level 2 section titles
            level3 (TextStyle): optional style for the level 3 section titles
            level4 (TextStyle): optional style for the level 4 section titles
            level5 (TextStyle): optional style for the level 5 section titles
            level6 (TextStyle): optional style for the level 6 section titles
        """
        for level in (level0, level1, level2, level3, level4, level5, level6):
            if level and not isinstance(level, TextStyle):
                raise TypeError(
                    f"Arguments must all be TextStyle instances, got: {type(level)}"
                )
        self.section_title_styles = {
            0: level0,
            1: level1,
            2: level2,
            3: level3,
            4: level4,
            5: level5,
            6: level6,
        }

    @check_page
    def start_section(self, name, level=0, strict=True):
        """
        Start a section in the document outline.
        If section_title_styles have been configured,
        render the section name visually as a title.

        Args:
            name (str): section name
            level (int): section level in the document outline. 0 means top-level.
        """
        if level < 0:
            raise ValueError('"level" mut be equal or greater than zero')
        if strict and self._outline and level > self._outline[-1].level + 1:
            raise ValueError(
                f"Incoherent hierarchy: cannot start a level {level} section after a level {self._outline[-1].level} one"
            )
        dest = DestinationXYZ(self.page, top=self.h_pt - self.y * self.k)
        outline_struct_elem = None
        if self.section_title_styles:
            text_style = self.section_title_styles[level]
            # We first check if adding this multi-cell will trigger a page break:
            if text_style.size_pt is not None:
                prev_font_size_pt = self.font_size_pt
                self.font_size_pt = text_style.size_pt
            page_break_triggered = self.multi_cell(
                w=self.epw,
                h=self.font_size,
                text=name,
                new_x=XPos.LMARGIN,
                new_y=YPos.NEXT,
                dry_run=True,  # => does not produce any output
                output=MethodReturnValue.PAGE_BREAK,
                padding=Padding(
                    top=text_style.t_margin or 0,
                    left=text_style.l_margin or 0,
                    bottom=text_style.b_margin or 0,
                ),
            )
            if text_style.size_pt is not None:
                self.font_size_pt = prev_font_size_pt
            if page_break_triggered:
                # If so, we trigger a page break manually beforehand:
                self.add_page()
            with self._marked_sequence(title=name) as struct_elem:
                outline_struct_elem = struct_elem
<<<<<<< HEAD
                with self.use_title_style(title_style):
=======
                with self._use_text_style(text_style):
>>>>>>> 7b3f1bdd
                    self.multi_cell(
                        w=self.epw,
                        h=self.font_size,
                        text=name,
                        new_x=XPos.LMARGIN,
                        new_y=YPos.NEXT,
                    )
        self._outline.append(
            OutlineSection(name, level, self.page, dest, outline_struct_elem)
        )

    @contextmanager
<<<<<<< HEAD
    def use_title_style(self, title_style: TextStyle):
        if title_style:
            if title_style.t_margin:
                self.ln(title_style.t_margin)
            if title_style.l_margin:
                self.set_x(title_style.l_margin)
        with self.use_font_face(title_style):
=======
    def _use_text_style(self, text_style: TextStyle):
        if text_style:
            if text_style.t_margin:
                self.ln(text_style.t_margin)
            if text_style.l_margin:
                self.set_x(text_style.l_margin)
        with self.use_font_face(text_style):
>>>>>>> 7b3f1bdd
            yield
        if text_style and text_style.b_margin:
            self.ln(text_style.b_margin)

    @contextmanager
    def use_font_face(self, font_face: FontFace):
        """
        Sets the provided `fpdf.fonts.FontFace` in a local context,
        then restore font settings back to they were initially.
        This method must be used as a context manager using `with`:

            with pdf.use_font_face(FontFace(emphasis="BOLD", color=255, size_pt=42)):
                put_some_text()

        Known limitation: in case of a page jump in this local context,
        the temporary style may "leak" in the header() & footer().
        """
        if not font_face:
            yield
            return
        prev_font = (self.font_family, self.font_style, self.font_size_pt)
        self.set_font(
            font_face.family or self.font_family,
            (
                font_face.emphasis.style
                if font_face.emphasis is not None
                else self.font_style
            ),
            font_face.size_pt or self.font_size_pt,
        )
        prev_text_color = self.text_color
        if font_face.color is not None and font_face.color != self.text_color:
            self.set_text_color(font_face.color)
        prev_fill_color = self.fill_color
        if font_face.fill_color is not None:
            self.set_fill_color(font_face.fill_color)
        yield
        if font_face.fill_color is not None:
            self.set_fill_color(prev_fill_color)
        self.text_color = prev_text_color
        self.set_font(*prev_font)

    @check_page
    @contextmanager
    def table(self, *args, **kwargs):
        """
        Inserts a table, that can be built using the `fpdf.table.Table` object yield.
        Detailed usage documentation: https://py-pdf.github.io/fpdf2/Tables.html

        Args:
            rows: optional. Sequence of rows (iterable) of str to initiate the table cells with text content.
            align (str, fpdf.enums.Align): optional, default to CENTER. Sets the table horizontal position
                relative to the page, when it's not using the full page width.
            borders_layout (str, fpdf.enums.TableBordersLayout): optional, default to ALL. Control what cell
                borders are drawn.
            cell_fill_color (int, tuple, fpdf.drawing.DeviceCMYK, fpdf.drawing.DeviceGray, fpdf.drawing.DeviceRGB): optional.
                Defines the cells background color.
            cell_fill_mode (str, fpdf.enums.TableCellFillMode): optional. Defines which cells are filled
                with color in the background.
            col_widths (int, tuple): optional. Sets column width. Can be a single number or a sequence of numbers.
            first_row_as_headings (bool): optional, default to True. If False, the first row of the table
                is not styled differently from the others.
            gutter_height (float): optional vertical space between rows.
            gutter_width (float): optional horizontal space between columns.
            headings_style (fpdf.fonts.FontFace): optional, default to bold.
                Defines the visual style of the top headings row: size, color, emphasis...
            line_height (number): optional. Defines how much vertical space a line of text will occupy.
            markdown (bool): optional, default to False. Enable markdown interpretation of cells textual content.
            text_align (str, fpdf.enums.Align): optional, default to JUSTIFY. Control text alignment inside cells.
            v_align (str, fpdf.enums.AlignV): optional, default to CENTER. Control vertical alignment of cells content.
            width (number): optional. Sets the table width.
            wrapmode (fpdf.enums.WrapMode): "WORD" for word based line wrapping (default),
                "CHAR" for character based line wrapping.
            padding (number, tuple, Padding): optional. Sets the cell padding. Can be a single number or a sequence
                of numbers, default:0
                If padding for left or right ends up being non-zero then the respective c_margin is ignored.
            outer_border_width (number): optional. The outer_border_width will trigger rendering of the outer
                border of the table with the given width regardless of any other defined border styles.
            num_heading_rows (number): optional. Sets the number of heading rows, default value is 1. If this value is not 1,
                first_row_as_headings needs to be True if num_heading_rows>1 and False if num_heading_rows=0. For backwards compatibility,
                first_row_as_headings is used in case num_heading_rows is 1.
            repeat_headings (fpdf.enums.TableHeadingsDisplay): optional, indicates whether to print table headings on every page, default to 1.
        """
        table = Table(self, *args, **kwargs)
        yield table
        table.render()

    def output(
        self, name="", dest="", linearize=False, output_producer_class=OutputProducer
    ):
        """
        Output PDF to some destination.
        The method first calls [close](close.md) if necessary to terminate the document.
        After calling this method, content cannot be added to the document anymore.

        By default the bytearray buffer is returned.
        If a `name` is given, the PDF is written to a new file.

        Args:
            name (str): optional File object or file path where to save the PDF under
            dest (str): [**DEPRECATED since 2.3.0**] unused, will be removed in a later version
            output_producer_class (class): use a custom class for PDF file generation
        """
        if dest:
            warnings.warn(
                (
                    '"dest" parameter is deprecated since v2.2.0, '
                    "unused and will soon be removed"
                ),
                DeprecationWarning,
                stacklevel=get_stack_level(),
            )
        # Clear cache of cached functions to free up memory after output
        get_unicode_script.cache_clear()
        # Finish document if necessary:
        if not self.buffer:
            if self.page == 0:
                self.add_page()
            # Generating final page footer:
            self.in_footer = True
            self.footer()
            self.in_footer = False
            # Generating .buffer based on .pages:
            if self.toc_placeholder:
                self._insert_table_of_contents()
            if self.str_alias_nb_pages:
                for page in self.pages.values():
                    for substitution_item in page.get_text_substitutions():
                        page.contents = page.contents.replace(
                            substitution_item.get_placeholder_string().encode(
                                "latin-1"
                            ),
                            substitution_item.render_text_substitution(
                                str(self.pages_count)
                            ).encode("latin-1"),
                        )
            if linearize:
                output_producer_class = LinearizedOutputProducer
            output_producer = output_producer_class(self)
            self.buffer = output_producer.bufferize()
        if name:
            if isinstance(name, os.PathLike):
                name.write_bytes(self.buffer)
            elif isinstance(name, str):
                Path(name).write_bytes(self.buffer)
            else:
                name.write(self.buffer)
            return None
        return self.buffer


# Pattern from sir Guido Von Rossum: https://stackoverflow.com/a/72911884/636849
# > a module can define a class with the desired functionality, and then at
# > the end, replace itself in sys.modules with an instance of that class
sys.modules[__name__].__class__ = WarnOnDeprecatedModuleAttributes


__pdoc__ = {"FPDF.add_highlight": False}  # Replaced by FPDF.highlight

__all__ = [
    "FPDF",
    "XPos",
    "YPos",
    "get_page_format",
    "ImageInfo",
    "RasterImageInfo",
    "VectorImageInfo",
    "TextMode",
    "TitleStyle",
    "PAGE_FORMATS",
]<|MERGE_RESOLUTION|>--- conflicted
+++ resolved
@@ -5224,11 +5224,7 @@
                 self.add_page()
             with self._marked_sequence(title=name) as struct_elem:
                 outline_struct_elem = struct_elem
-<<<<<<< HEAD
-                with self.use_title_style(title_style):
-=======
-                with self._use_text_style(text_style):
->>>>>>> 7b3f1bdd
+                with self.use_text_style(text_style):
                     self.multi_cell(
                         w=self.epw,
                         h=self.font_size,
@@ -5241,23 +5237,13 @@
         )
 
     @contextmanager
-<<<<<<< HEAD
-    def use_title_style(self, title_style: TextStyle):
-        if title_style:
-            if title_style.t_margin:
-                self.ln(title_style.t_margin)
-            if title_style.l_margin:
-                self.set_x(title_style.l_margin)
-        with self.use_font_face(title_style):
-=======
-    def _use_text_style(self, text_style: TextStyle):
+    def use_text_style(self, text_style: TextStyle):
         if text_style:
             if text_style.t_margin:
                 self.ln(text_style.t_margin)
             if text_style.l_margin:
                 self.set_x(text_style.l_margin)
         with self.use_font_face(text_style):
->>>>>>> 7b3f1bdd
             yield
         if text_style and text_style.b_margin:
             self.ln(text_style.b_margin)
