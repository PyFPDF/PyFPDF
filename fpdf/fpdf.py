--- conflicted
+++ resolved
@@ -2477,30 +2477,6 @@
         prev_font_style, prev_underline = self.font_style, self.underline
         if markdown and not split_only:
             self._markdown_leak_end_style = True
-<<<<<<< HEAD
-=======
-
-        b = 0
-        if border:
-            if border == 1:
-                border = "LTRB"
-                b = "LRT"
-                b2 = "LR"
-            else:
-                b2 = ""
-                if "L" in border:
-                    b2 += "L"
-                if "R" in border:
-                    b2 += "R"
-                b = b2 + "T" if "T" in border else b2
-        text_cells = []
-        sep = -1
-        i = 0
-        j = 0
-        l = 0
-        whitespace_count = 0
-        nl = 1
->>>>>>> 4a636e1e
         prev_x, prev_y = self.x, self.y
 
         if not border:
@@ -2519,7 +2495,6 @@
             text_lines.append(text_line)
             text_line = multi_line_break.get_line_of_given_width(maximum_allowed_width)
 
-<<<<<<< HEAD
         for text_line_index, text_line in enumerate(text_lines):
             is_last_line = text_line_index == len(text_lines) - 1
 
@@ -2565,122 +2540,6 @@
                 # cf. test_multi_cell_table_with_automatic_page_break
                 prev_y = self.y
             page_break_triggered = page_break_triggered or new_page
-=======
-                i += 1
-                sep = -1
-                j = i
-                l = 0
-                whitespace_count = 0
-                nl += 1
-                if border and nl == 2:
-                    b = b2
-                continue
-
-            if c == " ":
-                sep = i
-                chars_total_width = l
-                whitespace_count += 1
-            if self.unifontsubset:
-                l += self.get_string_width(c, True) / self.font_size * 1000
-            else:
-                l += _char_width(self.current_font, c)
-
-            # Automatic line break
-            if l > wmax:
-                if sep == -1:
-                    if i == j:
-                        i += 1
-                    if self.ws > 0:
-                        self.ws = 0
-                        self._out("0 Tw")
-
-                    if max_line_height and h > max_line_height:
-                        height = max_line_height
-                        h -= height
-                    else:
-                        height = h
-                    new_page = self.cell(
-                        w,
-                        h=height,
-                        txt=substr(s, j, i - j),
-                        border=b,
-                        ln=2,
-                        align=align,
-                        fill=fill,
-                        link=link,
-                        markdown=markdown,
-                    )
-                    page_break_triggered = page_break_triggered or new_page
-                    text_cells.append(substr(s, j, i - j))
-
-                else:
-                    if align == "J":
-                        self.ws = (
-                            (wmax - chars_total_width)
-                            / 1000
-                            * self.font_size
-                            / (whitespace_count - 1)
-                            if whitespace_count > 1
-                            else 0
-                        )
-                        self._out(f"{self.ws * self.k:.3f} Tw")
-
-                    if max_line_height and h > max_line_height:
-                        height = max_line_height
-                        h -= height
-                    else:
-                        height = h
-                    new_page = self.cell(
-                        w,
-                        h=height,
-                        txt=substr(s, j, sep - j),
-                        border=b,
-                        ln=2,
-                        align=align,
-                        fill=fill,
-                        link=link,
-                        markdown=markdown,
-                    )
-                    page_break_triggered = page_break_triggered or new_page
-                    text_cells.append(substr(s, j, sep - j))
-
-                    i = sep + 1
-                sep = -1
-                j = i
-                l = 0
-                whitespace_count = 0
-                nl += 1
-                if border and nl == 2:
-                    b = b2
-            else:
-                i += 1
-
-        # Last chunk
-        if self.ws > 0:
-            self.ws = 0
-            self._out("0 Tw")
-        if border and "B" in border:
-            b += "B"
-
-        new_page = self.cell(
-            w,
-            h=h,
-            txt=substr(s, j, i - j),
-            border=b,
-            ln=0 if ln == 3 else ln,
-            align=align,
-            fill=fill,
-            link=link,
-            markdown=markdown,
-        )
-        if new_page:
-            # When a page jump is performed and ln=3,
-            # we stick to that new vertical offset.
-            # cf. test_multi_cell_table_with_automatic_page_break
-            prev_y = self.y
-        page_break_triggered = page_break_triggered or new_page
-        text_cells.append(substr(s, j, i - j))
->>>>>>> 4a636e1e
 
         new_x, new_y = {
             0: (self.x, self.y + h),
