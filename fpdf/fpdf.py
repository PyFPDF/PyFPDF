#!/usr/bin/env python
# ****************************************************************************
# * Software: FPDF for python                                                *
# * License:  LGPL v3.0+                                                     *
# *                                                                          *
# * Original Author (PHP):  Olivier PLATHEY 2004-12-31                       *
# * Ported to Python 2.4 by Max (maxpat78@yahoo.it) on 2006-05               *
# * Maintainer:  Mariano Reingart (reingart@gmail.com) et al since 2008 est. *
# * Maintainer:  David Alexander (daveankin@gmail.com) et al since 2017 est. *
# ****************************************************************************
"""fpdf module (in fpdf package housing FPDF class)

This module contains FPDF class inspiring this library.
The version number is updated here (above and below in variable).
"""

import errno
import hashlib
import io
import logging
import math
import os
import pickle
import re
import sys
import warnings
import zlib
from collections import defaultdict
from collections.abc import Sequence
from contextlib import contextmanager
from datetime import datetime
from enum import IntEnum
from functools import wraps
from pathlib import Path
from typing import Callable, NamedTuple, Optional, Union, List

from PIL import Image

from .actions import Action
from .errors import FPDFException, FPDFPageFormatException
from .fonts import fpdf_charwidths
from .image_parsing import get_img_info, load_image, SUPPORTED_IMAGE_FILTERS
from .outline import serialize_outline, OutlineSection
from .recorder import FPDFRecorder
from .structure_tree import MarkedContent, StructureTreeBuilder
from .ttfonts import TTFontFile
from .graphics_state import GraphicsStateMixin
from .util import (
    enclose_in_parens,
    escape_parens,
    substr,
    get_scale_factor,
)
from .deprecation import WarnOnDeprecatedModuleAttributes
from .syntax import (
    create_dictionary_string as pdf_d,
    create_list_string as pdf_l,
    create_stream as pdf_stream,
    iobj_ref as pdf_ref,
    DestinationXYZ,
)

LOGGER = logging.getLogger(__name__)
HERE = Path(__file__).resolve().parent

# Global variables
FPDF_VERSION = "2.4.5"
FPDF_FONT_DIR = HERE / "font"

PAGE_FORMATS = {
    "a3": (841.89, 1190.55),
    "a4": (595.28, 841.89),
    "a5": (420.94, 595.28),
    "letter": (612, 792),
    "legal": (612, 1008),
}
LAYOUT_NAMES = {
    "single": "/SinglePage",
    "continuous": "/OneColumn",
    "two": "/TwoColumnLeft",
}
ZOOM_CONFIGS = {  # cf. section 8.2.1 "Destinations" of the 2006 PDF spec 1.7:
    "fullpage": ("/Fit",),
    "fullwidth": ("/FitH", "null"),
    "real": ("/XYZ", "null", "null", "1"),
}


class DocumentState(IntEnum):
    UNINITIALIZED = 0
    READY = 1  # page not started yet
    GENERATING_PAGE = 2
    CLOSED = 3  # EOF printed


class Annotation(NamedTuple):
    type: str
    x: int
    y: int
    width: int
    height: int
    contents: str = None
    link: Union[str, int] = None
    alt_text: Optional[str] = None
    action: Optional[Action] = None


class TitleStyle(NamedTuple):
    font_family: Optional[str] = None
    font_style: Optional[str] = None
    font_size_pt: Optional[int] = None
    color: Union[int, tuple] = None  # grey scale or (red, green, blue)
    underline: bool = False
    t_margin: Optional[int] = None
    l_margin: Optional[int] = None
    b_margin: Optional[int] = None


class ToCPlaceholder(NamedTuple):
    render_function: Callable
    start_page: int
    y: int
    pages: int = 1


class SubsetMap:
    """Holds a mapping of used characters and their position in the font's subset

    Characters that must be mapped on their actual unicode must be part of the
    `identities` list during object instanciation. These non-negative values should
    only appear once in the list. `pick()` can be used to get the characters
    corresponding position in the subset. If it's not yet part of the object, a new
    position is acquired automatically. This implementation always tries to return
    the lowest possible representation.
    """

    def __init__(self, identities: List[int]):
        super().__init__()
        self._next = 0

        # sort list to ease deletion once _next
        # becomes higher than first reservation
        self._reserved = sorted(identities)

        # int(x) to ensure values are integers
        self._map = {x: int(x) for x in self._reserved}

    def pick(self, unicode: int):
        if not unicode in self._map:
            while self._next in self._reserved:
                self._next += 1
                if self._next > self._reserved[0]:
                    del self._reserved[0]

            self._map[unicode] = self._next
            self._next += 1

        return self._map.get(unicode)

    def dict(self):
        return self._map.copy()


# Disabling this check due to the "format" parameter below:
# pylint: disable=redefined-builtin
def get_page_format(format, k=None):
    """Return page width and height size in points.

    Throws FPDFPageFormatException

    `format` can be either a 2-tuple or one of 'a3', 'a4', 'a5', 'letter', or
    'legal'.

    If format is a tuple, then the return value is the tuple's values
    given in the units specified on this document in the constructor,
    multiplied by the corresponding scale factor `k`, taken from instance
    variable `self.k`.

    If format is a string, the (width, height) tuple returned is in points.
    For a width and height of 8.5 * 11, 72 dpi is assumed, so the value
    returned is (8.5 * 72, 11 * 72), or (612, 792). Additional formats can be
    added by adding fields to the `fpdf.fpdf.PAGE_FORMATS` dictionary with a
    case insensitive key (the name of the new format) and 2-tuple value of
    (width, height) in dots per inch with a 72 dpi resolution.
    """
    if isinstance(format, str):
        format = format.lower()
        if format in PAGE_FORMATS:
            return PAGE_FORMATS[format]
        raise FPDFPageFormatException(format, unknown=True)

    if k is None:
        raise FPDFPageFormatException(format, one=True)

    try:
        return format[0] * k, format[1] * k
    except Exception as e:
        args = f"{format}, {k}"
        raise FPDFPageFormatException(f"Arguments must be numbers: {args}") from e


def load_cache(filename: Path):
    """Return unpickled object, or None if cache unavailable"""
    if not filename:
        return None
    try:
        return pickle.loads(filename.read_bytes())
    # File missing, unsupported pickle, etc
    except (OSError, ValueError):
        return None


def check_page(fn):
    """Decorator to protect drawing methods"""

    @wraps(fn)
    def wrapper(self, *args, **kwargs):
        if not self.page and not kwargs.get("split_only"):
            raise FPDFException("No page open, you need to call add_page() first")
        return fn(self, *args, **kwargs)

    return wrapper


class FPDF(GraphicsStateMixin):
    "PDF Generation class"
    MARKDOWN_BOLD_MARKER = "**"
    MARKDOWN_ITALICS_MARKER = "__"
    MARKDOWN_UNDERLINE_MARKER = "--"

    def __init__(
        self, orientation="portrait", unit="mm", format="A4", font_cache_dir=True
    ):
        """
        Args:
            orientation (str): possible values are "portrait" (can be abbreviated "P")
                or "landscape" (can be abbreviated "L"). Default to "portrait".
            unit (str, int, float): possible values are "pt", "mm", "cm", "in", or a number.
                A point equals 1/72 of an inch, that is to say about 0.35 mm (an inch being 2.54 cm).
                This is a very common unit in typography; font sizes are expressed in this unit.
                If given a number, then it will be treated as the number of points per unit.  (eg. 72 = 1 in)
                Default to "mm".
            format (str): possible values are "a3", "a4", "a5", "letter", "legal" or a tuple
                (width, height) expressed in the given unit. Default to "a4".
            font_cache_dir (Path or str): directory where pickle files
                for TTF font files are kept.
                `None` disables font chaching.
                The default is `True`, meaning the current folder.
        """
        GraphicsStateMixin.__init__(self)
        # Initialization of properties
        self.offsets = {}  # array of object offsets
        self.page = 0  # current page number
        self.n = 2  # current object number
        self.buffer = bytearray()  # buffer holding in-memory PDF
        # Associative array from page number to dicts containing pages and metadata:
        self.pages = {}
        self.state = DocumentState.UNINITIALIZED  # current document state
        self.fonts = {}  # array of used fonts
        self.font_files = {}  # array of font files
        self.diffs = {}  # array of encoding differences
        self.images = {}  # array of used images
        self.annots = defaultdict(list)  # map page numbers to arrays of Annotations
        self.links = {}  # array of Destination
        self.in_footer = 0  # flag set when processing footer
        self.lasth = 0  # height of last cell printed
        self.current_font = {}  # current font
        self.str_alias_nb_pages = "{nb}"
        # graphics state variables from the stack
        self.font_family = ""  # current font family
        self.font_style = ""  # current font style
        self.font_size_pt = 12  # current font size in points
        self.font_stretching = 100  # current font stretching
        self.underline = 0  # underlining flag
        self.draw_color = "0 G"
        self.fill_color = "0 g"
        self.text_color = "0 g"
        self.dash_pattern = "[] 0 d"
        # font_size is initialized below after the standard fonts have been set up
        # end of grapics state variables
        self.ws = 0  # word spacing
        self.angle = 0  # used by deprecated method: rotate()
        self.font_cache_dir = font_cache_dir
        self.xmp_metadata = None
        self.image_filter = "AUTO"
        self.page_duration = 0  # optional pages display duration, cf. add_page()
        self.page_transition = None  # optional pages transition, cf. add_page()
<<<<<<< HEAD
=======
        self.allow_images_transparency = True
        # Do nothing by default. Allowed values: 'WARN', 'DOWNSCALE':
        self.oversized_images = None
        self.oversized_images_ratio = 2  # number of pixels per UserSpace point
        self._rotating = 0  # counting levels of nested rotation contexts
>>>>>>> 9e6811ea
        self._markdown_leak_end_style = False
        # Only set if XMP metadata is added to the document:
        self._xmp_metadata_obj_id = None
        self.struct_builder = StructureTreeBuilder()
        self._struct_parents_id_per_page = {}  # {page_object_id -> StructParent(s) ID}
        # Only set if a Structure Tree is added to the document:
        self._struct_tree_root_obj_id = None
        self._outlines_obj_id = None
        self._toc_placeholder = None  # ToCPlaceholder
        self._outline = []  # list of OutlineSection
        self.section_title_styles = {}  # level -> TitleStyle

        # Standard fonts
        self.core_fonts = {
            "courier": "Courier",
            "courierB": "Courier-Bold",
            "courierI": "Courier-Oblique",
            "courierBI": "Courier-BoldOblique",
            "helvetica": "Helvetica",
            "helveticaB": "Helvetica-Bold",
            "helveticaI": "Helvetica-Oblique",
            "helveticaBI": "Helvetica-BoldOblique",
            "times": "Times-Roman",
            "timesB": "Times-Bold",
            "timesI": "Times-Italic",
            "timesBI": "Times-BoldItalic",
            "symbol": "Symbol",
            "zapfdingbats": "ZapfDingbats",
        }
        self.core_fonts_encoding = "latin-1"
        # Replace these fonts with these core fonts
        self.font_aliases = {
            "arial": "helvetica",
            "couriernew": "courier",
            "timesnewroman": "times",
        }
        # Scale factor
        self.k = get_scale_factor(unit)

        self.dw_pt, self.dh_pt = get_page_format(format, self.k)
        self._set_orientation(orientation, self.dw_pt, self.dh_pt)
        self.def_orientation = self.cur_orientation
        # another one from the graphics state stack
        self.font_size = self.font_size_pt / self.k

        # Page spacing
        # Page margins (1 cm)
        margin = (7200 / 254) / self.k
        self.x, self.y, self.l_margin, self.t_margin = 0, 0, 0, 0
        self.set_margins(margin, margin)
        self.x, self.y = self.l_margin, self.t_margin
        self.c_margin = margin / 10.0  # Interior cell margin (1 mm)
        self.line_width = 0.567 / self.k  # line width (0.2 mm)
        # sets self.auto_page_break, self.b_margin & self.page_break_trigger:
        self.set_auto_page_break(True, 2 * margin)
        self.set_display_mode("fullwidth")  # Full width display mode
        self.compress = True  # Enable compression by default
        self.pdf_version = "1.3"  # Set default PDF version No.

    @property
    def unifontsubset(self):
        return self.current_font.get("type") == "TTF"

    @property
    def epw(self):
        """
        Effective page width: the page width minus its horizontal margins.
        """
        return self.w - self.l_margin - self.r_margin

    @property
    def eph(self):
        """
        Effective page height: the page height minus its vertical margins.
        """
        return self.h - self.t_margin - self.b_margin

    def set_margin(self, margin):
        """
        Sets the document right, left, top & bottom margins to the same value.

        Args:
            margin (int): margin in the unit specified to FPDF constructor
        """
        self.set_margins(margin, margin)
        self.set_auto_page_break(self.auto_page_break, margin)

    def set_margins(self, left, top, right=-1):
        """
        Sets the document left, top & optionaly right margins to the same value.
        By default, they equal 1 cm.
        Also sets the current FPDF.y on the page to this minimum vertical position.

        Args:
            left (int): left margin in the unit specified to FPDF constructor
            top (int): top margin in the unit specified to FPDF constructor
            right (int): optional right margin in the unit specified to FPDF constructor
        """
        self.set_left_margin(left)
        if self.y < top or self.y == self.t_margin:
            self.y = top
        self.t_margin = top
        if right == -1:
            right = left
        self.r_margin = right

    def set_left_margin(self, margin):
        """
        Sets the document left margin.
        Also sets the current FPDF.x on the page to this minimum horizontal position.

        Args:
            margin (int): margin in the unit specified to FPDF constructor
        """
        if self.x < margin or self.x == self.l_margin:
            self.x = margin
        self.l_margin = margin

    def set_top_margin(self, margin):
        """
        Sets the document top margin.

        Args:
            margin (int): margin in the unit specified to FPDF constructor
        """
        self.t_margin = margin

    def set_right_margin(self, margin):
        """
        Sets the document right margin.

        Args:
            margin (int): margin in the unit specified to FPDF constructor
        """
        self.r_margin = margin

    def set_auto_page_break(self, auto, margin=0):
        """
        Set auto page break mode and triggering bottom margin.
        By default, the mode is on and the bottom margin is 2 cm.

        Args:
            auto (bool): enable or disable this mode
            margin (int): optional bottom margin (distance from the bottom of the page)
                in the unit specified to FPDF constructor
        """
        self.auto_page_break = auto
        self.b_margin = margin
        self.page_break_trigger = self.h - self.b_margin

    def _set_orientation(self, orientation, page_width_pt, page_height_pt):
        orientation = orientation.lower()
        if orientation in ("p", "portrait"):
            self.cur_orientation = "P"
            self.w_pt = page_width_pt
            self.h_pt = page_height_pt
        elif orientation in ("l", "landscape"):
            self.cur_orientation = "L"
            self.w_pt = page_height_pt
            self.h_pt = page_width_pt
        else:
            raise FPDFException(f"Incorrect orientation: {orientation}")
        self.w = self.w_pt / self.k
        self.h = self.h_pt / self.k

    def set_display_mode(self, zoom, layout="continuous"):
        """
        Defines the way the document is to be displayed by the viewer.

        It allows to set tje zoom level: pages can be displayed entirely on screen,
        occupy the full width of the window, use the real size,
        be scaled by a specific zooming factor or use the viewer default (configured in its Preferences menu).

        The page layout can also be specified: single page at a time, continuous display, two columns or viewer default.

        Args:
            zoom: either "fullpage", "fullwidth", "real", "default",
                or a number indicating the zooming factor to use, interpreted as a percentage.
                The zoom level set by default is "default".
            layout (str): either "single", "continuous", "two" or "default",
                meaning to use the viewer default mode.
                The layout set by default is "default",
                and this method default value is "continuous".
        """
        if zoom in ZOOM_CONFIGS or not isinstance(zoom, str):
            self.zoom_mode = zoom
        elif zoom != "default":
            raise FPDFException(f"Incorrect zoom display mode: {zoom}")

        if layout in LAYOUT_NAMES:
            self.layout_mode = layout
        elif layout != "default":
            raise FPDFException(f"Incorrect layout display mode: {layout}")

    def set_compression(self, compress):
        """
        Activates or deactivates page compression.

        When activated, the internal representation of each page is compressed
        using the zlib/deflate method (FlateDecode), which leads to a compression ratio
        of about 2 for the resulting document.

        Page compression is enabled by default.

        Args:
            compress (bool): indicates if compression should be enabled
        """
        self.compress = compress

    def set_title(self, title):
        """
        Defines the title of the document.

        Args:
            title (str): the title
        """
        self.title = title

    def set_lang(self, lang):
        """
        A language identifier specifying the natural language for all text in the document
        except where overridden by language specifications for structure elements or marked content.
        A language identifier can either be the empty text string, to indicate that the language is unknown,
        or a Language-Tag as defined in RFC 3066, "Tags for the Identification of Languages".

        Args:
            lang (str): the document main language
        """
        self.lang = lang

    def set_subject(self, subject):
        """
        Defines the subject of the document.

        Args:
            subject (str): the document main subject
        """
        self.subject = subject

    def set_author(self, author):
        """
        Defines the author of the document.

        Args:
            author(str): the name of the author
        """
        self.author = author

    def set_keywords(self, keywords):
        """
        Associate keywords with the document

        Args:
            keywords (str): a space-separated list of words
        """
        self.keywords = keywords

    def set_creator(self, creator):
        """
        Defines the creator of the document.
        This is typically the name of the application that generates the PDF.

        Args:
            creator (str): name of the PDF creator
        """
        self.creator = creator

    def set_producer(self, producer):
        """Producer of document"""
        self.producer = producer

    def set_creation_date(self, date=None):
        """Sets Creation of Date time, or current time if None given."""
        self.creation_date = datetime.now() if date is None else date

    def set_xmp_metadata(self, xmp_metadata):
        if "<?xpacket" in xmp_metadata[:50]:
            raise ValueError(
                "fpdf2 already performs XMP metadata wrapping in a <?xpacket> tag"
            )
        self.xmp_metadata = xmp_metadata

    def set_doc_option(self, opt, value):
        """
        Defines a document option.

        Args:
            opt (str): name of the option to set
            value (str) option value

        .. deprecated:: 2.4.0
            Simply set the `core_fonts_encoding` property as a replacement.
        """
        warnings.warn(
            "set_doc_option() is deprecated. "
            "Simply set the `core_fonts_encoding` property as a replacement.",
            PendingDeprecationWarning,
        )
        if opt != "core_fonts_encoding":
            raise FPDFException(f'Unknown document option "{opt}"')
        self.core_fonts_encoding = value

    def set_image_filter(self, image_filter):
        """
        Args:
            image_filter (str): name of a support image filter or "AUTO",
                meaning to use the best image filter given the images provided.
        """
        if image_filter not in SUPPORTED_IMAGE_FILTERS:
            raise ValueError(
                f"'{image_filter}' is not a supported image filter: {''.join(SUPPORTED_IMAGE_FILTERS)}"
            )
        self.image_filter = image_filter

    def alias_nb_pages(self, alias="{nb}"):
        """
        Defines an alias for the total number of pages.
        It will be substituted as the document is closed.

        This is useful to insert the number of pages of the document
        at a time when this number is not known by the program.

        This substitution can be disabled for performances reasons, by caling `alias_nb_pages(None)`.

        Args:
            alias (str): the alias. Defaults to "{nb}".

        Notes
        -----

        When using this feature with the `cell` / `multicell` methods,
        or the `underline` attribute of `FPDF` class,
        the width of the text rendered will take into account the alias length,
        not the length of the "actual number of pages" string,
        which can causes slight positioning differences.
        """
        self.str_alias_nb_pages = alias

    def open(self):
        """
        Starts the generation of the PDF document.
        It is not necessary to call it explicitly because `add_page()` does it automatically.

        Notes
        -----

        This method does not add any page.
        """
        self.state = DocumentState.READY

    def close(self):
        """
        Terminates the PDF document.

        It is not necessary to call this method explicitly because `output()` does it automatically.
        If the document contains no page, `add_page()` is called to prevent from generating an invalid document.
        """
        if self.state == DocumentState.CLOSED:
            return
        if self.page == 0:
            self.add_page()

        # Page footer
        self.in_footer = 1
        self.footer()
        self.in_footer = 0

        self._endpage()  # close page
        self._enddoc()  # close document

    def add_page(
        self, orientation="", format="", same=False, duration=0, transition=None
    ):
        """
        Adds a new page to the document.
        If a page is already present, the `footer()` method is called first.
        Then the page  is added, the current position is set to the top-left corner,
        with respect to the left and top margins, and the `header()` method is called.

        Args:
            orientation (str): "portrait" (can be abbreviated "P")
                or "landscape" (can be abbreviated "L"). Default to "portrait".
            format (str): "a3", "a4", "a5", "letter", "legal" or a tuple
                (width, height). Default to "a4".
            same (bool): indicates to use the same page format as the previous page.
                Default to False.
            duration (float): optional page’s display duration, i.e. the maximum length of time,
                in seconds, that the page is displayed in presentation mode,
                before the viewer application automatically advances to the next page.
                Can be configured globally through the `page_duration` FPDF property.
                As of june 2021, onored by Adobe Acrobat reader, but ignored by Sumatra PDF reader.
            transition (Transition child class): optional visual transition to use when moving
                from another page to the given page during a presentation.
                Can be configured globally through the `page_transition` FPDF property.
                As of june 2021, onored by Adobe Acrobat reader, but ignored by Sumatra PDF reader.
        """
        if self.state == DocumentState.CLOSED:
            raise FPDFException(
                "A page cannot be added on a closed document, after calling output()"
            )
        if self.state == DocumentState.UNINITIALIZED:
            self.open()
        family = self.font_family
        style = f"{self.font_style}U" if self.underline else self.font_style
        size = self.font_size_pt
        lw = self.line_width
        dc = self.draw_color
        fc = self.fill_color
        tc = self.text_color
        stretching = self.font_stretching
        if self.page > 0:
            # Page footer
            self.in_footer = 1
            self.footer()
            self.in_footer = 0
            # close page
            self._endpage()

        # Start new page
        self._beginpage(
            orientation,
            format,
            same,
            duration or self.page_duration,
            transition or self.page_transition,
        )
        self._out("2 J")  # Set line cap style to square
        self.line_width = lw  # Set line width
        self._out(f"{lw * self.k:.2f} w")

        # Set font
        if family:
            self.set_font(family, style, size)

        # Set colors
        self.draw_color = dc
        if dc != "0 G":
            self._out(dc)
        self.fill_color = fc
        if fc != "0 g":
            self._out(fc)
        self.text_color = tc

        # BEGIN Page header
        self.header()

        if self.line_width != lw:  # Restore line width
            self.line_width = lw
            self._out(f"{lw * self.k:.2f} w")

        if family:
            self.set_font(family, style, size)  # Restore font

        if self.draw_color != dc:  # Restore colors
            self.draw_color = dc
            self._out(dc)
        if self.fill_color != fc:
            self.fill_color = fc
            self._out(fc)
        self.text_color = tc

        if stretching != 100:  # Restore stretching
            self.set_stretching(stretching)
        # END Page header

    def header(self):
        """
        Header to be implemented in your own inherited class

        This is automatically called by `add_page()`
        and should not be called directly by the user application.
        The default implementation performs nothing: you have to override this method
        in a subclass to implement your own rendering logic.
        """

    def footer(self):
        """
        Footer to be implemented in your own inherited class.

        This is automatically called by `add_page()` and `close()`
        and should not be called directly by the user application.
        The default implementation performs nothing: you have to override this method
        in a subclass to implement your own rendering logic.
        """

    def page_no(self):
        """Get the current page number"""
        return self.page

    def set_draw_color(self, r, g=-1, b=-1):
        """
        Defines the color used for all stroking operations (lines, rectangles and cell borders).
        It can be expressed in RGB components or grey scale.
        The method can be called before the first page is created and the value is retained from page to page.

        Args:
            r (int): if `g` and `b` are given, this indicates the red component.
                Else, this indicates the grey level. The value must be between 0 and 255.
            g (int): green component (between 0 and 255)
            b (int): blue component (between 0 and 255)
        """
        if (r == 0 and g == 0 and b == 0) or g == -1:
            self.draw_color = f"{r / 255:.3f} G"
        else:
            self.draw_color = f"{r / 255:.3f} {g / 255:.3f} {b / 255:.3f} RG"
        if self.page > 0:
            self._out(self.draw_color)

    def set_fill_color(self, r, g=-1, b=-1):
        """
        Defines the color used for all filling operations (filled rectangles and cell backgrounds).
        It can be expressed in RGB components or grey scale.
        The method can be called before the first page is created and the value is retained from page to page.

        Args:
            r (int): if `g` and `b` are given, this indicates the red component.
                Else, this indicates the grey level. The value must be between 0 and 255.
            g (int): green component (between 0 and 255)
            b (int): blue component (between 0 and 255)
        """
        if (r == 0 and g == 0 and b == 0) or g == -1:
            self.fill_color = f"{r / 255:.3f} g"
        else:
            self.fill_color = f"{r / 255:.3f} {g / 255:.3f} {b / 255:.3f} rg"
        if self.page > 0:
            self._out(self.fill_color)

    def set_text_color(self, r, g=-1, b=-1):
        """
        Defines the color used for text.
        It can be expressed in RGB components or grey scale.
        The method can be called before the first page is created and the value is retained from page to page.

        Args:
            r (int): if `g` and `b` are given, this indicates the red component.
                Else, this indicates the grey level. The value must be between 0 and 255.
            g (int): green component (between 0 and 255)
            b (int): blue component (between 0 and 255)
        """
        if (r == 0 and g == 0 and b == 0) or g == -1:
            self.text_color = f"{r / 255:.3f} g"
        else:
            self.text_color = f"{r / 255:.3f} {g / 255:.3f} {b / 255:.3f} rg"

    def get_string_width(self, s, normalized=False, markdown=False):
        """
        Returns the length of a string in user unit. A font must be selected.
        The value is calculated with stretching and spacing.

        Args:
            s (str): the string whose length is to be computed.
            normalized (bool): whether normalization needs to be performed on the input string.
            markdown (bool): indicates if basic markdown support is enabled
        """
        # normalized is parameter for internal use
        s = s if normalized else self.normalize_text(s)
        w = 0
        for txt_frag, style, _ in (
            self._markdown_parse(s)
            if markdown
            else ((s, self.font_style, bool(self.underline)),)
        ):
            font = self.fonts[self.font_family + style]
            if self.unifontsubset:
                for char in s:
                    w += _char_width(font, ord(char))
            else:
                w += sum(_char_width(font, char) for char in txt_frag)
        if self.font_stretching != 100:
            w *= self.font_stretching / 100
        return w * self.font_size / 1000

    def set_line_width(self, width):
        """
        Defines the line width of all stroking operations (lines, rectangles and cell borders).
        By default, the value equals 0.2 mm.
        The method can be called before the first page is created and the value is retained from page to page.

        Args:
            width (int): the width in user unit
        """
        self.line_width = width
        if self.page > 0:
            self._out(f"{width * self.k:.2f} w")

    def set_dash_pattern(self, dash=0, gap=0, phase=0):
        """
        Set the current dash pattern for lines and curves.

        Args:
            dash (float >= 0):
                The length of the dashes in current units.

            gap (float >= 0):
                The length of the gaps between dashes in current units.
                If omitted, the dash length will be used.

            phase (float >= 0):
                Where in the sequence to start drawing.

        Omitting 'dash' (= 0) resets the pattern to a solid line.
        """
        if not (isinstance(dash, (int, float)) and dash >= 0):
            raise ValueError("Dash length must be zero or a positive number.")
        if not (isinstance(gap, (int, float)) and gap >= 0):
            raise ValueError("gap length must be zero or a positive number.")
        if not (isinstance(phase, (int, float)) and phase >= 0):
            raise ValueError("Phase must be zero or a positive number.")
        if dash:
            if gap:
                dstr = f"[{dash * self.k:.3f} {gap * self.k:.3f}] {phase *self.k:.3f} d"
            else:
                dstr = f"[{dash * self.k:.3f}] {phase *self.k:.3f} d"
        else:
            dstr = "[] 0 d"
        if dstr != self.dash_pattern:
            self.dash_pattern = dstr
            self._out(dstr)

    @check_page
    def line(self, x1, y1, x2, y2):
        """
        Draw a line between two points.

        Args:
            x1 (int): Abscissa of first point
            y1 (int): Ordinate of first point
            x2 (int): Abscissa of second point
            y2 (int): Ordinate of second point
        """
        self._out(
            f"{x1 * self.k:.2f} {(self.h - y1) * self.k:.2f} m {x2 * self.k:.2f} "
            f"{(self.h - y2) * self.k:.2f} l S"
        )

    @check_page
    def polyline(self, point_list, fill=False, polygon=False):
        """
        Draws lines between two or more points.

        Args:
            point_list (list of tuples): List of Abscissa and Ordinate of
                                        segments that should be drawn
            fill (bool): If true then polyline should be filled
            polygon (bool): If true, close path before stroking
        """
        operator = "m"
        for point in point_list:
            self._out(
                f"{point[0] * self.k:.2f} {(self.h - point[1]) * self.k:.2f} {operator}"
            )
            operator = "l"
        if polygon:
            self._out(" h ")
        if fill:
            self._out(" B ")
        else:
            self._out(" S ")

    @check_page
    def polygon(self, point_list, fill=False):
        """
        Outputs a polygon defined by three or more points.

        Args:
            point_list (list of tuples): List of Abscissa and Ordinate of
                                        polygon that should be drawn
            fill (bool): If true polygon will be filled
        """
        self.polyline(point_list, fill=fill, polygon=True)

    @check_page
    def dashed_line(self, x1, y1, x2, y2, dash_length=1, space_length=1):
        """
        Draw a dashed line between two points.
        **DEPRECATED** 2.4.6
        - use set_dash_pattern() and the normal drawing operations instead

        Args:
            x1 (int): Abscissa of first point
            y1 (int): Ordinate of first point
            x2 (int): Abscissa of second point
            y2 (int): Ordinate of second point
            dash_length (int): Length of the dash
            space_length (int): Length of the space between 2 dashes
        """
        warnings.warn(
            "dashed_line() is deprecated, and will be removed in a future release. "
            "Use set_dash_pattern() and the normal drawing operations instead.",
            PendingDeprecationWarning,
        )
        self.set_dash_pattern(dash_length, space_length)
        self.line(x1, y1, x2, y2)
        self.set_dash_pattern()

    @check_page
    def rect(self, x, y, w, h, style=None):
        """
        Outputs a rectangle.
        It can be drawn (border only), filled (with no border) or both.

        Args:
            x (int): Abscissa of upper-left bounging box.
            y (int): Ordinate of upper-left bounging box.
            w (int): Width.
            h (int): Height.
            style (int): Style of rendering. Possible values are:
                * `D` or empty string: draw border. This is the default value.
                * `F`: fill
                * `DF` or `FD`: draw and fill
        """
        op = _style_to_operator(style)
        self._out(
            f"{x * self.k:.2f} {(self.h - y) * self.k:.2f} {w * self.k:.2f} "
            f"{-h * self.k:.2f} re {op}"
        )

    @check_page
    def ellipse(self, x, y, w, h, style=None):
        """
        Outputs an ellipse.
        It can be drawn (border only), filled (with no border) or both.

        Args:
            x (int): Abscissa of upper-left bounging box.
            y (int): Ordinate of upper-left bounging box.
            w (int): Width.
            h (int): Height.
            style (int): Style of rendering. Possible values are:
                * `D` or empty string: draw border. This is the default value.
                * `F`: fill
                * `DF` or `FD`: draw and fill
        """
        op = _style_to_operator(style)

        cx = x + w / 2
        cy = y + h / 2
        rx = w / 2
        ry = h / 2

        lx = 4 / 3 * (math.sqrt(2) - 1) * rx
        ly = 4 / 3 * (math.sqrt(2) - 1) * ry

        self._out(
            (
                f"{(cx + rx) * self.k:.2f} {(self.h - cy) * self.k:.2f} m "
                f"{(cx + rx) * self.k:.2f} {(self.h - cy + ly) * self.k:.2f} "
                f"{(cx + lx) * self.k:.2f} {(self.h - cy + ry) * self.k:.2f} "
                f"{cx * self.k:.2f} {(self.h - cy + ry) * self.k:.2f} c"
            )
        )
        self._out(
            (
                f"{(cx - lx) * self.k:.2f} {(self.h - cy + ry) * self.k:.2f} "
                f"{(cx - rx) * self.k:.2f} {(self.h - cy + ly) * self.k:.2f} "
                f"{(cx - rx) * self.k:.2f} {(self.h - cy) * self.k:.2f} c"
            )
        )
        self._out(
            (
                f"{(cx - rx) * self.k:.2f} {(self.h - cy - ly) * self.k:.2f} "
                f"{(cx - lx) * self.k:.2f} {(self.h - cy - ry) * self.k:.2f} "
                f"{cx * self.k:.2f} {(self.h - cy - ry) * self.k:.2f} c"
            )
        )
        self._out(
            (
                f"{(cx + lx) * self.k:.2f} {(self.h - cy - ry) * self.k:.2f} "
                f"{(cx + rx) * self.k:.2f} {(self.h - cy - ly) * self.k:.2f} "
                f"{(cx + rx) * self.k:.2f} {(self.h - cy) * self.k:.2f} c {op}"
            )
        )

    @check_page
    def circle(self, x, y, r, style=None):
        """
        Outputs a circle.
        It can be drawn (border only), filled (with no border) or both.

        Args:
            x (int): Abscissa of upper-left bounging box.
            y (int): Ordinate of upper-left bounging box.
            r (int): Radius of the circle.
            style (int): Style of rendering. Possible values are:
                * `D` or None: draw border. This is the default value.
                * `F`: fill
                * `DF` or `FD`: draw and fill
        """
        self.ellipse(x, y, r, r, style)

    @check_page
    def arc(
        self,
        x,
        y,
        a,
        start_angle,
        end_angle,
        b=None,
        inclination=0,
        clockwise=False,
        start_from_center=False,
        end_at_center=False,
        style=None,
    ):
        """
        Outputs an arc.
        It can be drawn (border only), filled (with no border) or both.

        Args:
            x (int): Abscissa of upper-left bounging box.
            y (int): Ordinate of upper-left bounging box.
            a (int): Semi-major axis diameter.
            b (int): Semi-minor axis diameter, if None, equals to a (default: None).
            start_angle (int): Start angle of the arc (in degrees).
            end_angle (int): End angle of the arc (in degrees).
            inclination (int): Inclination of the arc in respect of the x-axis (default: 0).
            clockwise (bool): Way of drawing the arc (True: clockwise, False: counterclockwise) (default: False).
            start_from_center (bool): Start drawing from the center of the circle (default: False).
            end_at_center (bool): End drawing at the center of the circle (default: False).
            style (int): Style of rendering. Possible values are:
                * `D` or None: draw border. This is the default value.
                * `F`: fill
                * `DF` or `FD`: draw and fill
        """
        op = _style_to_operator(style)

        if b is None:
            b = a

        a /= 2
        b /= 2

        cx = x + a
        cy = y + b

        # Functions used only to construct other points of the bezier curve
        def deg_to_rad(deg):
            return deg * math.pi / 180

        def angle_to_param(angle):
            angle = deg_to_rad(angle % 360)
            eta = math.atan2(math.sin(angle) / b, math.cos(angle) / a)

            if eta < 0:
                eta += 2 * math.pi
            return eta

        theta = deg_to_rad(inclination)
        cos_theta = math.cos(theta)
        sin_theta = math.sin(theta)

        def evaluate(eta):
            a_cos_eta = a * math.cos(eta)
            b_sin_eta = b * math.sin(eta)

            return [
                cx + a_cos_eta * cos_theta - b_sin_eta * sin_theta,
                cy + a_cos_eta * sin_theta + b_sin_eta * cos_theta,
            ]

        def derivative_evaluate(eta):
            a_sin_eta = a * math.sin(eta)
            b_cos_eta = b * math.cos(eta)

            return [
                -a_sin_eta * cos_theta - b_cos_eta * sin_theta,
                -a_sin_eta * sin_theta + b_cos_eta * cos_theta,
            ]

        # Calculating start_eta and end_eta so that
        #   start_eta < end_eta   <= start_eta + 2*PI if counterclockwise
        #   end_eta   < start_eta <= end_eta + 2*PI   if clockwise
        start_eta = angle_to_param(start_angle)
        end_eta = angle_to_param(end_angle)

        if not clockwise and end_eta <= start_eta:
            end_eta += 2 * math.pi
        elif clockwise and end_eta >= start_eta:
            start_eta += 2 * math.pi

        start_point = evaluate(start_eta)

        # Move to the start point
        if start_from_center:
            self._out(f"{cx * self.k:.2f} {(self.h - cy) * self.k:.2f} m")
            self._out(
                f"{start_point[0] * self.k:.2f} {(self.h - start_point[1]) * self.k:.2f} l"
            )
        else:
            self._out(
                f"{start_point[0] * self.k:.2f} {(self.h - start_point[1]) * self.k:.2f} m"
            )

        # Number of curves to use, maximal segment angle is 2*PI/max_curves
        max_curves = 4
        n = min(
            max_curves, math.ceil(abs(end_eta - start_eta) / (2 * math.pi / max_curves))
        )
        d_eta = (end_eta - start_eta) / n

        alpha = math.sin(d_eta) * (math.sqrt(4 + 3 * math.tan(d_eta / 2) ** 2) - 1) / 3

        eta2 = start_eta
        p2 = evaluate(eta2)
        p2_prime = derivative_evaluate(eta2)

        for i in range(n):
            p1 = p2
            p1_prime = p2_prime

            eta2 += d_eta
            p2 = evaluate(eta2)
            p2_prime = derivative_evaluate(eta2)

            control_point_1 = [p1[0] + alpha * p1_prime[0], p1[1] + alpha * p1_prime[1]]
            control_point_2 = [p2[0] - alpha * p2_prime[0], p2[1] - alpha * p2_prime[1]]

            end = ""
            if i == n - 1 and not end_at_center:
                end = f" {op}"

            self._out(
                (
                    f"{control_point_1[0] * self.k:.2f} {(self.h - control_point_1[1]) * self.k:.2f} "
                    f"{control_point_2[0] * self.k:.2f} {(self.h - control_point_2[1]) * self.k:.2f} "
                    f"{p2[0] * self.k:.2f} {(self.h - p2[1]) * self.k:.2f} c" + end
                )
            )

        if end_at_center:
            self._out(f"{cx * self.k:.2f} {(self.h - cy) * self.k:.2f} l {op}")

    @check_page
    def solid_arc(
        self,
        x,
        y,
        a,
        start_angle,
        end_angle,
        b=None,
        inclination=0,
        clockwise=False,
        style=None,
    ):
        """
        Outputs a solid arc. A solid arc combines an arc and a triangle to form a pie slice
        It can be drawn (border only), filled (with no border) or both.

        Args:
            x (int): Abscissa of upper-left bounging box.
            y (int): Ordinate of upper-left bounging box.
            a (int): Semi-major axis.
            b (int): Semi-minor axis, if None, equals to a (default: None).
            start_angle (int): Start angle of the arc (in degrees).
            end_angle (int): End angle of the arc (in degrees).
            inclination (int): Inclination of the arc in respect of the x-axis (default: 0).
            clockwise (bool): Way of drawing the arc (True: clockwise, False: counterclockwise) (default: False).
            style (int): Style of rendering. Possible values are:
                * `D` or None: draw border. This is the default value.
                * `F`: fill
                * `DF` or `FD`: draw and fill
        """
        self.arc(
            x,
            y,
            a,
            start_angle,
            end_angle,
            b,
            inclination,
            clockwise,
            True,
            True,
            style,
        )

    def add_font(self, family, style="", fname=None, uni=False):
        """
        Imports a TrueType, OpenType or Type1 font and makes it available
        for later calls to the `set_font()` method.

        **Warning:** for Type1 and legacy fonts it is necessary to generate a font definition file first with the `MakeFont` utility.
        This feature is currently deprecated in favour of TrueType Unicode font support
        (whose fonts are automatically processed with the included `ttfonts.py` module).

        You will find more information on the "Unicode" documentation page.

        Args:
            family (str): font family. Used as a reference for `set_font()`
            style (str): font style. "B" for bold, "I" for italic.
            fname (str): font file name. You can specify a relative or full path.
                If the file is not found, it will be searched in `FPDF_FONT_DIR`.
            uni (bool): if set to `True`, enable TrueType font subset embedding.
                Text will then be treated as `utf8` by default.
                Calling this method with uni=False is discouraged as legacy font support is complex and deprecated.

        Notes
        -----

        Due to the fact that font processing can occupy large amount of time, some data is cached.
        Cache files are created in the current folder by default.
        This can be controlled with the `font_cache_dir` paramater of the `FPDF` constructor.
        """
        if not fname:
            fname = family.replace(" ", "") + f"{style.lower()}.pkl"
        style = "".join(sorted(style.upper()))
        if any(letter not in "BI" for letter in style):
            raise ValueError(
                f"Unknown style provided (only B & I letters are allowed): {style}"
            )
        fontkey = f"{family.lower()}{style}"

        # Check if font already added or one of the core fonts
        if fontkey in self.fonts or fontkey in self.core_fonts:
            warnings.warn(f"Core font or font already added '{fontkey}': doing nothing")
            return
        if uni:
            for parent in (".", FPDF_FONT_DIR):
                if not parent:
                    continue
                if (Path(parent) / fname).exists():
                    ttffilename = Path(parent) / fname
                    break
            else:
                raise FileNotFoundError(f"TTF Font file not found: {fname}")

            if self.font_cache_dir is None:
                cache_dir = unifilename = None
            else:
                cache_dir = (
                    Path() if self.font_cache_dir is True else Path(self.font_cache_dir)
                )
                unifilename = cache_dir / f"{ttffilename.stem}.pkl"

            # include numbers in the subset! (if alias present)
            # ensure that alias is mapped 1-by-1 additionally (must be replaceable)
            sbarr = "\x00 "
            if self.str_alias_nb_pages:
                sbarr += "0123456789"
                sbarr += self.str_alias_nb_pages

            font_dict = load_cache(unifilename)
            if font_dict is None:
                ttf = TTFontFile()
                ttf.getMetrics(ttffilename)
                desc = {
                    "Ascent": round(ttf.ascent),
                    "Descent": round(ttf.descent),
                    "CapHeight": round(ttf.capHeight),
                    "Flags": ttf.flags,
                    "FontBBox": (
                        f"[{ttf.bbox[0]:.0f} {ttf.bbox[1]:.0f}"
                        f" {ttf.bbox[2]:.0f} {ttf.bbox[3]:.0f}]"
                    ),
                    "ItalicAngle": int(ttf.italicAngle),
                    "StemV": round(ttf.stemV),
                    "MissingWidth": round(ttf.defaultWidth),
                }

                # Generate metrics .pkl file
                font_dict = {
                    "type": "TTF",
                    "name": re.sub("[ ()]", "", ttf.fullName),
                    "desc": desc,
                    "up": round(ttf.underlinePosition),
                    "ut": round(ttf.underlineThickness),
                    "ttffile": ttffilename,
                    "fontkey": fontkey,
                    "unifilename": unifilename,
                    "originalsize": os.stat(ttffilename).st_size,
                    "cw": ttf.charWidths,
                }

                if unifilename:
                    try:
                        unifilename.write_bytes(pickle.dumps(font_dict))
                    except OSError as e:
                        if e.errno != errno.EACCES:
                            raise  # Not a permission error.

            self.fonts[fontkey] = {
                "i": len(self.fonts) + 1,
                "type": font_dict["type"],
                "name": font_dict["name"],
                "desc": font_dict["desc"],
                "up": font_dict["up"],
                "ut": font_dict["ut"],
                "cw": font_dict["cw"],
                "ttffile": font_dict["ttffile"],
                "fontkey": fontkey,
                "subset": SubsetMap(map(ord, sbarr)),
                "unifilename": unifilename,
            }
            self.font_files[fontkey] = {
                "length1": font_dict["originalsize"],
                "type": "TTF",
                "ttffile": ttffilename,
            }
            self.font_files[fname] = {"type": "TTF"}
        else:
            if fname.endswith(".ttf"):
                warnings.warn(
                    "When providing a TTF font file you must pass uni=True to FPDF.add_font"
                )
            font_dict = pickle.loads(Path(fname).read_bytes())
            if font_dict["type"] == "TTF":
                warnings.warn(
                    "Pickle was generated from TTF font file, setting uni=True"
                )
                self.add_font(family, style=style, fname=fname, uni=True)
                return

            self.fonts[fontkey] = {"i": len(self.fonts) + 1}
            self.fonts[fontkey].update(font_dict)
            diff = font_dict.get("diff")
            if diff:
                # Search existing encodings
                nb = len(self.diffs)
                for i in range(1, nb + 1):
                    if self.diffs[i] == diff:
                        d = i
                        break
                else:
                    d = nb + 1
                    self.diffs[d] = diff
                self.fonts[fontkey]["diff"] = d
            filename = font_dict.get("filename")
            if filename:
                if font_dict["type"] == "TrueType":
                    originalsize = font_dict["originalsize"]
                    self.font_files[filename] = {"length1": originalsize}
                else:
                    self.font_files[filename] = {
                        "length1": font_dict["size1"],
                        "length2": font_dict["size2"],
                    }

    def set_font(self, family=None, style="", size=0):
        """
        Sets the font used to print character strings.
        It is mandatory to call this method at least once before printing text.

        Default encoding is not specified, but all text writing methods accept only
        unicode for external fonts and one byte encoding for standard.

        Standard fonts use `Latin-1` encoding by default, but Windows
        encoding `cp1252` (Western Europe) can be used with
        [set_doc_option](set_doc_option.md) ("core_fonts_encoding", encoding).

        The font specified is retained from page to page.
        The method can be called before the first page is created.

        Args:
            family (str): name of a font added with `FPDF.add_font`,
                or name of one of the 14 standard "PostScript" fonts:
                Courier (fixed-width), Helvetica (sans serif), Times (serif),
                Symbol (symbolic) or ZapfDingbats (symbolic)
                If an empty string is provided, the current family is retained.
            style (str): empty string (by default) or a combination
                of one or several letters among B (bold), I (italic) and U (underline).
                Bold and italic styles do not apply to Symbol and ZapfDingbats fonts.
            size (int): in points. The default value is the current size.
        """
        if not family:
            family = self.font_family

        family = family.lower()
        style = "".join(sorted(style.upper()))
        if any(letter not in "BIU" for letter in style):
            raise ValueError(
                f"Unknown style provided (only B/I/U letters are allowed): {style}"
            )
        if "U" in style:
            self.underline = True
            style = style.replace("U", "")
        else:
            self.underline = False

        if family in self.font_aliases and family + style not in self.fonts:
            warnings.warn(
                f"Substituting font {family} by core font "
                f"{self.font_aliases[family]}"
            )
            family = self.font_aliases[family]
        elif family in ("symbol", "zapfdingbats") and style:
            warnings.warn(
                f"Built-in font {family} only has a single 'style' and can't be bold "
                f"or italic"
            )
            style = ""

        if size == 0:
            size = self.font_size_pt

        # Test if font is already selected
        if (
            self.font_family == family
            and self.font_style == style
            and self.font_size_pt == size
        ):
            return

        # Test if used for the first time
        fontkey = family + style
        if fontkey not in self.fonts:
            if fontkey not in self.core_fonts:
                raise FPDFException(
                    f"Undefined font: {fontkey} - "
                    f"Use built-in fonts or FPDF.add_font() beforehand"
                )
            # If it's one of the core fonts, add it to self.fonts
            self.fonts[fontkey] = {
                "i": len(self.fonts) + 1,
                "type": "core",
                "name": self.core_fonts[fontkey],
                "up": -100,
                "ut": 50,
                "cw": fpdf_charwidths[fontkey],
                "fontkey": fontkey,
            }

        # Select it
        self.font_family = family
        self.font_style = style
        self.font_size_pt = size
        self.font_size = size / self.k
        self.current_font = self.fonts[fontkey]
        if self.page > 0:
            self._out(f"BT /F{self.current_font['i']} {self.font_size_pt:.2f} Tf ET")

    def set_font_size(self, size):
        """
        Configure the font size in points

        Args:
            size (int): font size in points
        """
        if self.font_size_pt == size:
            return
        self.font_size_pt = size
        self.font_size = size / self.k
        if self.page > 0:
            if not self.current_font:
                raise FPDFException(
                    "Cannot set font size: a font must be selected first"
                )
            self._out(f"BT /F{self.current_font['i']} {self.font_size_pt:.2f} Tf ET")

    def set_stretching(self, stretching):
        """
        Sets horizontal font stretching.
        By default, no stretching is set (which is equivalent to a value of 100).

        Args:
            stretching (int): horizontal stretching (scaling) in percents.
        """
        if self.font_stretching == stretching:
            return
        self.font_stretching = stretching
        if self.page > 0:
            self._out(f"BT {self.font_stretching:.2f} Tz ET")

    def add_link(self):
        """
        Creates a new internal link and returns its identifier.
        An internal link is a clickable area which directs to another place within the document.

        The identifier can then be passed to the `cell()`, `write()`, `image()` or `link()` methods.
        The destination must be defined using `set_link()`.
        """
        n = len(self.links) + 1
        self.links[n] = DestinationXYZ(page=1)
        return n

    def set_link(self, link, y=0, x=0, page=-1, zoom="null"):
        """
        Defines the page and position a link points to.

        Args:
            link (int): a link identifier returned by `add_link`.
            y (int): optional ordinate of target position.
                The default value is 0 (top of page).
            x (int): optional abscissa of target position.
                The default value is 0 (top of page).
            page (int): optional number of target page.
                -1 indicates the current page, which is the default value.
            zoom (int): optional new zoom level after following the link.
                Currently ignored by Sumatra PDF Reader, but observed by Adobe Acrobat reader.
        """
        self.links[link] = DestinationXYZ(
            self.page if page == -1 else page, x=x, y=y, zoom=zoom
        )

    @check_page
    def link(self, x, y, w, h, link, alt_text=None):
        """
        Puts a link annotation on a rectangular area of the page.
        Text or image links are generally put via [cell](#fpdf.FPDF.cell),
        [write](#fpdf.FPDF.write) or [image](#fpdf.FPDF.image),
        but this method can be useful for instance to define a clickable area inside an image.

        Args:
            x (float): horizontal position (from the left) to the left side of the link rectangle
            y (float): vertical position (from the top) to the bottom side of the link rectangle
            w (float): width of the link rectangle
            h (float): width of the link rectangle
            link: either an URL or a integer returned by `add_link`, defining an internal link to a page
            alt_text (str): optional textual description of the link, for accessibility purposes
        """
        self.annots[self.page].append(
            Annotation(
                "Link",
                x * self.k,
                self.h_pt - y * self.k,
                w * self.k,
                h * self.k,
                link=link,
                alt_text=alt_text,
            )
        )

    @check_page
    def text_annotation(self, x, y, text):
        """
        Puts a text annotation on a rectangular area of the page.

        Args:
            x (int): horizontal position (from the left) to the left side of the link rectangle
            y (int): vertical position (from the top) to the bottom side of the link rectangle
            w (int): width of the link rectangle
            h (int): width of the link rectangle
            text (str): text to display
        """
        self.annots[self.page].append(
            Annotation(
                "Text",
                x * self.k,
                self.h_pt - y * self.k,
                self.k,
                self.k,
                contents=text,
            )
        )

    @check_page
    def add_action(self, action, x, y, w, h):
        """
        Puts an Action annotation on a rectangular area of the page.

        Args:
            action (fpdf.actions.Action): the action to add
            x (int): horizontal position (from the left) to the left side of the link rectangle
            y (int): vertical position (from the top) to the bottom side of the link rectangle
            w (int): width of the link rectangle
            h (int): width of the link rectangle
        """
        self.annots[self.page].append(
            Annotation(
                "Action",
                x * self.k,
                self.h_pt - y * self.k,
                w * self.k,
                h * self.k,
                action=action,
            )
        )

    @check_page
    def text(self, x, y, txt=""):
        """
        Prints a character string. The origin is on the left of the first character,
        on the baseline. This method allows placing a string precisely on the page,
        but it is usually easier to use the `cell()`, `multi_cell() or `write()` methods.

        Args:
            x (int): abscissa of the origin
            y (int): ordinate of the origin
            txt (str): string to print
        """
        if not self.font_family:
            raise FPDFException("No font set, you need to call set_font() beforehand")
        txt = self.normalize_text(txt)
        if self.unifontsubset:
            txt_mapped = ""
            for char in txt:
                uni = ord(char)
                # Instead of adding the actual character to the stream its code is
                # mapped to a position in the font's subset
                txt_mapped += chr(self.current_font["subset"].pick(uni))
            txt2 = escape_parens(txt_mapped.encode("UTF-16BE").decode("latin-1"))
        else:
            txt2 = escape_parens(txt)
        s = f"BT {x * self.k:.2f} {(self.h - y) * self.k:.2f} Td ({txt2}) Tj ET"
        if self.underline and txt != "":
            s += " " + self._do_underline(x, y, txt)
        if self.fill_color != self.text_color:
            s = f"q {self.text_color} {s} Q"
        self._out(s)

    @check_page
    def rotate(self, angle, x=None, y=None):
        """
        .. deprecated:: 2.1.0
          Use `rotation` instead.
        """
        warnings.warn(
            "rotate() can produces malformed PDFs and is deprecated. "
            "Use the rotation() context manager instead.",
            PendingDeprecationWarning,
        )
        if x is None:
            x = self.x
        if y is None:
            y = self.y

        if self.angle != 0:
            self._out("Q")
        self.angle = angle
        if angle != 0:
            angle *= math.pi / 180
            c = math.cos(angle)
            s = math.sin(angle)
            cx = x * self.k
            cy = (self.h - y) * self.k
            s = (
                f"q {c:.5F} {s:.5F} {-s:.5F} {c:.5F} {cx:.2F} {cy:.2F} cm "
                f"1 0 0 1 {-cx:.2F} {-cy:.2F} cm"
            )
            self._out(s)

    @check_page
    @contextmanager
    def rotation(self, angle, x=None, y=None):
        """
        This method allows to perform a rotation around a given center.
        It must be used as a context-manager using `with`:

            with rotation(angle=90, x=x, y=y):
                pdf.something()

        The rotation affects all elements which are printed inside the indented
        context (with the exception of clickable areas).

        Args:
            angle (float): angle in degrees
            x (float): abscissa of the center of the rotation
            y (float): ordinate of the center of the rotation

        Notes
        -----

        Only the rendering is altered. The `get_x()` and `get_y()` methods are
        not affected, nor the automatic page break mechanism.
        The rotation also establishes a local graphics state, so that any
        graphics state settings changed within will not affect the operations
        invoked after it has finished.
        """
        if x is None:
            x = self.x
        if y is None:
            y = self.y
        angle *= math.pi / 180
        c, s = math.cos(angle), math.sin(angle)
        cx, cy = x * self.k, (self.h - y) * self.k
        self._out(
            f"q {c:.5F} {s:.5F} {-s:.5F} {c:.5F} {cx:.2F} {cy:.2F} cm "
            f"1 0 0 1 {-cx:.2F} {-cy:.2F} cm\n"
        )
        self._push_local_stack()
        yield
        self._pop_local_stack()
        self._out("Q\n")

    @check_page
    @contextmanager
    def local_context(self):
        """
        Create a local grapics state, which won't affect the surrounding code.
        This method must be used as a context manager using `with`:

            with local_context():
                set_some_state()
                draw_some_stuff()

        The affected settings are:
            draw_color
            fill_color
            text_color
            underline
            font_style
            font_stretching
            font_family
            font_size_pt
            font_size
            dash_pattern
        """
        self._push_local_stack()
        self._out("\nq ")
        yield
        self._out(" Q\n")
        self._pop_local_stack()

    @property
    def accept_page_break(self):
        """
        Whenever a page break condition is met, this method is called,
        and the break is issued or not depending on the returned value.

        The default implementation returns a value according to the mode selected by `set_auto_page_break()`.
        This method is called automatically and should not be called directly by the application.
        """
        return self.auto_page_break

    @check_page
    def cell(
        self,
        w=None,
        h=None,
        txt="",
        border=0,
        ln=0,
        align="",
        fill=False,
        link="",
        center=False,
        markdown=False,
    ):
        """
        Prints a cell (rectangular area) with optional borders, background color and
        character string. The upper-left corner of the cell corresponds to the current
        position. The text can be aligned or centered. After the call, the current
        position moves to the right or to the next line. It is possible to put a link
        on the text.

        If automatic page breaking is enabled and the cell goes beyond the limit, a
        page break is performed before outputting.

        Args:
            w (int): Cell width. Default value: None, meaning to fit text width.
                If 0, the cell extends up to the right margin.
            h (int): Cell height. Default value: None, meaning an height equal
                to the current font size.
            txt (str): String to print. Default value: empty string.
            border: Indicates if borders must be drawn around the cell.
                The value can be either a number (`0`: no border ; `1`: frame)
                or a string containing some or all of the following characters
                (in any order):
                `L`: left ; `T`: top ; `R`: right ; `B`: bottom. Default value: 0.
            ln (int): Indicates where the current position should go after the call.
                Possible values are: `0`: to the right ; `1`: to the beginning of the
                next line ; `2`: below. Putting 1 is equivalent to putting 0 and calling
                `ln` just after. Default value: 0.
            align (str): Allows to center or align the text inside the cell.
                Possible values are: `L` or empty string: left align (default value) ;
                `C`: center ; `R`: right align
            fill (bool): Indicates if the cell background must be painted (`True`)
                or transparent (`False`). Default value: False.
            link (str): optional link to add on the cell, internal
                (identifier returned by `add_link`) or external URL.
            center (bool): center the cell horizontally in the page
            markdown (bool): enable minimal markdown-like markup to render part
                of text as bold / italics / underlined. Default to False.

        Returns: a boolean indicating if page break was triggered
        """
        if not self.font_family:
            raise FPDFException("No font set, you need to call set_font() beforehand")
        if isinstance(border, int) and border not in (0, 1):
            warnings.warn(
                'Integer values for "border" parameter other than 1 are currently '
                "ignored"
            )
            border = 1
        # Font styles preloading must be performed before any call to FPDF.get_string_width:
        txt = self.normalize_text(txt)
        styled_txt_frags = self._preload_font_styles(txt, markdown)
        if w == 0:
            w = self.w - self.r_margin - self.x
        elif w is None:
            if not txt:
                raise ValueError("A 'txt' parameter must be provided if 'w' is None")
            w = self.get_string_width(txt, True, markdown) + 2
        if h is None:
            h = self.font_size
        # pylint: disable=invalid-unary-operand-type
        if center:
            self.x = self.l_margin + (self.epw - w) / 2
        page_break_triggered = self._perform_page_break_if_need_be(h)
        s = ""
        k = self.k
        if fill:
            op = "B" if border == 1 else "f"
            s = (
                f"{self.x * k:.2f} {(self.h - self.y) * k:.2f} "
                f"{w * k:.2f} {-h * k:.2f} re {op} "
            )
        elif border == 1:
            s = (
                f"{self.x * k:.2f} {(self.h - self.y) * k:.2f} "
                f"{w * k:.2f} {-h * k:.2f} re S "
            )

        if isinstance(border, str):
            x = self.x
            y = self.y
            if "L" in border:
                s += (
                    f"{x * k:.2f} {(self.h - y) * k:.2f} m "
                    f"{x * k:.2f} {(self.h - (y + h)) * k:.2f} l S "
                )
            if "T" in border:
                s += (
                    f"{x * k:.2f} {(self.h - y) * k:.2f} m "
                    f"{(x + w) * k:.2f} {(self.h - y) * k:.2f} l S "
                )
            if "R" in border:
                s += (
                    f"{(x + w) * k:.2f} {(self.h - y) * k:.2f} m "
                    f"{(x + w) * k:.2f} {(self.h - (y + h)) * k:.2f} l S "
                )
            if "B" in border:
                s += (
                    f"{x * k:.2f} {(self.h - (y + h)) * k:.2f} m "
                    f"{(x + w) * k:.2f} {(self.h - (y + h)) * k:.2f} l S "
                )

        if txt:
            if align == "R":
                dx = w - self.c_margin - self.get_string_width(txt, True, markdown)
            elif align == "C":
                dx = (w - self.get_string_width(txt, True, markdown)) / 2
            else:
                dx = self.c_margin

            if self.fill_color != self.text_color:
                s += f"q {self.text_color} "

            prev_font_style, prev_underline = self.font_style, self.underline
            s_width, underlines = 0, []
            s += (
                f"BT {(self.x + dx) * k:.2f} "
                f"{(self.h - self.y - 0.5 * h - 0.3 * self.font_size) * k:.2f} Td"
            )
            # If multibyte, Tw has no effect - do word spacing using an
            # adjustment before each space
            if self.ws and self.unifontsubset:
                space = escape_parens(" ".encode("UTF-16BE").decode("latin-1"))
                s += " 0 Tw"
                for txt_frag, style, underline in styled_txt_frags:
                    if self.font_style != style:
                        self.font_style = style
                        self.current_font = self.fonts[
                            self.font_family + self.font_style
                        ]
                        s += f" /F{self.current_font['i']} {self.font_size_pt:.2f} Tf"
                    txt_frag_mapped = ""
                    for char in txt_frag:
                        uni = ord(char)
                        txt_frag_mapped += chr(self.current_font["subset"].pick(uni))

                    # Determine the position of space (" ") in the current subset and
                    # split words whenever this mapping code is found
                    words = txt_frag_mapped.split(
                        chr(self.current_font["subset"].pick(ord(" ")))
                    )

                    s += " ["
                    for i, word in enumerate(words):
                        word = escape_parens(word.encode("UTF-16BE").decode("latin-1"))
                        s += f"({word}) "
                        is_last_word = (i + 1) == len(words)
                        if not is_last_word:
                            adj = -(self.ws * self.k) * 1000 / self.font_size_pt
                            s += f"{adj}({space}) "
                    if underline:
                        underlines.append((self.x + dx + s_width, txt_frag))
                    self.underline = underline
                    s_width += self.get_string_width(txt_frag, True)
                    s += "] TJ"
            else:
                for txt_frag, style, underline in styled_txt_frags:
                    if self.font_style != style:
                        self.font_style = style
                        self.current_font = self.fonts[
                            self.font_family + self.font_style
                        ]
                        s += f" /F{self.current_font['i']} {self.font_size_pt:.2f} Tf"
                    if self.unifontsubset:
                        txt_frag_mapped = ""
                        for char in txt_frag:
                            uni = ord(char)
                            txt_frag_mapped += chr(
                                self.current_font["subset"].pick(uni)
                            )

                        txt_frag_escaped = escape_parens(
                            txt_frag_mapped.encode("UTF-16BE").decode("latin-1")
                        )
                    else:
                        txt_frag_escaped = escape_parens(txt_frag)
                    s += f" ({txt_frag_escaped}) Tj"
                    if underline:
                        underlines.append((self.x + dx + s_width, txt_frag))
                    self.underline = underline
                    s_width += self.get_string_width(txt_frag, True)
            s += " ET"
            # Restoring font style & underline mode after handling changes by Markdown annotations:
            if not self._markdown_leak_end_style:
                if self.font_style != prev_font_style:
                    self.font_style = prev_font_style
                    self.current_font = self.fonts[self.font_family + self.font_style]
                    s += f" /F{self.current_font['i']} {self.font_size_pt:.2f} Tf"
                self.underline = prev_underline

            for start_x, txt_frag in underlines:
                s += " " + self._do_underline(
                    start_x, self.y + (0.5 * h) + (0.3 * self.font_size), txt_frag
                )

            if self.fill_color != self.text_color:
                s += " Q"

            if link:
                self.link(
                    self.x + dx,
                    self.y + (0.5 * h) - (0.5 * self.font_size),
                    self.get_string_width(txt, True, markdown),
                    self.font_size,
                    link,
                )
        if s:
            self._out(s)
        self.lasth = h

        if ln > 0:
            self.y += h  # Go to next line
            if ln == 1:
                self.x = self.l_margin
        else:
            self.x += w

        return page_break_triggered

    def _preload_font_styles(self, txt, markdown):
        """
        When Markdown styling is enabled, we require secondary fonts
        to ender text in bold & italics.
        This function ensure that those fonts are available.
        It needs to perform Markdown parsing,
        so we return the resulting `styled_txt_frags` tuple
        to avoid repeating this processing later on.
        """
        if not txt or not markdown:
            return tuple([[txt, self.font_style, bool(self.underline)]])
        prev_font_style = self.font_style
        styled_txt_frags = tuple(self._markdown_parse(txt))
        page = self.page
        # We set the current to page to zero so that
        # set_font() does not produce any text object on the stream buffer:
        self.page = 0
        if any("B" in style for _, style, _ in styled_txt_frags):
            # Ensuring bold font is supported:
            self.set_font(style="B")
        if any("I" in style for _, style, _ in styled_txt_frags):
            # Ensuring italics font is supported:
            self.set_font(style="I")
        # Restoring initial style:
        self.set_font(style=prev_font_style)
        self.page = page
        return styled_txt_frags

    def _markdown_parse(self, txt):
        "Split some text into fragments based on styling: **bold**, __italics__, --underlined--"
        txt_frag, in_bold, in_italics, in_underline = (
            "",
            "B" in self.font_style,
            "I" in self.font_style,
            bool(self.underline),
        )
        while txt:
            is_marker = txt[:2] in (
                self.MARKDOWN_BOLD_MARKER,
                self.MARKDOWN_ITALICS_MARKER,
                self.MARKDOWN_UNDERLINE_MARKER,
            )
            half_marker = txt[0]
            # Check that previous & next characters are not identical to the marker:
            if (
                is_marker
                and (not txt_frag or txt_frag[0] != half_marker)
                and (len(txt) < 3 or txt[2] != half_marker)
            ):
                if txt_frag:
                    yield (
                        txt_frag,
                        ("B" if in_bold else "") + ("I" if in_italics else ""),
                        in_underline,
                    )
                if txt[:2] == self.MARKDOWN_BOLD_MARKER:
                    in_bold = not in_bold
                if txt[:2] == self.MARKDOWN_ITALICS_MARKER:
                    in_italics = not in_italics
                if txt[:2] == self.MARKDOWN_UNDERLINE_MARKER:
                    in_underline = not in_underline
                txt_frag = ""
                txt = txt[2:]
            else:
                txt_frag += txt[0]
                txt = txt[1:]
        if txt_frag:
            yield (
                txt_frag,
                ("B" if in_bold else "") + ("I" if in_italics else ""),
                in_underline,
            )

    def will_page_break(self, height):
        """
        Let you know if adding an element will trigger a page break,
        based on its height and the current ordinate (`y` position).

        Args:
            height (float): height of the section that would be added, e.g. a cell

        Returns: a boolean indicating if a page break would occur
        """
        return (
            self.y + height > self.page_break_trigger
            and not self.in_footer
            and self.accept_page_break
        )

    def _perform_page_break_if_need_be(self, h):
        if self.will_page_break(h):
            LOGGER.debug(
                "Page break on page %d at y=%d for element of height %d > %d",
                self.page,
                self.y,
                h,
                self.page_break_trigger,
            )
            self._perform_page_break()
            return True
        return False

    def _perform_page_break(self):
        x, ws = self.x, self.ws
        if ws > 0:
            self.ws = 0
            self._out("0 Tw")
        self.add_page(same=True)
        self.x = x  # restore x but not y after drawing header
        if ws > 0:
            self.ws = ws
            self._out(f"{ws * self.k:.3f} Tw")

    @check_page
    def multi_cell(
        self,
        w,
        h=None,
        txt="",
        border=0,
        align="J",
        fill=False,
        split_only=False,
        link="",
        ln=0,
        max_line_height=None,
        markdown=False,
    ):
        """
        This method allows printing text with line breaks. They can be automatic (as
        soon as the text reaches the right border of the cell) or explicit (via the
        `\n` character). As many cells as necessary are stacked, one below the other.
        Text can be aligned, centered or justified. The cell block can be framed and
        the background painted.

        Args:
            w (int): cell width. If 0, they extend up to the right margin of the page.
            h (int): cell height. Default value: None, meaning to use the current font size.
            txt (str): strign to print.
            border: Indicates if borders must be drawn around the cell.
                The value can be either a number (`0`: no border ; `1`: frame)
                or a string containing some or all of the following characters
                (in any order):
                `L`: left ; `T`: top ; `R`: right ; `B`: bottom. Default value: 0.
            align (str): Allows to center or align the text. Possible values are:
                `J`: justify (default value); `L` or empty string: left align ;
                `C`: center ; `R`: right align
            fill (bool): Indicates if the cell background must be painted (`True`)
                or transparent (`False`). Default value: False.
            split_only (bool): if `True`, does not output anything, only perform
                word-wrapping and return the resulting multi-lines array of strings.
            link (str): optional link to add on the cell, internal
                (identifier returned by `add_link`) or external URL.
            ln (int): Indicates where the current position should go after the call.
                Possible values are: `0`: to the bottom right ; `1`: to the beginning
                of the next line ; `2`: below with the same horizontal offset ;
                `3`: to the right with the same vertical offset. Default value: 0.
            max_line_height (int): optional maximum height of each sub-cell generated
            markdown (bool): enable minimal markdown-like markup to render part
                of text as bold / italics / underlined. Default to False.

        Using `ln=3` and `maximum height=pdf.font_size` is useful to build tables
        with multiline text in cells.

        Returns: a boolean indicating if page break was triggered,
            or if `split_only == True`: `txt` splitted into lines in an array
        """
        page_break_triggered = False
        if split_only:
            _out, _add_page = self._out, self.add_page
            self._out = lambda *args, **kwargs: None
            self.add_page = lambda *args, **kwargs: None

        # Store this information for manipulating position.
        location = (self.get_x(), self.get_y())

        # If width is 0, set width to available width between margins
        if w == 0:
            w = self.w - self.r_margin - self.x
        if h is None:
            h = self.font_size
        wmax = (w - 2 * self.c_margin) * 1000 / self.font_size

        # Calculate text length
        txt = self.normalize_text(txt)
        s = txt.replace("\r", "")
        normalized_string_length = len(s)
        if normalized_string_length > 0 and s[-1] == "\n":
            normalized_string_length -= 1

        prev_font_style, prev_underline = self.font_style, self.underline
        if markdown and not split_only:
            self._markdown_leak_end_style = True

        b = 0
        if border:
            if border == 1:
                border = "LTRB"
                b = "LRT"
                b2 = "LR"
            else:
                b2 = ""
                if "L" in border:
                    b2 += "L"
                if "R" in border:
                    b2 += "R"
                b = b2 + "T" if "T" in border else b2
        text_cells = []
        sep = -1
        i = 0
        j = 0
        l = 0
        ns = 0
        nl = 1
        prev_x, prev_y = self.x, self.y
        while i < normalized_string_length:
            # Get next character
            c = s[i]

            # Explicit line break
            if c == "\n":
                if self.ws > 0:
                    self.ws = 0
                    self._out("0 Tw")

                if max_line_height and h > max_line_height:
                    height = max_line_height
                    h -= height
                else:
                    height = h
                new_page = self.cell(
                    w,
                    h=height,
                    txt=substr(s, j, i - j),
                    border=b,
                    ln=2,
                    align=align,
                    fill=fill,
                    link=link,
                    markdown=markdown,
                )
                page_break_triggered = page_break_triggered or new_page
                text_cells.append(substr(s, j, i - j))

                i += 1
                sep = -1
                j = i
                l = 0
                ns = 0
                nl += 1
                if border and nl == 2:
                    b = b2
                continue

            if c == " ":
                sep = i
                ls = l
                ns += 1
            if self.unifontsubset:
                l += self.get_string_width(c, True) / self.font_size * 1000
            else:
                l += _char_width(self.current_font, c)

            # Automatic line break
            if l > wmax:
                if sep == -1:
                    if i == j:
                        i += 1
                    if self.ws > 0:
                        self.ws = 0
                        self._out("0 Tw")

                    if max_line_height and h > max_line_height:
                        height = max_line_height
                        h -= height
                    else:
                        height = h
                    new_page = self.cell(
                        w,
                        h=height,
                        txt=substr(s, j, i - j),
                        border=b,
                        ln=2,
                        align=align,
                        fill=fill,
                        link=link,
                        markdown=markdown,
                    )
                    page_break_triggered = page_break_triggered or new_page
                    text_cells.append(substr(s, j, i - j))

                else:
                    if align == "J":
                        self.ws = (
                            (wmax - ls) / 1000 * self.font_size / (ns - 1)
                            if ns > 1
                            else 0
                        )
                        self._out(f"{self.ws * self.k:.3f} Tw")

                    if max_line_height and h > max_line_height:
                        height = max_line_height
                        h -= height
                    else:
                        height = h
                    new_page = self.cell(
                        w,
                        h=height,
                        txt=substr(s, j, sep - j),
                        border=b,
                        ln=2,
                        align=align,
                        fill=fill,
                        link=link,
                        markdown=markdown,
                    )
                    page_break_triggered = page_break_triggered or new_page
                    text_cells.append(substr(s, j, sep - j))

                    i = sep + 1
                sep = -1
                j = i
                l = 0
                ns = 0
                nl += 1
                if border and nl == 2:
                    b = b2
            else:
                i += 1

        # Last chunk
        if self.ws > 0:
            self.ws = 0
            self._out("0 Tw")
        if border and "B" in border:
            b += "B"

        new_page = self.cell(
            w,
            h=h,
            txt=substr(s, j, i - j),
            border=b,
            ln=0 if ln == 3 else ln,
            align=align,
            fill=fill,
            link=link,
            markdown=markdown,
        )
        if new_page:
            # When a page jump is performed and ln=3,
            # we stick to that new vertical offset.
            # cf. test_multi_cell_table_with_automatic_page_break
            prev_y = self.y
        page_break_triggered = page_break_triggered or new_page
        text_cells.append(substr(s, j, i - j))

        new_x, new_y = {
            0: (self.x, self.y + h),
            1: (self.l_margin, self.y),
            2: (prev_x, self.y),
            3: (self.x, prev_y),
        }[ln]
        self.set_xy(new_x, new_y)

        if split_only:
            # restore writing functions
            self._out, self.add_page = _out, _add_page
            self.set_xy(*location)  # restore location
            return text_cells
        if markdown:
            if self.font_style != prev_font_style:
                self.font_style = prev_font_style
                self.current_font = self.fonts[self.font_family + self.font_style]
                s += f" /F{self.current_font['i']} {self.font_size_pt:.2f} Tf"
            self.underline = prev_underline
            self._markdown_leak_end_style = False

        return page_break_triggered

    @check_page
    def write(self, h=None, txt="", link=""):
        """
        Prints text from the current position.
        When the right margin is reached (or the \n character is met),
        a line break occurs and text continues from the left margin.
        Upon method exit, the current position is left just at the end of the text.

        Args:
            h (int): line height. Default value: None, meaning to use the current font size.
            txt (str): text content
            link (str): optional link to add on the text, internal
                (identifier returned by `add_link`) or external URL.
        """
        if not self.font_family:
            raise FPDFException("No font set, you need to call set_font() beforehand")
        if h is None:
            h = self.font_size
        txt = self.normalize_text(txt)
        w = self.w - self.r_margin - self.x
        wmax = (w - 2 * self.c_margin) * 1000 / self.font_size
        s = txt.replace("\r", "")
        nb = len(s)
        sep = -1
        i = 0
        j = 0
        l = 0
        nl = 1
        while i < nb:
            # Get next character
            c = s[i]
            if c == "\n":
                # Explicit line break
                self.cell(w, h, substr(s, j, i - j), ln=2, link=link)
                i += 1
                sep = -1
                j = i
                l = 0
                if nl == 1:
                    self.x = self.l_margin
                    w = self.w - self.r_margin - self.x
                    wmax = (w - 2 * self.c_margin) * 1000 / self.font_size
                nl += 1
                continue
            if c == " ":
                sep = i
            if self.unifontsubset:
                l += self.get_string_width(c, True) / self.font_size * 1000
            else:
                l += _char_width(self.current_font, c)
            if l > wmax:
                # Automatic line break
                if sep == -1:
                    if self.x > self.l_margin:
                        # Move to next line
                        self.x = self.l_margin
                        self.y += h
                        w = self.w - self.r_margin - self.x
                        wmax = (w - 2 * self.c_margin) * 1000 / self.font_size
                        i += 1
                        nl += 1
                        continue
                    if i == j:
                        i += 1
                    self.cell(w, h, substr(s, j, i - j), ln=2, link=link)
                else:
                    self.cell(w, h, substr(s, j, sep - j), ln=2, link=link)
                    i = sep + 1
                sep = -1
                j = i
                l = 0
                if nl == 1:
                    self.x = self.l_margin
                    w = self.w - self.r_margin - self.x
                    wmax = (w - 2 * self.c_margin) * 1000 / self.font_size
                nl += 1
            else:
                i += 1
        # Last chunk
        if i != j:
            self.cell(l / 1000 * self.font_size, h, substr(s, j), link=link)

    @check_page
    def image(
        self,
        name,
        x=None,
        y=None,
        w=0,
        h=0,
        type="",
        link="",
        title=None,
        alt_text=None,
    ):
        """
        Put an image on the page.

        The size of the image on the page can be specified in different ways:
        * explicit width and height (expressed in user units)
        * one explicit dimension, the other being calculated automatically
          in order to keep the original proportions
        * no explicit dimension, in which case the image is put at 72 dpi.

        **Remarks**:
        * if an image is used several times, only one copy is embedded in the file.
        * when using an animated GIF, only the first frame is used.

        Args:
            name: either a string representing a file path to an image, an URL to an image,
                an io.BytesIO, or a instance of `PIL.Image.Image`
            x (int): optional horizontal position where to put the image on the page.
                If not specified or equal to None, the current abscissa is used.
            y (int): optional vertical position where to put the image on the page.
                If not specified or equal to None, the current ordinate is used.
                After the call, the current ordinate is moved to the bottom of the image
            w (int): optional width of the image. If not specified or equal to zero,
                it is automatically calculated from the image size.
                Pass `pdf.epw` to scale horizontally to the full page width.
            h (int): optional height of the image. If not specified or equal to zero,
                it is automatically calculated from the image size.
                Pass `pdf.eph` to scale horizontally to the full page height.
            type (str): [**DEPRECATED**] unused, will be removed in a later version.
            link (str): optional link to add on the image, internal
                (identifier returned by `add_link`) or external URL.
            title (str): optional. Currently, never seem rendered by PDF readers.
            alt_text (str): optional alternative text describing the image,
                for accessibility purposes. Displayed by some PDF readers on hover.
        """
        if type:
            warnings.warn(
                '"type" is unused and will soon be deprecated',
                PendingDeprecationWarning,
            )
        if isinstance(name, str):
            img = None
        elif isinstance(name, Image.Image):
            name, img = hashlib.md5(name.tobytes()).hexdigest(), name
        elif isinstance(name, io.BytesIO):
            name, img = hashlib.md5(name.getvalue()).hexdigest(), name
        else:
            name, img = str(name), name
        info = self.images.get(name)
        if info:
            info["usages"] += 1
        else:
            if not img:
                img = load_image(name)
            info = get_img_info(img, self.image_filter)
            info["i"] = len(self.images) + 1
            info["usages"] = 1
            self.images[name] = info

        # Automatic width and height calculation if needed
        if w == 0 and h == 0:  # Put image at 72 dpi
            w = info["w"] / self.k
            h = info["h"] / self.k
        elif w == 0:
            w = h * info["w"] / info["h"]
        elif h == 0:
            h = w * info["h"] / info["w"]

        if self.oversized_images and info["usages"] == 1:
            info = self._downscale_image(name, img, info, w, h)

        # Flowing mode
        if y is None:
            self._perform_page_break_if_need_be(h)
            y = self.y
            self.y += h

        if x is None:
            x = self.x

        stream_content = (
            f"q {w * self.k:.2f} 0 0 {h * self.k:.2f} {x * self.k:.2f} "
            f"{(self.h - y - h) * self.k:.2f} cm /I{info['i']} Do Q"
        )
        if title or alt_text:
            with self._marked_sequence(title=title, alt_text=alt_text):
                self._out(stream_content)
        else:
            self._out(stream_content)
        if link:
            self.link(x, y, w, h, link)

        return info

    def _downscale_image(self, name, img, info, w, h):
        width_in_pt, height_in_pt = w * self.k, h * self.k
        lowres_name = f"lowres-{name}"
        lowres_info = self.images.get(lowres_name)
        if (
            info["w"] > width_in_pt * self.oversized_images_ratio
            and info["h"] > height_in_pt * self.oversized_images_ratio
        ):
            factor = (
                min(info["w"] / width_in_pt, info["h"] / height_in_pt)
                / self.oversized_images_ratio
            )
            if self.oversized_images.lower().startswith("warn"):
                LOGGER.warning(
                    "OVERSIZED: Image %s with size %.1fx%.1fpx is rendered at size %.1fx%.1fpt."
                    " Set pdf.oversized_images = 'DOWNSCALE' to reduce embedded image size by a factor %.1f",
                    name,
                    info["w"],
                    info["h"],
                    width_in_pt,
                    height_in_pt,
                    factor,
                )
            elif self.oversized_images.lower() == "downscale":
                dims = (
                    round(width_in_pt * self.oversized_images_ratio),
                    round(height_in_pt * self.oversized_images_ratio),
                )
                info["usages"] -= 1  # no need to embed the high-resolution image
                if lowres_info:  # Great, we've already done the job!
                    info = lowres_info
                    if info["w"] * info["h"] < dims[0] * dims[1]:
                        # The existing low-res image is too small, we need a bigger low-res image:
                        info.update(
                            get_img_info(
                                img or load_image(name), self.image_filter, dims
                            )
                        )
                        LOGGER.debug(
                            "OVERSIZED: Updated low-res image with name=%s id=%d to dims=%s",
                            lowres_name,
                            info["i"],
                            dims,
                        )
                    info["usages"] += 1
                else:
                    info = get_img_info(
                        img or load_image(name), self.image_filter, dims
                    )
                    info["i"] = len(self.images) + 1
                    info["usages"] = 1
                    self.images[lowres_name] = info
                    LOGGER.debug(
                        "OVERSIZED: Generated new low-res image with name=%s dims=%s id=%d",
                        lowres_name,
                        dims,
                        info["i"],
                    )
            else:
                raise ValueError(
                    f"Invalid value for attribute .oversized_images: {self.oversized_images}"
                )
        elif lowres_info:
            # Embedding the same image in high-res after inserting it in low-res:
            lowres_info.update(info)
            del self.images[name]
            info = lowres_info
        return info

    @contextmanager
    def _marked_sequence(self, **kwargs):
        page_object_id = self._current_page_object_id()
        mcid = self.struct_builder.next_mcid_for_page(page_object_id)
        marked_content = self._add_marked_content(
            page_object_id, struct_type="/Figure", mcid=mcid, **kwargs
        )
        self._out(f"/P <</MCID {mcid}>> BDC")
        yield marked_content
        self._out("EMC")

    def _add_marked_content(self, page_object_id, **kwargs):
        struct_parents_id = self._struct_parents_id_per_page.get(page_object_id)
        if struct_parents_id is None:
            struct_parents_id = len(self._struct_parents_id_per_page)
            self._struct_parents_id_per_page[page_object_id] = struct_parents_id
        marked_content = MarkedContent(page_object_id, struct_parents_id, **kwargs)
        self.struct_builder.add_marked_content(marked_content)
        return marked_content

    def _current_page_object_id(self):
        # Predictable given that _putpages is invoked first in _enddoc:
        return 2 * self.page + 1

    @check_page
    def ln(self, h=None):
        """
        Line Feed.
        The current abscissa goes back to the left margin and the ordinate increases by
        the amount passed as parameter.

        Args:
            h (int): The height of the break.
                By default, the value equals the height of the last printed cell.
        """
        self.x = self.l_margin
        self.y += self.lasth if h is None else h

    def get_x(self):
        """Returns the abscissa of the current position."""
        return self.x

    def set_x(self, x):
        """
        Defines the abscissa of the current position.
        If the value provided is negative, it is relative to the right of the page.

        Args:
            x (int): the new current abscissa
        """
        self.x = x if x >= 0 else self.w + x

    def get_y(self):
        """Returns the ordinate of the current position."""
        return self.y

    def set_y(self, y):
        """
        Moves the current abscissa back to the left margin and sets the ordinate.
        If the value provided is negative, it is relative to the bottom of the page.

        Args:
            y (int): the new current ordinate
        """
        self.x = self.l_margin
        self.y = y if y >= 0 else self.h + y

    def set_xy(self, x, y):
        """
        Defines the abscissa and ordinate of the current position.
        If the values provided are negative, they are relative respectively to the right and bottom of the page.

        Args:
            x (int): the new current abscissa
            y (int): the new current ordinate
        """
        self.set_y(y)
        self.set_x(x)

    def output(self, name="", dest=""):
        """
        Output PDF to some destination.
        The method first calls [close](close.md) if necessary to terminate the document.

        By default the bytearray buffer is returned.
        If a `name` is given, the PDF is written to a new file.

        Args:
            name (str): optional File object or file path where to save the PDF under
            dest (str): [**DEPRECATED**] unused, will be removed in a later version
        """
        if dest:
            warnings.warn(
                '"dest" is unused and will soon be deprecated',
                PendingDeprecationWarning,
            )
        # Finish document if necessary:
        if self.state < DocumentState.CLOSED:
            self.close()
        if name:
            if isinstance(name, os.PathLike):
                name.write_bytes(self.buffer)
            elif isinstance(name, str):
                Path(name).write_bytes(self.buffer)
            else:
                name.write(self.buffer)
            return None
        return self.buffer

    def normalize_text(self, txt):
        """Check that text input is in the correct format/encoding"""
        # - for TTF unicode fonts: unicode object (utf8 encoding)
        # - for built-in fonts: string instances (encoding: latin-1, cp1252)
        if not self.unifontsubset and self.core_fonts_encoding:
            return txt.encode(self.core_fonts_encoding).decode("latin-1")
        return txt

    def _putpages(self):
        nb = self.page  # total number of pages
        if self.str_alias_nb_pages:
            self._substitute_page_number()
        if self._toc_placeholder:
            self._insert_table_of_contents()
        if self.def_orientation == "P":
            dw_pt = self.dw_pt
            dh_pt = self.dh_pt
        else:
            dw_pt = self.dh_pt
            dh_pt = self.dw_pt
        filter = "/Filter /FlateDecode " if self.compress else ""
        for n in range(1, nb + 1):
            # Page
            self._newobj()
            self._out("<</Type /Page")
            self._out(f"/Parent {pdf_ref(1)}")
            page = self.pages[n]
            if page["duration"]:
                self._out(f"/Dur {page['duration']}")
            if page["transition"]:
                self._out(f"/Trans {page['transition'].dict_as_string()}")
            w_pt, h_pt = page["w_pt"], page["h_pt"]
            if w_pt != dw_pt or h_pt != dh_pt:
                self._out(f"/MediaBox [0 0 {w_pt:.2f} {h_pt:.2f}]")
            self._out(f"/Resources {pdf_ref(2)}")

            page_annots = self.annots[n]
            if page_annots:  # Annotations, e.g. links:
                annots = ""
                for annot in page_annots:
                    # first four things in 'link' list are coordinates?
                    rect = (
                        f"{annot.x:.2f} {annot.y:.2f} "
                        f"{annot.x + annot.width:.2f} {annot.y - annot.height:.2f}"
                    )

                    # start the annotation entry
                    annots += (
                        f"<</Type /Annot /Subtype /{annot.type}"
                        f" /Rect [{rect}] /Border [0 0 0]"
                        # Flag "Print" (bit position 3) specifies to print
                        # the annotation when the page is printed.
                        # cf. https://docs.verapdf.org/validation/pdfa-part1/#rule-653-2
                        f" /F 4"
                    )

                    if annot.contents:
                        annots += f" /Contents {enclose_in_parens(annot.contents)}"

                    if annot.alt_text is not None:
                        # Note: the spec indicates that a /StructParent could be added **inside* this /Annot,
                        # but tests with Adobe Acrobat Reader reveal that the page /StructParents inserted below
                        # is enough to link the marked content in the hierarchy tree with this annotation link.
                        self._add_marked_content(
                            self.n, struct_type="/Link", alt_text=annot.alt_text
                        )

                    if annot.action:
                        annots += f" /A <<{annot.action.dict_as_string()}>>"

                    if annot.link:
                        if isinstance(annot.link, str):
                            annots += (
                                f" /A <</S /URI /URI {enclose_in_parens(annot.link)}>>"
                            )
                        else:  # Dest type ending of annotation entry
                            assert annot.link in self.links, (
                                f"Page {n} has a link with an invalid index: "
                                f"{annot.link} (doc #links={len(self.links)})"
                            )
                            dest = self.links[annot.link]
                            annots += f" /Dest {dest.as_str(self)}"
                    annots += ">>"
                # End links list
                self._out(f"/Annots [{annots}]")
            if self.pdf_version > "1.3":
                self._out("/Group <</Type /Group /S /Transparency" "/CS /DeviceRGB>>")
            spid = self._struct_parents_id_per_page.get(self.n)
            if spid is not None:
                self._out(f"/StructParents {spid}")
            self._out(f"/Contents {pdf_ref(self.n + 1)}>>")
            self._out("endobj")

            # Page content
            content = page["content"]
            p = zlib.compress(content) if self.compress else content
            self._newobj()
            self._out(f"<<{filter}/Length {len(p)}>>")
            self._out(pdf_stream(p))
            self._out("endobj")
        # Pages root
        self.offsets[1] = len(self.buffer)
        self._out("1 0 obj")
        self._out("<</Type /Pages")
        self._out("/Kids [" + " ".join(pdf_ref(3 + 2 * i) for i in range(nb)) + "]")
        self._out(f"/Count {nb}")
        self._out(f"/MediaBox [0 0 {dw_pt:.2f} {dh_pt:.2f}]")
        self._out(">>")
        self._out("endobj")

    def _substitute_page_number(self):
        nb = self.page  # total number of pages
        substituted = False
        # Replace number of pages in fonts using subsets (unicode)
        alias = self.str_alias_nb_pages.encode("UTF-16BE")
        encoded_nb = str(nb).encode("UTF-16BE")
        for n in range(1, nb + 1):
            page = self.pages[n]
            new_content = page["content"].replace(alias, encoded_nb)
            substituted |= page["content"] != new_content
            page["content"] = new_content
        # Now repeat for no pages in non-subset fonts
        alias = self.str_alias_nb_pages.encode("latin-1")
        encoded_nb = str(nb).encode("latin-1")
        for n in range(1, nb + 1):
            page = self.pages[n]
            new_content = page["content"].replace(alias, encoded_nb)
            substituted |= page["content"] != new_content
            page["content"] = new_content
        if substituted:
            LOGGER.info(
                "Substitution of '%s' was performed in the document",
                self.str_alias_nb_pages,
            )

    def _insert_table_of_contents(self):
        prev_state = self.state
        tocp = self._toc_placeholder
        self.page = tocp.start_page
        # Doc has been closed but we want to write to self.pages[self.page] instead of self.buffer:
        self.state = DocumentState.GENERATING_PAGE
        self.y = tocp.y
        tocp.render_function(self, self._outline)
        expected_final_page = tocp.start_page + tocp.pages - 1
        if self.page != expected_final_page:
            too = "many" if self.page > expected_final_page else "few"
            error_msg = f"The rendering function passed to FPDF.insert_toc_placeholder triggered too {too} page breaks: "
            error_msg += f"ToC ended on page {self.page} while it was expected to span exactly {tocp.pages} pages"
            raise FPDFException(error_msg)
        self.state = prev_state

    def _putfonts(self):
        nf = self.n
        for diff in self.diffs.values():
            # Encodings
            self._newobj()
            self._out(
                "<</Type /Encoding /BaseEncoding /WinAnsiEncoding "
                + "/Differences ["
                + diff
                + "]>>"
            )
            self._out("endobj")

        for name, info in self.font_files.items():
            if "type" in info and info["type"] != "TTF":
                # Font file embedding
                self._newobj()
                info["n"] = self.n
                font = (FPDF_FONT_DIR / name).read_bytes()
                compressed = substr(name, -2) == ".z"
                if not compressed and "length2" in info:
                    header = ord(font[0]) == 128
                    if header:
                        # Strip first binary header
                        font = substr(font, 6)
                    if header and ord(font[info["length1"]]) == 128:
                        # Strip second binary header
                        font = substr(font, 0, info["length1"]) + substr(
                            font, info["length1"] + 6
                        )

                self._out(f"<</Length {len(font)}")
                if compressed:
                    self._out("/Filter /FlateDecode")
                self._out(f"/Length1 {info['length1']}")
                if "length2" in info:
                    self._out(f"/Length2 {info['length2']} /Length3 0")
                self._out(">>")
                self._out(pdf_stream(font))
                self._out("endobj")

        # Font objects
        flist = [(x[1]["i"], x[0], x[1]) for x in self.fonts.items()]
        flist.sort()
        for _, font_name, font in flist:
            self.fonts[font_name]["n"] = self.n + 1
            my_type = font["type"]
            name = font["name"]
            # Standard font
            if my_type == "core":
                self._newobj()
                self._out("<</Type /Font")
                self._out(f"/BaseFont /{name}")
                self._out("/Subtype /Type1")
                if name not in ("Symbol", "ZapfDingbats"):
                    self._out("/Encoding /WinAnsiEncoding")
                self._out(">>")
                self._out("endobj")

            # Additional Type1 or TrueType font
            elif my_type in ("Type1", "TrueType"):
                self._newobj()
                self._out("<</Type /Font")
                self._out(f"/BaseFont /{name}")
                self._out(f"/Subtype /{my_type}")
                self._out("/FirstChar 32 /LastChar 255")
                self._out(f"/Widths {pdf_ref(self.n + 1)}")
                self._out(f"/FontDescriptor {pdf_ref(self.n + 2)}")
                if font["enc"]:
                    if "diff" in font:
                        self._out(f"/Encoding {pdf_ref(nf + font['diff'])}")
                    else:
                        self._out("/Encoding /WinAnsiEncoding")
                self._out(">>")
                self._out("endobj")

                # Widths
                self._newobj()
                self._out(
                    "["
                    + " ".join(_char_width(font, chr(i)) for i in range(32, 256))
                    + "]"
                )
                self._out("endobj")

                # Descriptor
                self._newobj()
                s = f"<</Type /FontDescriptor /FontName /{name}"
                for k in (
                    "Ascent",
                    "Descent",
                    "CapHeight",
                    "Flags",
                    "FontBBox",
                    "ItalicAngle",
                    "StemV",
                    "MissingWidth",
                ):
                    s += f" /{k} {font['desc'][k]}"

                filename = font["file"]
                if filename:
                    s += " /FontFile"
                    if my_type != "Type1":
                        s += "2"
                    s += " " + pdf_ref(self.font_files[filename]["n"])
                self._out(f"{s}>>")
                self._out("endobj")
            elif my_type == "TTF":
                self.fonts[font_name]["n"] = self.n + 1
                ttf = TTFontFile()
                fontname = f"MPDFAA+{font['name']}"
                subset = font["subset"].dict()
                del subset[0]
                ttfontstream = ttf.makeSubset(font["ttffile"], subset)
                ttfontsize = len(ttfontstream)
                fontstream = zlib.compress(ttfontstream)
                codeToGlyph = ttf.codeToGlyph
                # del codeToGlyph[0]

                # Type0 Font
                # A composite font - a font composed of other fonts,
                # organized hierarchically
                self._newobj()
                self._out("<</Type /Font")
                self._out("/Subtype /Type0")
                self._out(f"/BaseFont /{fontname}")
                self._out("/Encoding /Identity-H")
                self._out(f"/DescendantFonts [{pdf_ref(self.n + 1)}]")
                self._out(f"/ToUnicode {pdf_ref(self.n + 2)}")
                self._out(">>")
                self._out("endobj")

                # CIDFontType2
                # A CIDFont whose glyph descriptions are based on
                # TrueType font technology
                self._newobj()
                self._out("<</Type /Font")
                self._out("/Subtype /CIDFontType2")
                self._out(f"/BaseFont /{fontname}")
                self._out(f"/CIDSystemInfo {pdf_ref(self.n + 2)}")
                self._out(f"/FontDescriptor {pdf_ref(self.n + 3)}")
                if font["desc"].get("MissingWidth"):
                    self._out(f"/DW {font['desc']['MissingWidth']}")
                self._putTTfontwidths(font, ttf.maxUni)
                self._out(f"/CIDToGIDMap {pdf_ref(self.n + 4)}")
                self._out(">>")
                self._out("endobj")

                # bfChar
                # This table informs the PDF reader about the unicode
                # character that each used 16-bit code belongs to. It
                # allows searching the file and copying text from it.
                bfChar = []
                subset = font["subset"].dict()
                for code in subset:
                    code_mapped = subset.get(code)
                    if code > 0xFFFF:
                        # Calculate surrogate pair
                        code_high = 0xD800 | (code - 0x10000) >> 10
                        code_low = 0xDC00 | (code & 0x3FF)
                        bfChar.append(
                            f"<{code_mapped:04X}> <{code_high:04X}{code_low:04X}>\n"
                        )
                    else:
                        bfChar.append(f"<{code_mapped:04X}> <{code:04X}>\n")

                # ToUnicode
                self._newobj()
                toUni = (
                    "/CIDInit /ProcSet findresource begin\n"
                    "12 dict begin\n"
                    "begincmap\n"
                    "/CIDSystemInfo\n"
                    "<</Registry (Adobe)\n"
                    "/Ordering (UCS)\n"
                    "/Supplement 0\n"
                    ">> def\n"
                    "/CMapName /Adobe-Identity-UCS def\n"
                    "/CMapType 2 def\n"
                    "1 begincodespacerange\n"
                    "<0000> <FFFF>\n"
                    "endcodespacerange\n"
                    f"{len(bfChar)} beginbfchar\n"
                    f"{''.join(bfChar)}"
                    "endbfchar\n"
                    "endcmap\n"
                    "CMapName currentdict /CMap defineresource pop\n"
                    "end\n"
                    "end"
                )
                self._out(f"<</Length {len(toUni)}>>")
                self._out(pdf_stream(toUni))
                self._out("endobj")

                # CIDSystemInfo dictionary
                self._newobj()
                self._out("<</Registry (Adobe)")
                self._out("/Ordering (UCS)")
                self._out("/Supplement 0")
                self._out(">>")
                self._out("endobj")

                # Font descriptor
                self._newobj()
                self._out("<</Type /FontDescriptor")
                self._out("/FontName /" + fontname)
                for kd in (
                    "Ascent",
                    "Descent",
                    "CapHeight",
                    "Flags",
                    "FontBBox",
                    "ItalicAngle",
                    "StemV",
                    "MissingWidth",
                ):
                    v = font["desc"][kd]
                    if kd == "Flags":
                        v = v | 4
                        v = v & ~32  # SYMBOLIC font flag
                    self._out(f" /{kd} {v}")
                self._out(f"/FontFile2 {pdf_ref(self.n + 2)}")
                self._out(">>")
                self._out("endobj")

                # Embed CIDToGIDMap
                # A specification of the mapping from CIDs to glyph indices
                cidtogidmap = ["\x00"] * 256 * 256 * 2
                for cc, glyph in codeToGlyph.items():
                    cidtogidmap[cc * 2] = chr(glyph >> 8)
                    cidtogidmap[cc * 2 + 1] = chr(glyph & 0xFF)
                cidtogidmap = "".join(cidtogidmap)
                # manage binary data as latin1 until PEP461-like function is implemented
                cidtogidmap = zlib.compress(cidtogidmap.encode("latin1"))
                self._newobj()
                self._out(f"<</Length {len(cidtogidmap)}")
                self._out("/Filter /FlateDecode")
                self._out(">>")
                self._out(pdf_stream(cidtogidmap))
                self._out("endobj")

                # Font file
                self._newobj()
                self._out(f"<</Length {len(fontstream)}")
                self._out("/Filter /FlateDecode")
                self._out(f"/Length1 {ttfontsize}")
                self._out(">>")
                self._out(pdf_stream(fontstream))
                self._out("endobj")
                del ttf
            else:
                # Allow for additional types
                mtd = f"_put{my_type.lower()}"
                # check if self has a attr mtd which is callable (method)
                if not callable(getattr(self, mtd, None)):
                    raise FPDFException(f"Unsupported font type: {my_type}")
                # pylint: disable=no-member
                self.mtd(font)

    def _putTTfontwidths(self, font, maxUni):
        if font["unifilename"] is None:
            cw127fname = None
        else:
            cw127fname = Path(font["unifilename"]).with_suffix(".cw127.pkl")
        font_dict = load_cache(cw127fname)
        if font_dict:
            rangeid = font_dict["rangeid"]
            range_ = font_dict["range"]
            prevcid = font_dict["prevcid"]
            prevwidth = font_dict["prevwidth"]
            interval = font_dict["interval"]
            range_interval = font_dict["range_interval"]
            startcid = 128
        else:
            rangeid = 0
            range_ = {}
            range_interval = {}
            prevcid = -2
            prevwidth = -1
            interval = False
            startcid = 1
        cwlen = maxUni + 1

        # for each character
        subset = font["subset"].dict()
        for cid in range(startcid, cwlen):
            if cid == 128 and font_dict:
                try:
                    with cw127fname.open("wb") as fh:
                        pickle.dump(font_dict, fh)
                except OSError as e:
                    if e.errno != errno.EACCES:
                        raise  # Not a permission error.

            width = _char_width(font, cid)
            if "dw" not in font or (font["dw"] and width != font["dw"]):
                cid_mapped = subset.get(cid)
                if cid_mapped is None:
                    continue
                if cid_mapped == (prevcid + 1):
                    if width == prevwidth:
                        if width == range_[rangeid][0]:
                            range_.setdefault(rangeid, []).append(width)
                        else:
                            range_[rangeid].pop()
                            # new range
                            rangeid = prevcid
                            range_[rangeid] = [prevwidth, width]
                        interval = True
                        range_interval[rangeid] = True
                    else:
                        if interval:
                            # new range
                            rangeid = cid_mapped
                            range_[rangeid] = [width]
                        else:
                            range_[rangeid].append(width)
                        interval = False
                else:
                    rangeid = cid_mapped
                    range_[rangeid] = [width]
                    interval = False
                prevcid = cid_mapped
                prevwidth = width
        prevk = -1
        nextk = -1
        prevint = False

        ri = range_interval
        for k, ws in sorted(range_.items()):
            cws = len(ws)
            if k == nextk and not prevint and (k not in ri or cws < 3):
                if k in ri:
                    del ri[k]
                range_[prevk] = range_[prevk] + range_[k]
                del range_[k]
            else:
                prevk = k
            nextk = k + cws
            if k in ri:
                prevint = cws > 3
                del ri[k]
                nextk -= 1
            else:
                prevint = False
        w = []
        for k, ws in sorted(range_.items()):
            if len(set(ws)) == 1:
                w.append(f" {k} {k + len(ws) - 1} {ws[0]}")
            else:
                w.append(f" {k} [ {' '.join(str(int(h)) for h in ws)} ]\n")
        self._out(f"/W [{''.join(w)}]")

    def _putimages(self):
        for img_info in sorted(
            self.images.values(), key=lambda img_info: img_info["i"]
        ):
            if img_info["usages"] == 0:
                continue
            self._putimage(img_info)
            del img_info["data"]
            if "smask" in img_info:
                del img_info["smask"]

    def _putimage(self, info):
        if "data" not in info:
            return
        self._newobj()
        info["n"] = self.n
        self._out("<</Type /XObject")
        self._out("/Subtype /Image")
        self._out(f"/Width {info['w']}")
        self._out(f"/Height {info['h']}")

        if info["cs"] == "Indexed":
            self._out(
                f"/ColorSpace [/Indexed /DeviceRGB "
                f"{len(info['pal']) // 3 - 1} {pdf_ref(self.n + 1)}]"
            )
        else:
            self._out(f"/ColorSpace /{info['cs']}")
            if info["cs"] == "DeviceCMYK":
                self._out("/Decode [1 0 1 0 1 0 1 0]")

        self._out(f"/BitsPerComponent {info['bpc']}")

        if "f" in info:
            self._out(f"/Filter /{info['f']}")
        if "dp" in info:
            self._out(f"/DecodeParms <<{info['dp']}>>")

        if "trns" in info and isinstance(info["trns"], list):
            trns = " ".join(f"{x} {x}" for x in info["trns"])
            self._out(f"/Mask [{trns}]")

        if self.allow_images_transparency and "smask" in info:
            self._out(f"/SMask {pdf_ref(self.n + 1)}")

        self._out(f"/Length {len(info['data'])}>>")
        self._out(pdf_stream(info["data"]))
        self._out("endobj")

        # Soft mask
        if self.allow_images_transparency and "smask" in info:
            dp = f"/Predictor 15 /Colors 1 /BitsPerComponent 8 /Columns {info['w']}"
            smask = {
                "w": info["w"],
                "h": info["h"],
                "cs": "DeviceGray",
                "bpc": 8,
                "f": info["f"],
                "dp": dp,
                "data": info["smask"],
            }
            self._putimage(smask)

        # Palette
        if info["cs"] == "Indexed":
            self._newobj()
            filter, pal = (
                ("/Filter /FlateDecode ", zlib.compress(info["pal"]))
                if self.compress
                else ("", info["pal"])
            )
            self._out(f"<<{filter}/Length {len(pal)}>>")
            self._out(pdf_stream(pal))
            self._out("endobj")

    def _putxobjectdict(self):
        img_ids = [
            (img_info["i"], img_info["n"])
            for img_info in self.images.values()
            if img_info["usages"]
        ]
        img_ids.sort()
        for idx, n in img_ids:
            self._out(f"/I{idx} {pdf_ref(n)}")

    def _putresourcedict(self):
        # From section 10.1, "Procedure Sets", of PDF 1.7 spec:
        # > Beginning with PDF 1.4, this feature is considered obsolete.
        # > For compatibility with existing consumer applications,
        # > PDF producer applications should continue to specify procedure sets
        # > (preferably, all of those listed in Table 10.1).
        self._out("/ProcSet [/PDF /Text /ImageB /ImageC /ImageI]")
        self._out("/Font <<")
        font_ids = [(x["i"], x["n"]) for x in self.fonts.values()]
        font_ids.sort()
        for idx, n in font_ids:
            self._out(f"/F{idx} {pdf_ref(n)}")
        self._out(">>")
        self._out("/XObject <<")
        self._putxobjectdict()
        self._out(">>")

    def _putresources(self):
        with self._trace_size("resources.fonts"):
            self._putfonts()
        with self._trace_size("resources.images"):
            self._putimages()

        # Resource dictionary
        with self._trace_size("resources.dict"):
            self.offsets[2] = len(self.buffer)
            self._out("2 0 obj")
            self._out("<<")
            self._putresourcedict()
            self._out(">>")
            self._out("endobj")

    def _put_structure_tree(self):
        "Builds a Structure Hierarchy, including image alternate descriptions"
        # This property is later used by _putcatalog to insert a reference to the StructTreeRoot:
        self._struct_tree_root_obj_id = self.n + 1
        self.struct_builder.serialize(
            first_object_id=self._struct_tree_root_obj_id, fpdf=self
        )

    def _put_document_outline(self):
        # This property is later used by _putcatalog to insert a reference to the Outlines:
        self._outlines_obj_id = self.n + 1
        serialize_outline(
            self._outline, first_object_id=self._outlines_obj_id, fpdf=self
        )

    def _put_xmp_metadata(self):
        xpacket = f'<?xpacket begin="ï»¿" id="W5M0MpCehiHzreSzNTczkc9d"?>\n{self.xmp_metadata}\n<?xpacket end="w"?>\n'
        self._newobj()
        self._out(f"<</Type /Metadata /Subtype /XML /Length {len(xpacket)}>>")
        self._out(pdf_stream(xpacket))
        self._out("endobj")
        self._xmp_metadata_obj_id = self.n

    def _putinfo(self):
        info_d = {
            "/Title": enclose_in_parens(getattr(self, "title", None)),
            "/Subject": enclose_in_parens(getattr(self, "subject", None)),
            "/Author": enclose_in_parens(getattr(self, "author", None)),
            "/Keywords": enclose_in_parens(getattr(self, "keywords", None)),
            "/Creator": enclose_in_parens(getattr(self, "creator", None)),
            "/Producer": enclose_in_parens(getattr(self, "producer", None)),
        }

        if hasattr(self, "creation_date"):
            try:
                creation_date = self.creation_date
                date_string = f"{creation_date:%Y%m%d%H%M%S}"
            except Exception as error:
                raise FPDFException(
                    f"Could not format date: {creation_date}"
                ) from error
        else:
            date_string = f"{datetime.now():%Y%m%d%H%M%S}"
        info_d["/CreationDate"] = enclose_in_parens(f"D:{date_string}")

        self._out(pdf_d(info_d, open_dict="", close_dict="", has_empty_fields=True))

    def _putcatalog(self):
        catalog_d = {
            "/Type": "/Catalog",
            # Pages is always the 1st object of the document, cf. the end of _putpages:
            "/Pages": pdf_ref(1),
        }
        lang = enclose_in_parens(getattr(self, "lang", None))
        if lang:
            catalog_d["/Lang"] = lang

        if self.zoom_mode in ZOOM_CONFIGS:
            zoom_config = [
                pdf_ref(3),  # reference to object ID of the 1st page
                *ZOOM_CONFIGS[self.zoom_mode],
            ]
        else:  # zoom_mode is a number, not one of the allowed strings:
            zoom_config = ["/XYZ", "null", "null", str(self.zoom_mode / 100)]
        catalog_d["/OpenAction"] = pdf_l(zoom_config)

        if self.layout_mode in LAYOUT_NAMES:
            catalog_d["/PageLayout"] = LAYOUT_NAMES[self.layout_mode]
        if self._xmp_metadata_obj_id:
            catalog_d["/Metadata"] = pdf_ref(self._xmp_metadata_obj_id)
        if self._struct_tree_root_obj_id:
            catalog_d["/MarkInfo"] = pdf_d({"/Marked": "true"})
            catalog_d["/StructTreeRoot"] = pdf_ref(self._struct_tree_root_obj_id)
        if self._outlines_obj_id:
            catalog_d["/Outlines"] = pdf_ref(self._outlines_obj_id)

        self._out(pdf_d(catalog_d, open_dict="", close_dict=""))

    def _putheader(self):
        self._out(f"%PDF-{self.pdf_version}")

    def _puttrailer(self):
        self._out(f"/Size {self.n + 1}")
        self._out(f"/Root {pdf_ref(self.n)}")  # Catalog object index
        self._out(f"/Info {pdf_ref(self.n - 1)}")  # Info object index

    def _enddoc(self):
        LOGGER.debug("Final doc sections size summary:")
        with self._trace_size("header"):
            self._putheader()
        with self._trace_size("pages"):
            self._putpages()
        self._putresources()  # trace_size is performed inside
        if not self.struct_builder.empty():
            with self._trace_size("structure_tree"):
                self._put_structure_tree()
        if self._outline:
            with self._trace_size("document_outline"):
                self._put_document_outline()
        if self.xmp_metadata:
            self._put_xmp_metadata()
        # Info
        with self._trace_size("info"):
            self._newobj()
            self._out("<<")
            self._putinfo()
            self._out(">>")
            self._out("endobj")
        # Catalog
        with self._trace_size("catalog"):
            self._newobj()
            self._out("<<")
            self._putcatalog()
            self._out(">>")
            self._out("endobj")
        # Cross-ref
        with self._trace_size("xref"):
            o = len(self.buffer)
            self._out("xref")
            self._out(f"0 {self.n + 1}")
            self._out("0000000000 65535 f ")
            for i in range(1, self.n + 1):
                self._out(f"{self.offsets[i]:010} 00000 n ")
        # Trailer
        with self._trace_size("trailer"):
            self._out("trailer")
            self._out("<<")
            self._puttrailer()
            self._out(">>")
            self._out("startxref")
            self._out(o)
        self._out("%%EOF")
        self.state = DocumentState.CLOSED

    def _beginpage(self, orientation, format, same, duration, transition):
        self.page += 1
        page = {"content": bytearray(), "duration": duration, "transition": transition}
        self.pages[self.page] = page
        self.state = DocumentState.GENERATING_PAGE
        self.x = self.l_margin
        self.y = self.t_margin
        self.font_family = ""
        self.font_stretching = 100
        if same:
            if orientation or format:
                raise ValueError(
                    f"Inconsistent parameters: same={same} but orientation={orientation} format={format}"
                )
        else:
            # Set page format if provided, else use default value:
            page_width_pt, page_height_pt = (
                get_page_format(format, self.k) if format else (self.dw_pt, self.dh_pt)
            )
            self._set_orientation(
                orientation or self.def_orientation, page_width_pt, page_height_pt
            )
            self.page_break_trigger = self.h - self.b_margin
        page["w_pt"], page["h_pt"] = self.w_pt, self.h_pt

    def _endpage(self):
        # End of page contents
        self.state = DocumentState.READY

    def _newobj(self):
        # Begin a new object
        self.n += 1
        self.offsets[self.n] = len(self.buffer)
        self._out(f"{self.n} 0 obj")
        return self.n

    def _do_underline(self, x, y, txt):
        "Draw an horizontal line starting from (x, y) with a length equal to 'txt' width"
        up = self.current_font["up"]
        ut = self.current_font["ut"]
        w = self.get_string_width(txt, True) + self.ws * txt.count(" ")
        return (
            f"{x * self.k:.2f} "
            f"{(self.h - y + up / 1000 * self.font_size) * self.k:.2f} "
            f"{w * self.k:.2f} {-ut / 1000 * self.font_size_pt:.2f} re f"
        )

    def _out(self, s):
        if self.state == DocumentState.CLOSED:
            raise FPDFException(
                "Content cannot be added on a closed document, after calling output()"
            )
        if not isinstance(s, bytes):
            if not isinstance(s, str):
                s = str(s)
            s = s.encode("latin1")
        if self.state == DocumentState.GENERATING_PAGE:
            self.pages[self.page]["content"] += s + b"\n"
        else:
            self.buffer += s + b"\n"

    @check_page
    def interleaved2of5(self, txt, x, y, w=1, h=10):
        """Barcode I2of5 (numeric), adds a 0 if odd length"""
        narrow = w / 3
        wide = w

        # wide/narrow codes for the digits
        bar_char = {
            "0": "nnwwn",
            "1": "wnnnw",
            "2": "nwnnw",
            "3": "wwnnn",
            "4": "nnwnw",
            "5": "wnwnn",
            "6": "nwwnn",
            "7": "nnnww",
            "8": "wnnwn",
            "9": "nwnwn",
            "A": "nn",
            "Z": "wn",
        }
        # The caller should do this, or we can't rotate the thing.
        # self.set_fill_color(0)
        code = txt
        # add leading zero if code-length is odd
        if len(code) % 2 != 0:
            code = f"0{code}"

        # add start and stop codes
        code = f"AA{code.lower()}ZA"

        for i in range(0, len(code), 2):
            # choose next pair of digits
            char_bar = code[i]
            char_space = code[i + 1]
            # check whether it is a valid digit
            if char_bar not in bar_char:
                raise RuntimeError(f'Char "{char_bar}" invalid for I25:')
            if char_space not in bar_char:
                raise RuntimeError(f'Char "{char_space}" invalid for I25: ')

            # create a wide/narrow-seq (first digit=bars, second digit=spaces)
            seq = "".join(
                f"{cb}{cs}" for cb, cs in zip(bar_char[char_bar], bar_char[char_space])
            )

            for bar_index, char in enumerate(seq):
                # set line_width depending on value
                line_width = narrow if char == "n" else wide

                # draw every second value, the other is represented by space
                if bar_index % 2 == 0:
                    self.rect(x, y, line_width, h, "F")

                x += line_width

    @check_page
    def code39(self, txt, x, y, w=1.5, h=5):
        """Barcode 3of9"""
        dim = {"w": w, "n": w / 3}
        if not txt.startswith("*") or not txt.endswith("*"):
            warnings.warn(
                "Code 39 input must start and end with a '*' character to be valid."
                " This method does not insert it automatically."
            )
        chars = {
            "0": "nnnwwnwnn",
            "1": "wnnwnnnnw",
            "2": "nnwwnnnnw",
            "3": "wnwwnnnnn",
            "4": "nnnwwnnnw",
            "5": "wnnwwnnnn",
            "6": "nnwwwnnnn",
            "7": "nnnwnnwnw",
            "8": "wnnwnnwnn",
            "9": "nnwwnnwnn",
            "A": "wnnnnwnnw",
            "B": "nnwnnwnnw",
            "C": "wnwnnwnnn",
            "D": "nnnnwwnnw",
            "E": "wnnnwwnnn",
            "F": "nnwnwwnnn",
            "G": "nnnnnwwnw",
            "H": "wnnnnwwnn",
            "I": "nnwnnwwnn",
            "J": "nnnnwwwnn",
            "K": "wnnnnnnww",
            "L": "nnwnnnnww",
            "M": "wnwnnnnwn",
            "N": "nnnnwnnww",
            "O": "wnnnwnnwn",
            "P": "nnwnwnnwn",
            "Q": "nnnnnnwww",
            "R": "wnnnnnwwn",
            "S": "nnwnnnwwn",
            "T": "nnnnwnwwn",
            "U": "wwnnnnnnw",
            "V": "nwwnnnnnw",
            "W": "wwwnnnnnn",
            "X": "nwnnwnnnw",
            "Y": "wwnnwnnnn",
            "Z": "nwwnwnnnn",
            "-": "nwnnnnwnw",
            ".": "wwnnnnwnn",
            " ": "nwwnnnwnn",
            "*": "nwnnwnwnn",
            "$": "nwnwnwnnn",
            "/": "nwnwnnnwn",
            "+": "nwnnnwnwn",
            "%": "nnnwnwnwn",
        }
        # The caller should do this, or we can't rotate the thing.
        # self.set_fill_color(0)
        for c in txt.upper():
            if c not in chars:
                raise RuntimeError(f'Invalid char "{c}" for Code39')
            for i, d in enumerate(chars[c]):
                if i % 2 == 0:
                    self.rect(x, y, dim[d], h, "F")
                x += dim[d]
            x += dim["n"]

    @check_page
    @contextmanager
    def rect_clip(self, x, y, w, h):
        self._out(
            (
                f"q {x * self.k:.2f} {(self.h - y - h) * self.k:.2f} {w * self.k:.2f} "
                f"{h * self.k:.2f} re W n\n"
            )
        )
        yield
        self._out("Q\n")

    @contextmanager
    def _trace_size(self, label):
        prev_size = len(self.buffer)
        yield
        LOGGER.debug("- %s.size: %s", label, _sizeof_fmt(len(self.buffer) - prev_size))

    @contextmanager
    def unbreakable(self):
        """
        Ensures that all rendering performed in this context appear on a single page
        by performing page break beforehand if need be.

        Notes
        -----

        Using this method means to duplicate the FPDF `bytearray` buffer:
        when generating large PDFs, doubling memory usage may be troublesome.
        """
        prev_page, prev_y = self.page, self.y
        recorder = FPDFRecorder(self, accept_page_break=False)
        LOGGER.debug("Starting unbreakable block")
        yield recorder
        y_scroll = recorder.y - prev_y + (recorder.page - prev_page) * self.eph
        if prev_y + y_scroll > self.page_break_trigger or recorder.page > prev_page:
            LOGGER.debug("Performing page jump due to unbreakable height")
            recorder.rewind()
            # pylint: disable=protected-access
            # Performing this call through .pdf so that it does not get recorded & replayed:
            recorder.pdf._perform_page_break()
            recorder.replay()
        LOGGER.debug("Ending unbreakable block")

    @check_page
    def insert_toc_placeholder(self, render_toc_function, pages=1):
        """
        Configure Table Of Contents rendering at the end of the document generation,
        and reserve some vertical space right now in order to insert it.

        Args:
            render_toc_function (function): a function that will be invoked to render the ToC.
                This function will receive 2 parameters: `pdf`, an instance of FPDF, and `outline`,
                a list of `OutlineSection`.
            pages (int): the number of pages that the Table of Contents will span,
                including the current one that will. As many page breaks as the value of this argument
                will occur immediately after calling this method.
        """
        if not callable(render_toc_function):
            raise TypeError(
                f"The first argument must be a callable, got: {type(render_toc_function)}"
            )
        if self._toc_placeholder:
            raise FPDFException(
                "A placeholder for the table of contents has already been defined"
                f" on page {self._toc_placeholder.start_page}"
            )
        self._toc_placeholder = ToCPlaceholder(
            render_toc_function, self.page, self.y, pages
        )
        for _ in range(pages):
            self.add_page()

    def set_section_title_styles(
        self,
        level0,
        level1=None,
        level2=None,
        level3=None,
        level4=None,
        level5=None,
        level6=None,
    ):
        """
        Defines a style for section titles.
        After calling this method, calls to `start_section` will render section names visually.

        Args:
            level0 (TitleStyle): style for the top level section titles
            level1 (TitleStyle): optional style for the level 1 section titles
            level2 (TitleStyle): optional style for the level 2 section titles
            level3 (TitleStyle): optional style for the level 3 section titles
            level4 (TitleStyle): optional style for the level 4 section titles
            level5 (TitleStyle): optional style for the level 5 section titles
            level6 (TitleStyle): optional style for the level 6 section titles
        """
        for level in (level0, level1, level2, level3, level4, level5, level6):
            if level and not isinstance(level, TitleStyle):
                raise TypeError(
                    f"Arguments must all be TitleStyle instances, got: {type(level)}"
                )
        self.section_title_styles = {
            0: level0,
            1: level1,
            2: level2,
            3: level3,
            4: level4,
            5: level5,
            6: level6,
        }

    @check_page
    def start_section(self, name, level=0):
        """
        Start a section in the document outline.
        If section_title_styles have been configured,
        render the section name visually as a title.

        Args:
            name (str): section name
            level (int): section level in the document outline. 0 means top-level.
        """
        if level < 0:
            raise ValueError('"level" mut be equal or greater than zero')
        if self._outline and level > self._outline[-1].level + 1:
            raise ValueError(
                f"Incoherent hierarchy: cannot start a level {level} section after a level {self._outline[-1].level} one"
            )
        dest = DestinationXYZ(self.page, y=self.y)
        struct_elem = None
        if self.section_title_styles:
            with self._marked_sequence(title=name) as marked_content:
                struct_elem = self.struct_builder.struct_elem_per_mc[marked_content]
                with self._apply_style(self.section_title_styles[level]):
                    self.multi_cell(w=self.epw, h=self.font_size, txt=name, ln=1)
        self._outline.append(OutlineSection(name, level, self.page, dest, struct_elem))

    @contextmanager
    def _apply_style(self, title_style):
        prev_font = (self.font_family, self.font_style, self.font_size_pt)
        self.set_font(
            title_style.font_family, title_style.font_style, title_style.font_size_pt
        )
        prev_text_color = self.text_color
        if title_style.color is not None:
            if isinstance(title_style.color, Sequence):
                self.set_text_color(*title_style.color)
            else:
                self.set_text_color(title_style.color)
        prev_underline = self.underline
        self.underline = title_style.underline
        if title_style.t_margin:
            self.ln(title_style.t_margin)
        if title_style.l_margin:
            self.set_x(title_style.l_margin)
        yield
        if title_style.b_margin:
            self.ln(title_style.b_margin)
        self.set_font(*prev_font)
        self.text_color = prev_text_color
        self.underline = prev_underline


def _style_to_operator(style):
    style_to_operators = {"F": "f", "FD": "B", "DF": "B", "D": "S"}
    if not style:
        style = "D"
    if style not in style_to_operators:
        raise ValueError(
            f"Invalid value for style: '{style}'. Allowed values: {'/'.join(style_to_operators.keys())}"
        )
    return style_to_operators[style]


def _char_width(font, char):
    cw = font["cw"]
    try:
        width = cw[char]
    except IndexError:
        width = font["desc"].get("MissingWidth") or 500
    if width == 65535:
        width = 0
    return width


def _sizeof_fmt(num, suffix="B"):
    # Recipe from: https://stackoverflow.com/a/1094933/636849
    for unit in ["", "Ki", "Mi", "Gi", "Ti", "Pi", "Ei", "Zi"]:
        if abs(num) < 1024:
            return f"{num:3.1f}{unit}{suffix}"
        num /= 1024
    return f"{num:.1f}Yi{suffix}"


sys.modules[__name__].__class__ = WarnOnDeprecatedModuleAttributes


__all__ = ["FPDF", "load_cache", "get_page_format", "TitleStyle", "PAGE_FORMATS"]<|MERGE_RESOLUTION|>--- conflicted
+++ resolved
@@ -285,14 +285,10 @@
         self.image_filter = "AUTO"
         self.page_duration = 0  # optional pages display duration, cf. add_page()
         self.page_transition = None  # optional pages transition, cf. add_page()
-<<<<<<< HEAD
-=======
         self.allow_images_transparency = True
         # Do nothing by default. Allowed values: 'WARN', 'DOWNSCALE':
         self.oversized_images = None
         self.oversized_images_ratio = 2  # number of pixels per UserSpace point
-        self._rotating = 0  # counting levels of nested rotation contexts
->>>>>>> 9e6811ea
         self._markdown_leak_end_style = False
         # Only set if XMP metadata is added to the document:
         self._xmp_metadata_obj_id = None
