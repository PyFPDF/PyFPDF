--- conflicted
+++ resolved
@@ -12,14 +12,11 @@
 - new parameters `new_x` and `new_y` for `cell()` and `multi_cell()`, replacing `ln=0`, thanks to @gmischler
 ### Fixed
 - a regression: now again `multi_cell()` always renders a cell, even if `txt` is an empty string - _cf._ [#349](https://github.com/PyFPDF/fpdf2/issues/349)
-<<<<<<< HEAD
+- a bug with string width calculation when Markdown is enabled - _cf._ [#351](https://github.com/PyFPDF/fpdf2/issues/351)
+- a bug when parsing some SVG files - _cf._ [#356](https://github.com/PyFPDF/fpdf2/issues/356)
 ### Deprecated
 - The parameter `ln` to `cell()` and `multi_cell()` is now deprecated, use `new_x` and `new_y` instead.
 - The parameter "center" to `cell()` is now deprecated, use `align="C"` instead.
-=======
-- a bug with string width calculation when Markdown is enabled - _cf._ [#351](https://github.com/PyFPDF/fpdf2/issues/351)
-- a bug when parsing some SVG files - _cf._ [#356](https://github.com/PyFPDF/fpdf2/issues/356)
->>>>>>> 69f56b68
 
 ## [2.5.1] - 2022-03-07
 ### Added
