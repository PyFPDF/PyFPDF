--- conflicted
+++ resolved
@@ -20,12 +20,8 @@
 ### Added
 * the `x` parameter of [`FPDF.image()`](https://pyfpdf.github.io/fpdf2/fpdf/fpdf.html#fpdf.fpdf.FPDF.image) now accepts a value of `"C"` / `Align.C` / `"R"` / `Align.R` to horizontally position the image centered or aligned right
 * support for `[]()` links when `markdown=True`
-<<<<<<< HEAD
-* support for `line-height` attribute of paragraph (`<p>`) in `write_html()`
+* support for `line-height` attribute of paragraph (`<p>`) in `write_html()` - thanks to @Bubbu0129
 * support for PDF encryption (RC4 and AES-128)
-=======
-* support for `line-height` attribute of paragraph (`<p>`) in `write_html()` - thanks to @Bubbu0129
->>>>>>> 4d48095b
 ### Changed
 * `add_link()` creates a link to the current page by default, and now accepts optional parameters: `x`, `y`, `page` & `zoom`.
   Hence calling `set_link()` is not needed anymore after creating a link with `add_link()`.
