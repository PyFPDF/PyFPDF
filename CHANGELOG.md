Changelog
---------

All notable changes to this project will be documented in this file.

The format is based on [Keep a Changelog](http://keepachangelog.com/)
and this project adheres to [Semantic Versioning](http://semver.org/),
and [PEP 440](https://www.python.org/dev/peps/pep-0440/).

## Displaying deprecation warnings
`DeprecationWarning` messages are not displayed by Python by default.

Hence, every time you use a newer version of `fpdf2`, we strongly encourage you to execute your scripts
with the `-Wd` option (_cf._ [documentation](https://docs.python.org/3/using/cmdline.html#cmdoption-W))
in order to get warned about deprecated features used in your code.

This can also be enabled programmatically with `warnings.simplefilter('default', DeprecationWarning)`.

## [2.8.2] - Not released yet
### Added
* support for LZWDecode compression [issue #1271](https://github.com/py-pdf/fpdf2/issues/1271)
### Fixed
* `FPDF.set_text_shaping(False)` was broken since version 2.7.8 and is now working properly - [issue #1287](https://github.com/py-pdf/fpdf2/issues/1287)
<<<<<<< HEAD
### Changed
* improved logic for handling text substitution of the total number of pages, ensuring compatibility with text shaping - [issue #1090](https://github.com/py-pdf/fpdf2/issues/1090)
=======
* fixed bug where cells with `rowspan`, `colspan` > 1 and null text were not displayed properly - [issue #1293](https://github.com/py-pdf/fpdf2/issues/1293)
>>>>>>> 3fba5345

## [2.8.1] - 2024-10-04
### Added
* support for quadratic and cubic Bézier curves with [`FPDF.bezier()`](https://py-pdf.github.io/fpdf2/fpdf/Shapes.html#fpdf.fpdf.FPDF.bezier) - thanks to @awmc000
* support for escape character for markers in markdown text [issue #1215](https://github.com/py-pdf/fpdf2/issues/1215)
* Wrapping words on spaces now considers all common space symbols in addition to regular spaces (' '), addressing issues with word-wrapping for languages like Thai, as per [#1190](https://github.com/py-pdf/fpdf2/issues/1190) and [#1191](https://github.com/py-pdf/fpdf2/pull/1191).
* [`Templates`](https://py-pdf.github.io/fpdf2/fpdf/Templates.html) can now be also defined in JSON files.
* support to optionally set `wrapmode` in templates (default `"WORD"` can optionally be set to `"CHAR"` to support wrapping on characters for scripts like Chinese or Japanese) - _cf._ [#1159](https://github.com/py-pdf/fpdf2/issues/1159) - thanks to @carlhiggs
* documentation on how to use `fpdf2` with [Rough.js](https://roughjs.com/): [link to docs](https://py-pdf.github.io/fpdf2/CombineWithRoughJS.html)
* documentation on how to use `fpdf2` with [gunicorn](https://gunicorn.org/): [link to docs](https://py-pdf.github.io/fpdf2/UsageInWebAPI.html#gunicorn)
* new translation of the tutorial in Türkçe, thanks to @natgho: [Türkçe](https://py-pdf.github.io/fpdf2/Tutorial-tr.html)
* feature to identify the Unicode script of the input text and break it into fragments when different scripts are used, improving [text shaping](https://py-pdf.github.io/fpdf2/TextShaping.html) results
* [`FPDF.image()`](https://py-pdf.github.io/fpdf2/fpdf/fpdf.html#fpdf.fpdf.FPDF.image): now handles `keep_aspect_ratio` in combination with an enum value provided to `x`
* [`FPDF.write_html()`](https://py-pdf.github.io/fpdf2/fpdf/fpdf.html#fpdf.fpdf.FPDF.write_html): now supports CSS page breaks properties : [documentation](https://py-pdf.github.io/fpdf2/HTML.html#page-breaks)
* [`FPDF.write_html()`](https://py-pdf.github.io/fpdf2/fpdf/fpdf.html#fpdf.fpdf.FPDF.write_html): new optional `font_family` parameter to set the default font family
* [`FPDF.write_html()`](https://py-pdf.github.io/fpdf2/fpdf/fpdf.html#fpdf.fpdf.FPDF.write_html): spacing before lists can now be adjusted via the `tag_styles` attribute - thanks to @lcgeneralprojects
* file names are mentioned in errors when `fpdf2` fails to parse a SVG image
### Fixed
* [`FPDF.local_context()`](https://py-pdf.github.io/fpdf2/fpdf/fpdf.html#fpdf.fpdf.FPDF.local_context) used to leak styling during page breaks, when rendering `footer()` & `header()` - MR: [#1207](https://github.com/py-pdf/fpdf2/pulls/1207)
* [`fpdf.drawing.DeviceCMYK`](https://py-pdf.github.io/fpdf2/fpdf/drawing.html#fpdf.drawing.DeviceCMYK) objects can now be passed to [`FPDF.set_draw_color()`](https://py-pdf.github.io/fpdf2/fpdf/fpdf.html#fpdf.fpdf.FPDF.set_draw_color), [`FPDF.set_fill_color()`](https://py-pdf.github.io/fpdf2/fpdf/fpdf.html#fpdf.fpdf.FPDF.set_fill_color) and [`FPDF.set_text_color()`](https://py-pdf.github.io/fpdf2/fpdf/fpdf.html#fpdf.fpdf.FPDF.set_text_color) without raising a `ValueError`: [documentation](https://py-pdf.github.io/fpdf2/Text.html#text-formatting).
* [`FPDF.write_html()`](https://py-pdf.github.io/fpdf2/fpdf/fpdf.html#fpdf.fpdf.FPDF.write_html): fixing rendering of `<hr>` tags, that do not trigger a page break anymore
* [`FPDF.write_html()`](https://py-pdf.github.io/fpdf2/fpdf/fpdf.html#fpdf.fpdf.FPDF.write_html): fixed automatic page break when an image does not have enough vertical space to be rendered on a page
* individual `/Resources` directories are now properly created for each document page. This change ensures better compliance with the PDF specification but results in a slight increase in the size of PDF documents. You can still use the old behavior by setting `FPDF().single_resources_object = True`
* line size calculation for fragments when [text shaping](https://py-pdf.github.io/fpdf2/TextShaping.html) is used
* [`FPDF.write_html()`](https://py-pdf.github.io/fpdf2/fpdf/fpdf.html#fpdf.fpdf.FPDF.write_html): fixed incoherent indentation of long `<ul>` list entries - _cf._ [issue #1073](https://github.com/py-pdf/fpdf2/issues/1073) - thanks to @lcgeneralprojects
* default values for `top_margin` and `bottom_margin` in `HTML2FPDF._new_paragraph()` calls are now correctly converted into chosen document units.
* In [text_columns()](https://py-pdf.github.io/fpdf2/extColumns.html), paragraph top/bottom margins didn't correctly trigger column breaks; [issue #1214](https://github.com/py-pdf/fpdf2/issues/1214)
* [`fpdf.drawing.color_from_hex_string`](https://py-pdf.github.io/fpdf2/fpdf/drawing.html#fpdf.drawing.color_from_hex_string) did not test or mention accepting lowercase hex values.
* handling of bidirectional text on `FPDF.get_string_width()` [issue #1231]
* new translation of the tutorial in [Indonesian](https://py-pdf.github.io/fpdf2/Tutorial-id.html) - thanks to @odhyp
* `RecursionError` in some cases when calling [`FPDF.write_html()`](https://py-pdf.github.io/fpdf2/fpdf/fpdf.html#fpdf.fpdf.FPDF.write_html) inside [`FPDF.footer()`](https://py-pdf.github.io/fpdf2/fpdf/fpdf.html#fpdf.fpdf.FPDF.footer) - [issue #1222](https://github.com/py-pdf/fpdf2/issues/1222)
### Removed
* an obscure and undocumented [feature](https://github.com/py-pdf/fpdf2/issues/1198) of [`FPDF.write_html()`](https://py-pdf.github.io/fpdf2/fpdf/fpdf.html#fpdf.fpdf.FPDF.write_html), which used to magically pass instance attributes as arguments.
### Deprecated
* `fpdf.TitleStyle` has been renamed into [`fpdf.TextStyle`](https://py-pdf.github.io/fpdf2/fpdf/fonts.html#fpdf.fonts.TextStyle)
* [`FPDF.write_html()`](https://py-pdf.github.io/fpdf2/fpdf/fpdf.html#fpdf.fpdf.FPDF.write_html): `tag_indents` introduced in the last version - Now the indentation can be provided through the `tag_styles` parameter, using the `.l_margin` of `TextStyle` instances
### Changed
* [`FPDF.local_context()`](https://py-pdf.github.io/fpdf2/fpdf/fpdf.html#fpdf.fpdf.FPDF.local_context) used to treat `font_size` as a value in points. Now this is the role of `font_size_pt`, whereas `font_size` allows to set the font size into chosen document units (specified with `FPDF(unit=)`) - MR: [#1207](https://github.com/py-pdf/fpdf2/pulls/1207)
* [`FPDF.circle()`](https://py-pdf.github.io/fpdf2/fpdf.html#fpdf.fpdf.FPDF.circle) : the previous `r` parameter, that in fact defined the diameter, has been replaced by a new `radius` paremeter. The `x` & `y` parameters now define the circle **center**, instead of its top-left corner as it used to be - [issue #1245](https://github.com/py-pdf/fpdf2/issues/1245)
* [`FPDF.table()`](https://py-pdf.github.io/fpdf2/Tables.html) now raises an error when a single row is too high to be rendered on a single page
* [`FPDF.write_html()`](https://py-pdf.github.io/fpdf2/fpdf/fpdf.html#fpdf.fpdf.FPDF.write_html): indentation of HTML elements can now be non-integer (float), and is now independent of font size and bullet strings.
* improved performance of font glyph selection by using functools cache
* Clarified usage of the `style` attribute in [`FPDF.add_font()`](https://py-pdf.github.io/fpdf2/fpdf/fpdf.html#fpdf.fpdf.FPDF.add_font)

## [2.8.0] - 2024-10-04
This version was only uploaded a few minutes on [Pypi](https://pypi.org/),
and then deleted manually by a maintainer, erroneously fearing a regression.

Version 2.8.1 is exactly similar.

## [2.7.9] - 2024-05-17
### Added
* new optional parameter `repeat_headings` for [`FPDF.table()`](https://py-pdf.github.io/fpdf2/fpdf/fpdf.html#fpdf.fpdf.FPDF.table) that indicates whether to print table headings on every page
* support for overriding paragraph direction on bidirectional text
* new optional `li_prefix_color` parameter for [`FPDF.write_html()`](https://py-pdf.github.io/fpdf2/fpdf/fpdf.html#fpdf.fpdf.FPDF.write_html)
* support for `start` & `type` attributes of `<ol>` tags, and `type` attribute of `<ul>` tags, when using [`FPDF.write_html()`](https://py-pdf.github.io/fpdf2/fpdf/fpdf.html#fpdf.fpdf.FPDF.write_html)
* [`FPDF.write_html()`](https://py-pdf.github.io/fpdf2/fpdf/fpdf.html#fpdf.fpdf.FPDF.write_html) now accepts a `tag_styles` parameter to control the font, color & size of HTML elements: `<a>`, `<blockquote>`, `<li>`...
* [`FPDF.write_html()`](https://py-pdf.github.io/fpdf2/fpdf/fpdf.html#fpdf.fpdf.FPDF.write_html) now accepts a `tag_indents` parameter to control, for example, the indent of `<blockquote>` elements
* [`FPDF.write_html()`](https://py-pdf.github.io/fpdf2/fpdf/fpdf.html#fpdf.fpdf.FPDF.write_html) now honors `line-height` attributes on `<ol>` & `<li>` elements, or the same CSS property in `style` attributes on those tags
* allow to define custom `cell_fill_mode` logic for tables: [_Set cells background_ - documentation section](https://py-pdf.github.io/fpdf2/Tables.html#set-cells-background). Also added 2 new values: `TableCellFillMode.EVEN_ROWS` & `TableCellFillMode.EVEN_COLUMNS`: [documentation](https://py-pdf.github.io/fpdf2/fpdf/enums.html#fpdf.enums.TableCellFillMode)
### Fixed
* a bug when rendering vector images with dashed lines that caused a warning message in Adobe Acrobat Reader
* ordering RTL fragments on bidirectional texts
* fixed type hint of member `level` in class [`OutlineSection`](https://py-pdf.github.io/fpdf2/fpdf/outline.html#fpdf.outline.OutlineSection) from `str` to `int`.
* SVG clipping paths being incorrectly painted - _cf._ [issue #1147](https://github.com/py-pdf/fpdf2/issues/1147)
* new translation of the tutorial in [Polski](https://py-pdf.github.io/fpdf2/Tutorial-pl.html) - thanks to @DarekRepos
### Changed
* improved the performance of `FPDF.start_section()` - thanks to @dmail00 - _cf._ [issue #1092](https://github.com/py-pdf/fpdf2/issues/1092)
### Deprecated
* The `dd_tag_indent` & `li_tag_indent` parameters of `FPDF.write_html()` are replaced by the new `tag_indents` generic parameter.
* The `heading_sizes` & `pre_code_font` parameters of `FPDF.write_html()` are replaced by the new `tag_styles` generic parameter.

## [2.7.8] - 2024-02-09
### Added
* support for `<path>` elements in SVG `<clipPath>` elements
* support for `bidirectional` [text shaping](https://py-pdf.github.io/fpdf2/TextShaping.html) - thanks to @andersonhc
* documentation on how to combine `fpdf2` with [mistletoe](https://pypi.org/project/mistletoe/) in order to [generate PDF documents from Markdown (link)](https://py-pdf.github.io/fpdf2/CombineWithMistletoeoToUseMarkdown.html)
* support for `Table` cells that span multiple rows via the `rowspan` attribute, which can be combined with `colspan` - thanks to @mjasperse
* `TableSpan.COL` and `TableSpan.ROW` enums that can be used as placeholder table entries to identify span extents - thanks to @mjasperse
### Fixed
* when adding a link on a table cell, an extra link was added erroneously on the left. Moreover, now `FPDF._disable_writing()` properly disable link writing.
* [`FPDF.write_html()`](https://py-pdf.github.io/fpdf2/fpdf/fpdf.html#fpdf.fpdf.FPDF.write_html) now handles linking directly to other pages - thanks to @mjasperse
* non-bold `TitleStyle` is now rendered as non-bold even when the current font is bold
* calling `.table()` inside the `render_toc_function`
* using `.set_text_shaping(True)` & `.offset_rendering()`
* fixed gutter handing when a pagebreak occurs within a table with header rows - thanks to @mjasperse
* fixed handling of `border=0` in HTML table - thanks to @mjasperse
* [`FPDF.write_html()`](https://py-pdf.github.io/fpdf2/fpdf/fpdf.html#fpdf.fpdf.FPDF.write_html) now properly honors `align=` attributes in `<th>` tags
* fixed problem using bold italic standard fonts in markdown - thanks to @Alan-Collins
### Changed
* refactored [`FPDF.multi_cell()`](https://py-pdf.github.io/fpdf2/fpdf/fpdf.html#fpdf.fpdf.FPDF.multi_cell) to generate fewer PDF component objects - thanks to @mjasperse
* outer table borders are now drawn continuously for nonzero `gutter_width`/`gutter_height`, with spacing applied inside the border similar to HTML tables - thanks to @mjasperse - cf. [#1071](https://github.com/py-pdf/fpdf2/issues/1071)
* removed the requirement that all rows in a `Table` have the same number of columns - thanks to @mjasperse
### Deprecated
- font aliases (`Arial` → `Helvetica`, `CourierNew` → `Courier`, `TimesNewRoman` → `Times`). They will be removed in a later release.

## [2.7.7] - 2023-12-10
### Added
* Basic support for `<image>` elements in SVG vector graphics inserted
* SVG importing now supports clipping paths, and `<defs>` tags anywhere in the SVG file - thanks to @afriedman412 - cf. [#968](https://github.com/py-pdf/fpdf2/pull/968)
* [`FPDF.fonts.FontFace`](https://py-pdf.github.io/fpdf2/fpdf/fonts.html#fpdf.fonts.FontFace): Now has a static `combine` method that allows overriding a default FontFace (e.g. for specific cells in a table). Unspecified properties of the override FontFace retain the values of the default - thanks to @TedBrookings - cf. [#979](https://github.com/py-pdf/fpdf2/pull/979)
* [`TextColumns()`](https://py-pdf.github.io/fpdf2/TextColumns.html) can now have images inserted (both raster and vector) - thanks to @gmischler
* [`TextColumns()`](https://py-pdf.github.io/fpdf2/TextColumns.html) can now advance to the next column with the new `new_column()` method or a FORM_FEED character (`\u000c`) in the text - thanks to @gmischler
* Added support for Free Text annotations: [documentation](https://py-pdf.github.io/fpdf2/Annotations.html#free-text-annotations) - thanks to @MarekT0v - cf. [#1039](https://github.com/py-pdf/fpdf2/pull/1039)
* Tutorial in Dutch: [Handleiding](https://py-pdf.github.io/fpdf2/Tutorial-nl.md) - thanks to @Polderrider
* Python 3.12 is now officially supported
### Fixed
* Links over text in tables were broken in release 2.7.6, this is now fixed
* `FPDF.set_font_color()` raised a `TypeError` when used in tables
* `FPDF.image(x=Align.C)` used to fail for SVG images - fixed thanks to @gmischler - cf. [#1003](https://github.com/py-pdf/fpdf2/pull/1003)
* Previously set dash patterns were not transferred correctly to new pages - fixed thanks to @gmischler - cf. [#993](https://github.com/py-pdf/fpdf2/pull/993)
* Inserted Vector images used to ignore the `keep_aspect_ratio` argument.
* [`FPDF.write_html()`](https://py-pdf.github.io/fpdf2/fpdf/fpdf.html#fpdf.fpdf.FPDF.write_html) now properly honor the current text font color when styling table cells
* [`FPDF.write_html()`](https://py-pdf.github.io/fpdf2/fpdf/fpdf.html#fpdf.fpdf.FPDF.write_html) delays unescaping data so as not to confuse entity names as nested tags
* [`FPDF.multi_cell()`](https://py-pdf.github.io/fpdf2/fpdf/fpdf.html#fpdf.fpdf.FPDF.multi_cell) has improved handling of `new_x` and `new_y` when `padding` is non-zero.
* [`FPDF.multi_cell(fill=True)`](https://py-pdf.github.io/fpdf2/fpdf/fpdf.html#fpdf.fpdf.FPDF.multi_cell) now avoids overlapping multiline strings when `padding` is non-zero.
### Changed
* the public `.images`, `.icc_profiles` & `.image_filter` attributes of `FPDF` instances have been moved inside a nested `FPDF.image_cache` attribute. Similarly, the `FPDF.preload_image()` is now a function in the `fpdf.image_parsing` module: [documentation](https://py-pdf.github.io/fpdf2/fpdf/image_parsing.html#fpdf.image_parsing.preload_image)
* the `fpdf.svg` module now produces `WARNING` log messages for unsupported SVG tags & attributes.
  If those logs annoy you, you can suppress them: `logging.getLogger("fpdf.svg").propagate = False`
* [`FPDF.table()`](https://py-pdf.github.io/fpdf2/fpdf/fpdf.html#fpdf.fpdf.FPDF.table): If cell styles are provided for cells in heading rows, combine the cell style as an override with the overall heading style.

## [2.7.6] - 2023-10-11
This release is the first performed from the [@py-pdf GitHub org](https://github.com/py-pdf), where `fpdf2` migrated.
This release also marks the arrival of two new maintainers: Georg Mischler ([@gmischler](https://github.com/gmischler)) and Anderson Herzogenrath da Costa ([@andersonhc](https://github.com/andersonhc)).
### Added
* The new experimental method `text_columns()` allows to render text within a single or multiple columns, including height balancing: [documentation](https://py-pdf.github.io/fpdf2/TextColumns.html) - thanks to @gmischler
* [`FPDF.table()`](https://py-pdf.github.io/fpdf2/fpdf/fpdf.html#fpdf.fpdf.FPDF.table): Now supports padding in cells : [documentation](https://py-pdf.github.io/fpdf2/Tables.html#table-with-multiple-heading-rows) - thanks to @RubendeBruin
* [`FPDF.table()`](https://py-pdf.github.io/fpdf2/fpdf/fpdf.html#fpdf.fpdf.FPDF.table): Now supports vertical alignment in cells : [documentation](https://py-pdf.github.io/fpdf2/Tables.html#setting-vertical-alignment-of-text-in-cells) - thanks to @RubendeBruin
* [`FPDF.table()`](https://py-pdf.github.io/fpdf2/fpdf/fpdf.html#fpdf.fpdf.FPDF.table): Now supports outer border width for rendering the outer border of the table with a different line-width - thanks to @RubendeBruin
* [`FPDF.table()`](https://py-pdf.github.io/fpdf2/fpdf/fpdf.html#fpdf.fpdf.FPDF.table): Now supports multiple heading rows : [documentation](https://py-pdf.github.io/fpdf2/Tables.html#table-with-multiple-heading-rows) - thanks to @SandraFer
* [`FPDF.write_html()`](https://py-pdf.github.io/fpdf2/fpdf/fpdf.html#fpdf.fpdf.FPDF.write_html) now supports heading colors defined as attributes (_e.g._ `<h2 color="#00ff00">...`) - thanks to @Lucas-C
* documentation on how to use `livereload` to enable a "watch" mode while performing PDF generation: [Combine with livereload](https://py-pdf.github.io/fpdf2/CombineWithLivereload.html) - thanks to @Lucas-C
### Changed
* [`FPDF.write_html()`](https://py-pdf.github.io/fpdf2/fpdf/fpdf.html#fpdf.fpdf.FPDF.write_html): the formatting output has changed in some aspects. Vertical spacing around headings and paragraphs may be slightly different, and elements at the top of the page don't have any extra spacing above anymore.
* [`FPDF.table()`](https://py-pdf.github.io/fpdf2/fpdf/fpdf.html#fpdf.fpdf.FPDF.table): If the height of a row is governed by an image, then the default vertical alignment of the other cells is "center". This was "top".
* variable-width non-breaking space (NBSP) support [issue #834](https://github.com/PyFPDF/fpdf2/issues/834)
This change was made for consistency between row-height governed by text or images. The old behaviour can be enforced using the new vertical alignment parameter.
### Fixed
* [`FPDF.table()`](https://py-pdf.github.io/fpdf2/fpdf/fpdf.html#fpdf.fpdf.FPDF.table) & [`FPDF.multi_cell()`](https://py-pdf.github.io/fpdf2/fpdf/fpdf.html#fpdf.fpdf.FPDF.multi_cell): when some horizontal padding was set, the text was not given quite enough space - thanks to @gmischler
* [`FPDF.write_html()`](https://py-pdf.github.io/fpdf2/fpdf/fpdf.html#fpdf.fpdf.FPDF.write_html) can now handle formatting tags within paragraphs without adding extra line breaks (except in table cells for now) - thanks to @gmischler
* [`FPDF.write_html()`](https://py-pdf.github.io/fpdf2/fpdf/fpdf.html#fpdf.fpdf.FPDF.write_html): the font size in HTML `<pre>` and `<code>` tags is not fixed to 11 pica anymore, but adapts to the preceding text - thanks to @gmischler
* [`FPDF.ln()`](https://py-pdf.github.io/fpdf2/fpdf/fpdf.html#fpdf.fpdf.FPDF.ln), when called before any text has been written, will now use the current font height instead of doing nothing - thanks to @gmischler -  _cf._ issue [#937](https://github.com/py-pdf/fpdf2/issues/937)
* [`FPDF.image()`](https://py-pdf.github.io/fpdf2/fpdf/fpdf.html#fpdf.fpdf.FPDF.image), when provided a `BytesIO` instance, does not close it anymore - _cf._ issue [#881](https://github.com/py-pdf/fpdf2/issues/881) - thanks to @Lucas-C
* Invalid characters were being generated when a string contains parentheses - thanks to @andersonhc - _cf._ issue [#884](https://github.com/py-pdf/fpdf2/issues/884)
* Frozen Glyph dataclass was causing problems for FPDFRecorder with TTF fonts - thanks to @andersonhc - _cf._ issue [#890](https://github.com/py-pdf/fpdf2/issues/890)
* Edge case when parsing a Markdown link followed by a newline - _cf._ issue [#916](https://github.com/py-pdf/fpdf2/issues/916), and when bold/italics/underline markers are repeated
* Zoom not set correctly when a numeric value was set in [`set_display_mode()`](https://py-pdf.github.io/fpdf2/fpdf/fpdf.html#fpdf.fpdf.FPDF.set_display_mode) - _cf._ issue [#926](https://github.com/py-pdf/fpdf2/issues/926)
* [`FPDF.table()`](https://py-pdf.github.io/fpdf2/fpdf/fpdf.html#fpdf.fpdf.FPDF.table): images no longer overlap with cell borders - thanks to @RubendeBruin - _cf._ issue [#892](https://github.com/py-pdf/fpdf2/issues/892)
* Encryption of strings containing non-latin characters - thanks to @andersonhc - _cf._ issue [#933](https://github.com/py-pdf/fpdf2/issues/933)
* Handling of fragments with zero-length - thanks to @SaiHarshaK - _cf._ issue [#902](https://github.com/py-pdf/fpdf2/issues/902)
### Deprecated
* to improve naming consistency, the `txt` parameters of `FPDF.cell()`, `FPDF.multi_cell()`, `FPDF.text()` & `FPDF.write()` have been renamed to `text`

## [2.7.5] - 2023-08-04
### Added
- [`FPDF.set_text_shaping()`](https://py-pdf.github.io/fpdf2/fpdf/fpdf.html#fpdf.fpdf.FPDF.set_text_shaping): new method to perform text shaping using **Harfbuzz** - [documentation](https://py-pdf.github.io/fpdf2/TextShaping.html) - thanks to @andersonhc in [PR #820](https://github.com/py-pdf/fpdf2/pull/820)
- [`FPDF.mirror()`](https://py-pdf.github.io/fpdf2/fpdf/fpdf.html#fpdf.fpdf.FPDF.mirror) - New method: [documentation page](https://py-pdf.github.io/fpdf2/Transformations.html) - Contributed by @sebastiantia
- [`FPDF.table()`](https://py-pdf.github.io/fpdf2/fpdf/fpdf.html#fpdf.fpdf.FPDF.table): new optional parameters `gutter_height`, `gutter_width` and `wrapmode`. Links can also be added to cells by passing a `link` parameter to [`Row.cell()`](https://py-pdf.github.io/fpdf2/fpdf/table.html#fpdf.table.Row.cell)
- [`FPDF.multi_cell()`](https://py-pdf.github.io/fpdf2/fpdf/fpdf.html#fpdf.fpdf.FPDF.multi_cell): has a new optional `center` parameter to position the cell horizontally at the center of the page
- New AES-256 encryption: [documentation](https://py-pdf.github.io/fpdf2/Encryption.html#encryption-method) - thanks to @andersonhc in [PR #872](https://github.com/py-pdf/fpdf2/pull/872)
- Added tutorial in Khmer language: [ភាសខ្មែរ](https://py-pdf.github.io/fpdf2/Tutorial-km.html) - thanks to @kuth-chi
- Added tutorial in [日本語](https://py-pdf.github.io/fpdf2/Tutorial-ja.html) - thanks to @alcnaka
- Better documentation & errors when facing HTML rendering limitations for `<table>` tags: <https://py-pdf.github.io/fpdf2/HTML.html>
### Fixed
- [`FPDF.table()`](https://py-pdf.github.io/fpdf2/fpdf/fpdf.html#fpdf.fpdf.FPDF.table): the `colspan` setting has been fixed - [documentation](https://py-pdf.github.io/fpdf2/Tables.html#column-span)
- [`FPDF.image()`](https://py-pdf.github.io/fpdf2/fpdf/fpdf.html#fpdf.fpdf.FPDF.image): allowing images path starting with `data` to be passed as input
- text overflow is better handled by `FPDF.write()` & `FPDF.write_html()` - _cf._ [issue #847](https://github.com/py-pdf/fpdf2/issues/847)
- the initial text color is preserved when using `FPDF.write_html()` - _cf._ [issue #846](https://github.com/py-pdf/fpdf2/issues/846)
- PDF metadata not encrypted - _cf._ [issue #865](https://github.com/py-pdf/fpdf2/issues/865)
- handle superscript and subscript correctly when rendering `TextLine`- thanks to @Tolker-KU - _cf._ [Pull Request #862](https://github.com/py-pdf/fpdf2/pull/862)
- make sure warnings always point to the users code - _cf._ [Pull request #869](https://github.com/py-pdf/fpdf2/pull/869)
### Deprecated
- the `center` optional parameter of [`FPDF.cell()`](https://py-pdf.github.io/fpdf2/fpdf/fpdf.html#fpdf.fpdf.FPDF.cell) is **no more** deprecated, as it allows for horizontal positioning, which is different from text alignment control with `align="C"`

## [2.7.4] - 2023-04-28
### Added
- [`FPDF.image()`](https://py-pdf.github.io/fpdf2/fpdf/fpdf.html#fpdf.fpdf.FPDF.image): CMYK images can now be inserted directly by passing them into the image method. Contributed by @devdev29
- documentation on how to embed `graphs` and `charts` generated using `Pygal` lib: [documentation section](https://py-pdf.github.io/fpdf2/Maths.html#using-pygal) - thanks to @ssavi-ict
- documentation on how to use `fpdf2` with [FastAPI](https://fastapi.tiangolo.com/): <https://py-pdf.github.io/fpdf2/UsageInWebAPI.html#FastAPI> - thanks to @KamarulAdha
- [`FPDF.write_html()`](https://py-pdf.github.io/fpdf2/fpdf/fpdf.html#fpdf.fpdf.FPDF.write_html): `<table>` elements can now be aligned left or right on the page using `align=`
- [`FPDF.write_html()`](https://py-pdf.github.io/fpdf2/fpdf/fpdf.html#fpdf.fpdf.FPDF.write_html): a custom font can now be specified for `<code>` & `<pre>` elements, using the new optional parameter `pre_code_font`
### Fixed
- [`FPDF.table()`](https://py-pdf.github.io/fpdf2/fpdf/fpdf.html#fpdf.fpdf.FPDF.table): images no more overflow cells
- [`FPDF.table()`](https://py-pdf.github.io/fpdf2/fpdf/fpdf.html#fpdf.fpdf.FPDF.table): text overflow in the last cell of the header row is now properly handled
- [`FPDF.table()`](https://py-pdf.github.io/fpdf2/fpdf/fpdf.html#fpdf.fpdf.FPDF.table): when `align="RIGHT"` is provided, the page right margin is now properly taken in consideration
### Changed
- [`FPDF.write_html()`](https://py-pdf.github.io/fpdf2/fpdf/fpdf.html#fpdf.fpdf.FPDF.write_html) does not render the top row as a header, in bold with a line below, when no `<th>` are used, in order to be more backward-compatible with earlier versions of `fpdf2` - _cf._ [#740](https://github.com/py-pdf/fpdf2/issues/740)
### Deprecated
- the `split_only` optional parameter of [`FPDF.multi_cell()`](https://py-pdf.github.io/fpdf2/fpdf/fpdf.html#fpdf.fpdf.FPDF.multi_cell), which is replaced by two new distincts optional parameters: `dry_run` & `output`

## [2.7.3] - 2023-04-03
### Fixed
- removed a debug `print()` statement left in `output.py:OutputProducer._add_fonts()` 🤦‍♂️ - A rule was also added to `.pre-commit-config.yaml` to avoid this to happen again.

## [2.7.2] - 2023-04-03
### Fixed
- custom fonts can be used with `FPDF.table()` without triggering a `TypeError: cannot pickle 'dict_keys' object` - thanks @aeris07 for the bug report
- the SVG parser now accepts `<rect>` with `width` / `height` defined as percents
### Added
- documentation on how to generate Code128 barcodes using the `python-barcode` lib: [documentation section](https://py-pdf.github.io/fpdf2/Barcodes.html#Code128)

## [2.7.1] - 2023-03-27
### Changed
- renamed `fonts.FontStyle` to [`fonts.FontFace`](https://py-pdf.github.io/fpdf2/fpdf/fonts.html#fpdf.fonts.FontFace), and `FPDF.use_font_style` to [`FPDF.use_font_face`](https://py-pdf.github.io/fpdf2/fpdf/fpdf.html#fpdf.FPDF.FPDF.use_font_face), to avoid confusions with `FPDF.font_style`
- new translation of the tutorial in [বাংলা](https://py-pdf.github.io/fpdf2/Tutorial-bn.html) - thanks to @ssavi-ict

## [2.7.0] - 2023-03-27
### Added
- new method [`FPDF.table()`](https://py-pdf.github.io/fpdf2/fpdf/fpdf.html#fpdf.fpdf.FPDF.table): [documentation](https://py-pdf.github.io/fpdf2/Tables.html)
- [`FPDF.image()`](https://py-pdf.github.io/fpdf2/fpdf/fpdf.html#fpdf.fpdf.FPDF.image) has a new `keep_aspect_ratio` optional boolean parameter, to fit it inside a given rectangle: [documentation](https://py-pdf.github.io/fpdf2/Images.html#fitting-an-image-inside-a-rectangle)
- [`FPDF.multi_cell()`](https://py-pdf.github.io/fpdf2/fpdf/fpdf.html#fpdf.fpdf.FPDF.multi_cell) and [`FPDF.write()`](https://py-pdf.github.io/fpdf2/fpdf/fpdf.html#fpdf.fpdf.FPDF.write) now accept a `wrapmode` argument for word or character based line wrapping ("WORD"/"CHAR"), thanks to @gmischler
- new method [`FPDF.set_fallback_fonts()`](https://py-pdf.github.io/fpdf2/fpdf/fpdf.html#fpdf.fpdf.FPDF.set_fallback_fonts) allow alternative fonts to be provided if a character on the text is not available on the currently set font - thanks to @andersonhc
- for inserted images that have an ICC Profile, this profile is now extracted and embedded; they should now be honored by PDF viewers - thanks to @eroux
- new methods: [`FPDF.preload_image()`](https://py-pdf.github.io/fpdf2/fpdf/fpdf.html#fpdf.fpdf.FPDF.preload_image) & [`FPDF.use_font_style()`](https://py-pdf.github.io/fpdf2/fpdf/fpdf.html#fpdf.fpdf.FPDF.use_font_style)
- new translation of the tutorial in [简体中文](https://py-pdf.github.io/fpdf2/Tutorial-zh.html) - thanks to @Bubbu0129
- documentation on how to embed static [Plotly](https://plotly.com/python/) charts: [link to docs](https://py-pdf.github.io/fpdf2/Maths.html)
- additional linter / static code analyser in GitHub Actions CI pipeline: [semgrep](https://github.com/returntocorp/semgrep)
### Fixed
- outlines & hyperlinks were not working on encrypted files - thanks to @andersonhc
- a bug was introduced in the previous release (2.6.1): `FPDF.set_link()` could not update links generated with `add_link()`
- unicode (non limited to ASCII) text can now be provided as metadata [#685](https://github.com/py-pdf/fpdf2/issues/685)
- all `TitleStyle` constructor parameters are now effectively optional
- memory usage was reduced by 10 MiB in some cases, thanks to a small optimization in using `fonttools`
### Changed
* [`FPDF.write_html()`](https://py-pdf.github.io/fpdf2/fpdf/fpdf.html#fpdf.fpdf.FPDF.write_html) now uses the new [`FPDF.table()`](https://py-pdf.github.io/fpdf2/Tables.html) method to render `<table>` tags. As a consequence, vertical space before `<table>` tags has sometimes been reduced.
- vector images parsing is now more robust: `fpdf2` can now embed SVG files without `viewPort` or no `height` / `width`
- bitonal images are now encoded using `CCITTFaxDecode`, reducing their size in the PDF document - thanks to @eroux
- when possible, JPG and group4 encoded TIFFs are now embedded directly without recompression - thanks to @eroux
### Removed
* [`FPDF.write_html()`](https://py-pdf.github.io/fpdf2/fpdf/fpdf.html#fpdf.fpdf.FPDF.write_html) now uses the new [`FPDF.table()`](https://py-pdf.github.io/fpdf2/Tables.html) method to render `<table>` tags. As a consequence, it does not support the `height` attribute defined on `<td>` / `<th>` tags anymore, nor `height` / `width` attributes defined on `<img>` tags inside cells, nor `width` attributes defined on `<thead>` / `<tfoot>` tags.

## [2.6.1] - 2023-01-13
### Added
* support for PDF **encryption** (RC4 and AES-128): [documentation page](https://py-pdf.github.io/fpdf2/Encryption.html) - thanks to @andersonhc
* [`FPDF.skew()`](https://py-pdf.github.io/fpdf2/fpdf/fpdf.html#fpdf.fpdf.FPDF.skew) - New method: [documentation page](https://py-pdf.github.io/fpdf2/Transformations.html) - thanks to @erap129
* ensured support for Python 3.11
* [`FPDF.image()`](https://py-pdf.github.io/fpdf2/fpdf/fpdf.html#fpdf.fpdf.FPDF.image): the `x` parameter now accepts a value of `"C"` / `Align.C` / `"R"` / `Align.R` to horizontally position the image centered or aligned right
* [`FPDF.image()`](https://py-pdf.github.io/fpdf2/fpdf/fpdf.html#fpdf.fpdf.FPDF.image): dimensions can now be provided to set the intrinsic image width & height before storing it in the PDF
* [`FPDF.cell()`](https://py-pdf.github.io/fpdf2/fpdf/fpdf.html#fpdf.fpdf.FPDF.cell) & [`FPDF.multi_cell()`](https://py-pdf.github.io/fpdf2/fpdf/fpdf.html#fpdf.fpdf.FPDF.multi_cell): support for `[]()` hyperlinks when `markdown=True`
* [`FPDF.write_html()`](https://py-pdf.github.io/fpdf2/fpdf/fpdf.html#fpdf.fpdf.FPDF.write_html): support for `line-height` attribute of paragraph (`<p>`) - thanks to @Bubbu0129
* documentation on [useful tools to manipulate PDFs](https://py-pdf.github.io/fpdf2/Development.html#useful-tools-to-manipulate-pdfs)
* show a warning if the font being used doesn't have all the necessary glyphs for the text - thanks to @andersonhc
### Changed
* [`FPDF.add_link()`](https://py-pdf.github.io/fpdf2/fpdf/fpdf.html#fpdf.fpdf.FPDF.add_link) creates a link to the current page by default, and now accepts optional parameters: `x`, `y`, `page` & `zoom`.
  Hence calling [`set_link()`](https://py-pdf.github.io/fpdf2/fpdf/fpdf.html#fpdf.fpdf.FPDF.set_link) is not needed anymore after creating a link with `add_link()`.
* [`FPDF.write_html()`](https://py-pdf.github.io/fpdf2/fpdf/fpdf.html#fpdf.fpdf.FPDF.write_html) now generates warnings for unclosed HTML tags, unless `warn_on_tags_not_matching=False` is set
### Fixed
* [`FPDF.write_html()`](https://py-pdf.github.io/fpdf2/fpdf/fpdf.html#fpdf.fpdf.FPDF.write_html): a `ValueError: Incoherent hierarchy` could be raised with some headings hierarchy
* [`FPDF.write_html()`](https://py-pdf.github.io/fpdf2/fpdf/fpdf.html#fpdf.fpdf.FPDF.write_html): `<img>` without `height` attribute overlaps with the following content [#632](https://github.com/py-pdf/fpdf2/issues/632) - thanks to @Bubbu0129
* [`FPDF.image()`](https://py-pdf.github.io/fpdf2/fpdf/fpdf.html#fpdf.fpdf.FPDF.image): performance issue with adding large images with `FlateDecode` image filter [#644](https://github.com/py-pdf/fpdf2/pull/644) - thanks to @Markovvn1
* [`FPDF.add_font()`](https://py-pdf.github.io/fpdf2/fpdf/fpdf.html#fpdf.fpdf.FPDF.add_font): fix support for upper case font file name [#638](https://github.com/py-pdf/fpdf2/issues/638) - thanks to @CY-Qiu

## [2.6.0] - 2022-11-20
### Added
- demonstration Jupyter notebook: [tutorial/notebook.ipynb](https://github.com/py-pdf/fpdf2/blob/master/tutorial/notebook.ipynb)
- new [`.default_page_dimensions`](https://py-pdf.github.io/fpdf2/fpdf/fpdf.html#fpdf.fpdf.FPDF.default_page_dimensions) property on `FPDF` instances
- support for description list (`<dl>`), description titles (`<dt>`), description details (`<dd>`) and code blocks (`<code>`) in `write_html()` - thanks to @yk-jp & @seanpmulholland
- support for monochromatic images (PIL `image.mode == '1'`) thanks to @GerardoAllende
- the 1000+ unit tests suite is now executed under Linux **<ins>and</ins>** Windows, with extra timing & memory usage checks ensuring we control `fpdf2` resource usage
- new translation of the tutorial in [עברית](https://py-pdf.github.io/fpdf2/Tutorial-he.html), thanks to @TzviGreenfeld
- new documentation for using [PyPDF2](https://github.com/py-pdf/PyPDF2) with `fpdf2`, added by @devdev29: https://py-pdf.github.io/fpdf2/CombineWithPyPDF2.html
- new documentation for using [Jinja](https://jinja.palletsprojects.com/) with `fpdf2`: https://py-pdf.github.io/fpdf2/TemplatingWithJinja.html
### Deprecated
- `HTMLMixin` is deprecated, and not needed anymore: **the `write_html()` method is now natively available in the `FPDF` class** - thanks to @yk-jp
### Removed
- `open()` & `close()` methods, that were only used internally and should never have been called by end-user code
- `FPDF.state`, which was an instance of the `DocumentState` enum, and has been replaced by moving the final rendering logic into a new `fpdf.output` module
### Fixed
- after an "empty" `cell()`, `ln()` applied a line height of zero [#601](https://github.com/py-pdf/fpdf2/issues/601)
- when using `multi_cell()` with `max_line_height` to render multiline text, the last line is now rendered like all the others
- templates don't leak graphics state changes to their surroundings anymore; [#570](https://github.com/py-pdf/fpdf2/issues/570)
- automatic page break is never performed on an empty page (when the Y position is at the top margin)
- fixed [`insert_toc_placeholder()`](https://py-pdf.github.io/fpdf2/fpdf/fpdf.html#fpdf.fpdf.FPDF.insert_toc_placeholder) usage with [`footer()`](https://py-pdf.github.io/fpdf2/fpdf/fpdf.html#fpdf.fpdf.FPDF.footer) and `{{nb}}`; [#548](https://github.com/py-pdf/fpdf2/issues/548)
- the SVG parser now accepts `stroke-width` attribute values with an explicit unit, thanks to @gmischler; [#526](https://github.com/py-pdf/fpdf2/issues/526)
- the SVG parser now accepts absolute units for `width` and `height` attributes, thanks to @darioackermann; [#555](https://github.com/py-pdf/fpdf2/issues/555)
- `write_html()` method now correctly handles whitespace when parsing HTML. `<pre></pre>` blocks still maintain spaces, tabs and line breaks.
### Changed
- the first parameter of `FPDF.add_font()` is now **optional**: if it is not provided, the base name of the `fname` font path is used to define the font family. Hence `pdf.add_font(fname="fonts/NotoSansArabic.ttf")` will define a font named `NotoSansArabic`.
- the output of [`embed_file()`](https://py-pdf.github.io/fpdf2/fpdf/fpdf.html#fpdf.fpdf.FPDF.embed_file) is now a `PDFEmbeddedFile`, not a string, but the internal file name can be retrieved through its `.basename` property
- forbid use of `get_y()` & `local_context()` inside `unbreakable()` as it is currently not supported; [#557](https://github.com/py-pdf/fpdf2/discussions/557)
- [fontTools](https://fonttools.readthedocs.io/en/latest/) minimal version requirement set to 4.34.0; [#524](https://github.com/py-pdf/fpdf2/issues/524)

## [2.5.7] - 2022-09-08
### Added
- support for subscript, superscript, nominator and denominator char positioning as well as `<sub>` and `<sup>` HTML tags, thanks to @gmischler: [link to documentation](https://py-pdf.github.io/fpdf2/TextStyling.html#subscript-superscript-and-fractional-numbers)
- [`set_page_background()`](https://py-pdf.github.io/fpdf2/fpdf/fpdf.html#fpdf.fpdf.FPDF.set_page_background): new method added by @semaeostomea: [link to documentation](https://py-pdf.github.io/fpdf2/PageFormatAndOrientation.html#per-page-format-orientation-and-background)
- [`embed_file()`](https://py-pdf.github.io/fpdf2/fpdf/fpdf.html#fpdf.fpdf.FPDF.embed_file) & [`file_attachment_annotation()`](https://py-pdf.github.io/fpdf2/fpdf/fpdf.html#fpdf.fpdf.FPDF.file_attachment_annotation): new methods to add file attachments - [link to documentation](https://py-pdf.github.io/fpdf2/FileAttachments.html)
- a new method [`set_char_spacing()`](https://py-pdf.github.io/fpdf2/fpdf/fpdf.html#fpdf.fpdf.FPDF.set_char_spacing) allows to increase the spacing between individual characters, thanks to @gmischler: [link to documentation](https://py-pdf.github.io/fpdf2/TextStyling.html)
- workaround by @semaeostomea to support arabic and right-to-left scripts: [link to documentation](https://py-pdf.github.io/fpdf2/Unicode.html#right-to-left-arabic-script-workaround)
- documentation on shapes styling: [link to documentation](https://py-pdf.github.io/fpdf2/Shapes.html#path-styling)
- documentation on sharing the images cache among FPDF instances: [link to documentation](https://py-pdf.github.io/fpdf2/Images.html#sharing-the-image-cache-among-fpdf-instances)

### Changed
- HTML headings are now rendered with an additional leading of 20% the font size above and below them; [#520](https://github.com/py-pdf/fpdf2/issues/520)
- `fpdf2` now uses [fontTools](https://fonttools.readthedocs.io/en/latest/) to read and embed fonts in the PDF, thanks to @gmischler and @RedShy
- since the fonttools library offers similar functionality, the dependency to "svg.path" is gone again, thanks to @gmischler; [#525](https://github.com/py-pdf/fpdf2/issues/525)

### Fixed
- text following a HTML heading can't overlap with that heading anymore, thanks to @gmischler
- `arc()` not longer renders artefacts at intersection point, thanks to @Jmillan-Dev; [#488](https://github.com/py-pdf/fpdf2/issues/488)
- [`write_html()`](https://py-pdf.github.io/fpdf2/HTML.html):
    * `<em>` & `<strong>` HTML tags are now properly supported - they were ignored previously; [#498](https://github.com/py-pdf/fpdf2/issues/498)
    * `bgcolor` is now properly supported in `<table>` tags; [#512](https://github.com/py-pdf/fpdf2/issues/512)
- the `CreationDate` of PDFs & embedded files now includes the system timezone

## [2.5.6] - 2022-08-16
### Added
- new methods to allow signing PDF documents: [link to docs](https://py-pdf.github.io/fpdf2/Signing.html)
- support for colors defined with the `rgb()` syntax in SVG images - _cf._ [#480](https://github.com/py-pdf/fpdf2/issues/480)
- New translation of the tutorial in [Ελληνικά](https://py-pdf.github.io/fpdf2/Tutorial-gr.html), thanks to @sokratisvas
### Changed
- an `/ID` is now inserted in the trailer dictionary of all PDF documents generated.
  This ID can be controlled through the new [file_id()](https://py-pdf.github.io/fpdf2/fpdf/fpdf.html#fpdf.fpdf.FPDF.file_id) method.
- the [svg.path](https://pypi.org/project/svg.path/) package was added as a dependency to better parse SVG images
### Fixed
- `font_stretching` doesn't make text spill out of `multi_cell()` and `write()` boundaries anymore, thanks to @gmischler
- `local_context()` now always restores the correct font settings after finishing, thanks to @gmischler
- properly parsing single-digits arguments in SVG paths - _cf._ [#450](https://github.com/py-pdf/fpdf2/issues/450)
- document outline encoding: it was found to be broken when using a thai font - _cf._ [#458](https://github.com/py-pdf/fpdf2/issues/458)

## [2.5.5] - 2022-06-17
### Added
- a new option `align="X"` to `.cell()` and `.multi_cell()` allows to center text around the current x position, thanks to @gmischler
- allowing to provide an [`AnnotationName`](https://py-pdf.github.io/fpdf2/fpdf/enums.html#fpdf.enums.AnnotationName)
  and [`AnnotationFlags`](https://py-pdf.github.io/fpdf2/fpdf/enums.html#fpdf.enums.AnnotationFlag)
  onto [text_annotation()](https://py-pdf.github.io/fpdf2/fpdf/fpdf.html#fpdf.fpdf.FPDF.text_annotation)
- allowing correctly parsing of SVG files with CSS styling (`style="..."` attribute), thanks to @RedShy
- [`FPDF.star()`](https://py-pdf.github.io/fpdf2/Shapes.html#regular-star): new method added to draw regular stars, thanks to @digidigital and @RedShy
- [`FPDF.ink_annotation()`](https://py-pdf.github.io/fpdf2/Annotations.html#ink-annotations): new method added to add path annotations
- allowing embedding of indexed PNG images without converting them to RGB colorspace, thanks to @RedShy
- allowing to change appearance of [highlight annotations](https://py-pdf.github.io/fpdf2/fpdf/fpdf.html#fpdf.fpdf.FPDF.highlight) by specifying a [`TextMarkupType`](https://py-pdf.github.io/fpdf2/fpdf/enums.html#fpdf.enums.TextMarkupType)
- documentation on how to control objects transparency: [link to docs](https://py-pdf.github.io/fpdf2/Transparency.html)
- documentation on how to create tables and charts using [pandas](https://pandas.pydata.org/) DataFrames: [link to docs](https://py-pdf.github.io/fpdf2/Maths.html), thanks to @iwayankurniawan
- added argument `round_corners` to `FPDF.rect()` that allows to draw rectangles with round corners: [link to docs](https://py-pdf.github.io/fpdf2/Shapes.html#rectangle) - thanks to @gonzalobarbaran
### Changed
- `FPDF.add_highlight()` as been renamed into [`FPDF.highlight()`](https://py-pdf.github.io/fpdf2/fpdf/fpdf.html#fpdf.fpdf.FPDF.highlight)
### Fixed
- support for `"x"` & `"y"` attributes in SVG `<use>` tags - _cf._ [#446](https://github.com/py-pdf/fpdf2/issues/446)
- `CreationDate` of PDFs generated, that was broken - _cf._ [#451](https://github.com/py-pdf/fpdf2/issues/451)
- `multi_cell()` and `write()` ignored a trailing newline character in the supplied text since 2.5.1 - fixed thanks to @gmischler

## [2.5.4] - 2022-05-05
### Added
- new `FPDF.page_mode` property, allowing to display a PDF automatically in **full screen**: [link to docs](https://py-pdf.github.io/fpdf2/PageFormatAndOrientation.html#full-screen)
- new `FPDF.viewer_preferences` property: [link to docs](https://py-pdf.github.io/fpdf2/PageFormatAndOrientation.html#viewer-preferences)
### Fixed
- removed a debug `print()` statement (`multi_cell: new_x=... new_y=...`) that had been left in [multi_cell()](https://py-pdf.github.io/fpdf2/fpdf/fpdf.html#fpdf.fpdf.FPDF.multi_cell) method 🤦‍♂️
- preserved backward compatibility with PyFPDF for passing positional arguments to `cell()` & `multi_cell()`, which was broken in 2.5.2
### Modified
- when [`regular_polygon()`](https://py-pdf.github.io/fpdf2/fpdf/fpdf.html#fpdf.fpdf.FPDF.regular_polygon) is called with `style="f"`,
  the shape outline is not drawn anymore. Use `style="DF"` to also draw a line around its perimeter.
### Deprecated
- the `fill` parameter of the [`polygon()`](https://py-pdf.github.io/fpdf2/fpdf/fpdf.html#fpdf.fpdf.FPDF.polygon)
  & [`polyline()`](https://py-pdf.github.io/fpdf2/fpdf/fpdf.html#fpdf.fpdf.FPDF.polyline) methods have been replaced by a `style` argument,
  offering more control

## [2.5.3] - 2022-05-03
### Added
- new `round_clip()` & `elliptic_clip()` image clipping methods: [link to docs](https://py-pdf.github.io/fpdf2/Images.html#image-clipping)
- `CoerciveEnum` subclasses have been added: [`Align`](https://py-pdf.github.io/fpdf2/fpdf/enums.html#fpdf.enums.Align) & [`RenderStyle`](https://py-pdf.github.io/fpdf2/fpdf/enums.html#fpdf.enums.RenderStyle)
- documentation on how to embed Matplotlib charts: [link to docs](https://py-pdf.github.io/fpdf2/Maths.html)
- documentation on how to use `fpdf2` with [Flask](https://flask.palletsprojects.com), [streamlit](https://streamlit.io/), AWS lambdas: [link to docs](https://py-pdf.github.io/fpdf2/UsageInWebAPI.html)
- documentation on how to store PDFs in a database with [SQLAlchemy](https://www.sqlalchemy.org/): [link to docs](https://py-pdf.github.io/fpdf2/DatabaseStorage.html)
### Modified
- `TextMode`, `XPos` & `YPos` now inherit from `CoerciveEnum` and hence can simply be passed as string parameters
### Fixed
- infinite loop when calling `.multi_cell()` without enough horizontal space - _cf._ [#389](https://github.com/py-pdf/fpdf2/issues/389)
### Removed
- support for `.pkl` files passed to `add_font()`. This was deprecated since v2.5.1.
  As a consequence, `fpdf2` no more uses the `pickle` module \o/

## [2.5.2] - 2022-04-13
### Added
- new parameters `new_x` and `new_y` for `cell()` and `multi_cell()`, replacing `ln=0`, thanks to @gmischler
- new `highlight()` method to insert highlight annotations: [documentation](https://py-pdf.github.io/fpdf2/Annotations.html#highlights)
- new `offset_rendering()` method: [documentation](https://py-pdf.github.io/fpdf2/PageBreaks.html#unbreakable-sections)
- new `.text_mode` property: [documentation](https://py-pdf.github.io/fpdf2/TextStyling.html#text_mode)
- the page structure of the documentation has been revised, with a new page about [adding text](https://py-pdf.github.io/fpdf2/Text.html), thanks to @gmischler
- a warning is now raised if a context manager is used inside an `unbreakable()` section, which is not supported
### Changed
- `local_context()` can now "scope" even more properties, like `blend_mode`: [documentation](https://py-pdf.github.io/fpdf2/Images.html#blending-images)
### Fixed
- No font properties should be leaked anymore after using markdown or in any other situations (_cf._ [#359](https://github.com/py-pdf/fpdf2/issues/349)), thanks to @gmischler
- If `multi_cell(align="J")` is given text with multiple paragraphs (text followed by an empty line) at once, it now renders the last line of each paragraph left-aligned,
  instead of just the very last line (_cf._ [#364](https://github.com/py-pdf/fpdf2/issues/364)), thanks to @gmischler
- a regression: now again `multi_cell()` always renders a cell, even if `txt` is an empty string - _cf._ [#349](https://github.com/py-pdf/fpdf2/issues/349)
- a bug with string width calculation when Markdown is enabled - _cf._ [#351](https://github.com/py-pdf/fpdf2/issues/351)
- a few bugs when parsing some SVG files - _cf._ [#356](https://github.com/py-pdf/fpdf2/issues/356), [#358](https://github.com/py-pdf/fpdf2/issues/358) & [#376](https://github.com/py-pdf/fpdf2/issues/376)
- a bug when using `multi_cell(..., split_only=True)` inside an `unbreakable` section - _cf._ [#359](https://github.com/py-pdf/fpdf2/issues/359)
### Deprecated
- The parameter `ln` to `cell()` and `multi_cell()` is now deprecated: use `new_x` and `new_y` instead.
- The parameter `center` to `cell()` is now deprecated, use `align="C"` instead.

## [2.5.1] - 2022-03-07
### Added
- The documentation outline is revised, and a page about creating Text added, thanks to @gmischler
- support for soft-hyphen (`\u00ad`) break in `write()`, `cell()` & `multi_cell()` calls - thanks @oleksii-shyman & @gmischler!
  Documentation: [Line breaks](https://py-pdf.github.io/fpdf2/LineBreaks.html)
- new documentation page on [Emojis, Symbols & Dingbats](https://py-pdf.github.io/fpdf2/EmojisSymbolsDingbats.html)
- documentation on combining `borb` & `fpdf2`: [Creating a borb.pdf.document.Document from a FPDF instance](https://py-pdf.github.io/fpdf2/borb.html)

### Changed
- `write()` now supports soft hyphen characters, thanks to @gmischler
- `fname` is now a required parameter for `FPDF.add_font()`
- `image()` method now insert `.svg` images as PDF paths
- the [defusedxml](https://pypi.org/project/defusedxml/) package was added as dependency in order to make SVG parsing safer
- log level of `_substitute_page_number()` has been lowered from `INFO` to `DEBUG`

### Fixed
- a bug when rendering Markdown and setting a custom `text_color` or `fill_color`
- a bug in `get_string_width()` with unicode fonts and Markdown enabled,
  resulting in calls to `cell()` / `multi_cell()` with `align="R"` to display nothing - thanks @mcerveny for the fix!
- a bug with incorrect width calculation of markdown text

### Deprecated
- the font caching mechanism, that used the `pickle` module, has been removed, for security reasons,
  and because it provided little performance gain, and only for specific use cases - _cf._ [issue #345](https://github.com/py-pdf/fpdf2/issues/345).
  That means that the `font_cache_dir` optional parameter of `fpdf.FPDF` constructor
  and the `uni` optional argument of `FPDF.add_font()` are deprecated.
  The `fpdf.fpdf.load_cache` function has also been removed.

To be extra clear: `uni=True` can now be removed from all calls to `FPDF.add_font()`.
If the value of the `fname` argument passed to `add_font()` ends with `.ttf`, it is considered a TrueType font.

## [2.5.0] - 2022-01-22
### Added
Thanks to @torque for contributing this massive new feature:
- add [`fpdf.drawing`](https://py-pdf.github.io/fpdf2/Drawing.html) API for composing paths from an arbitrary sequence of lines and curves.
- add [`fpdf.svg.convert_svg_to_drawing`](https://py-pdf.github.io/fpdf2/SVG.html) function to support converting basic scalable vector graphics (SVG) images to PDF paths.

### Fixed
- `will_page_break()` & `accept_page_break` are not invoked anymore during a call to `multi_cell(split_only=True)`
- Unicode characters in headings are now properly displayed in the table of content, _cf._ [#320](https://github.com/py-pdf/fpdf2/issues/320) - thanks @lcomrade

## [2.4.6] - 2021-11-16
### Added
- New `FPDF.pages_count` property, thanks to @paulacampigotto
- Temporary changes to graphics state variables are now possible using `with FPDF.local_context():`, thanks to @gmischler
- a mechanism to detect & downscale oversized images,
  _cf._ [documentation](https://py-pdf.github.io/fpdf2/Images.html#oversized-images-detection-downscaling).
  [Feedbacks](https://github.com/py-pdf/fpdf2/discussions) on this new feature are welcome!
- New `set_dash_pattern()`, which works with all lines and curves, thanks to @gmischler.
- Templates now support drawing ellipses, thanks to @gmischler
- New documentation on how to display equations, using Google Charts or `matplotlib`: [Maths](https://py-pdf.github.io/fpdf2/Maths.html)
- The whole documentation can now be downloaded as a PDF: [fpdf2-manual.pdf](https://py-pdf.github.io/fpdf2/fpdf2-manual.pdf)
- New sections have been added to [the tutorial](https://py-pdf.github.io/fpdf2/Tutorial.html), thanks to @portfedh:

    5. [Creating Tables](https://py-pdf.github.io/fpdf2/Tutorial.html#tuto-5-creating-tables)
    6. [Creating links and mixing text styles](https://py-pdf.github.io/fpdf2/Tutorial.html#tuto-6-creating-links-and-mixing-text-styles)
- New translation of the tutorial in Hindi, thanks to @Mridulbirla13: [हिंदी संस्करण](https://py-pdf.github.io/fpdf2/Tutorial-hi.html); [Deutsch](https://py-pdf.github.io/fpdf2/Tutorial-de.html), thanks to @digidigital; and [Italian](https://py-pdf.github.io/fpdf2/Tutorial-it.html) thanks to @xit4; [Русский](https://py-pdf.github.io/fpdf2/Tutorial-ru.html) thanks to @AABur; and [português](https://py-pdf.github.io/fpdf2/Tutorial-pt.html) thanks to @fuscati; [français](https://py-pdf.github.io/fpdf2/Tutorial-fr.html), thanks to @Tititesouris
- While images transparency is still handled by default through the use of `SMask`,
  this can be disabled by setting `pdf.allow_images_transparency = False`
  in order to allow compliance with [PDF/A-1](https://en.wikipedia.org/wiki/PDF/A#Description)
- [`FPDF.arc`](https://py-pdf.github.io/fpdf2/fpdf/fpdf.html#fpdf.fpdf.FPDF.arc): new method added.
  It enables to draw arcs in a PDF document.
- [`FPDF.solid_arc`](https://py-pdf.github.io/fpdf2/fpdf/fpdf.html#fpdf.fpdf.FPDF.solid_arc): new method added.
  It enables to draw solid arcs in a PDF document. A solid arc combines an arc and a triangle to form a pie slice.
- [`FPDF.regular_polygon`](https://py-pdf.github.io/fpdf2/fpdf/fpdf.html#fpdf.fpdf.FPDF.regular_polygon): new method added, thanks to @bettman-latin
### Fixed
- All graphics state manipulations are now possible within a rotation context, thanks to @gmischler
- The exception making the "x2" template field optional for barcode elements did not work correctly, fixed by @gmischler
- It is now possible to get back to a previous page to add more content, _e.g._ with a 2-column layout, thanks to @paulacampigotto
### Changed
- All template elements now have a transparent default background instead of white, thanks to @gmischler
- To reduce the size of generated PDFs, no `SMask` entry is inserted for images that are fully opaque
  (= with an alpha channel containing only 0xff characters)
- The `rect`, `ellipse` & `circle` all have a `style` parameter in common.
  They now all properly accept a value of `"D"` and raise a `ValueError` for invalid values.
### Deprecated
- `dashed_line()` is now deprecated in favor of `set_dash_pattern()`

## [2.4.5] - 2021-10-03
### Fixed
- ensure support for old field names in `Template.code39` for backward compatibility

## [2.4.4] - 2021-10-01
### Added
- `Template()` has gained a more flexible cousin `FlexTemplate()`, _cf._ [documentation](https://py-pdf.github.io/fpdf2/Templates.html), thanks to @gmischler
- markdown support in `multi_cell()`, thanks to Yeshi Namkhai
- base 64 images can now be provided to `FPDF.image`, thanks to @MWhatsUp
- documentation on how to generate datamatrix barcodes using the `pystrich` lib: [documentation section](https://py-pdf.github.io/fpdf2/Barcodes.html#datamatrix),
  thanks to @MWhatsUp
- `write_html`: headings (`<h1>`, `<h2>`...) relative sizes can now be configured through an optional `heading_sizes` parameter
- a subclass of `HTML2FPDF` can now easily be used by setting `FPDF.HTML2FPDF_CLASS`,
  _cf._ [documentation](https://py-pdf.github.io/fpdf2/DocumentOutlineAndTableOfContents.html#with-html)
### Fixed
- `Template`: `split_multicell()` will not write spurious font data to the target document anymore, thanks to @gmischler
- `Template`: rotation now should work correctly in all situations, thanks to @gmischler
- `write_html`: headings (`<h1>`, `<h2>`...) can now contain non-ASCII characters without triggering a `UnicodeEncodeError`
- `Template`: CSV column types are now safely parsed, thanks to @gmischler
- `cell(..., markdown=True)` "leaked" its final style (bold / italics / underline) onto the following cells
### Changed
- `write_html`: the line height of headings (`<h1>`, `<h2>`...) is now properly scaled with its font size
- some `FPDF` methods should not be used inside a `rotation` context, or things can get broken.
  This is now forbidden: an exception is now raised in those cases.
### Deprecated
- `Template`: `code39` barcode input field names changed from `x/y/w/h` to `x1/y1/y2/size`

## [2.4.3] - 2021-09-01
### Added
- support for **emojis**! More precisely unicode characters above `0xFFFF` in general, thanks to @moe-25
- `Template` can now insert justified text
- [`get_scale_factor`](https://py-pdf.github.io/fpdf2/fpdf/util.html#fpdf.util.get_scale_factor) utility function to obtain `FPDF.k` without having to create a document
- [`convert_unit`](https://py-pdf.github.io/fpdf2/fpdf/util.html#fpdf.util.convert_unit) utility function to convert a number, `x,y` point, or list of `x,y` points from one unit to another unit
### Changed
- `fpdf.FPDF()` constructor now accepts ints or floats as a unit, and raises a `ValueError` if an invalid unit is provided.
### Fixed
- `Template` `background` property is now properly supported - [#203](https://github.com/py-pdf/fpdf2/pull/203)
  ⚠️ Beware that its default value changed from `0` to `0xffffff`, as a value of **zero would render the background as black**.
- `Template.parse_csv`: preserving numeric values when using CSV based templates - [#205](https://github.com/py-pdf/fpdf2/pull/205)
- the code snippet to generate Code 39 barcodes in the documentation was missing the start & end `*` characters.
This has been fixed, and a warning is now triggered by the [`FPDF.code39`](https://py-pdf.github.io/fpdf2/fpdf/fpdf.html#fpdf.fpdf.FPDF.code39) method when those characters are missing.
### Fixed
- Detect missing `uni=True` when loading cached fonts (page numbering was missing digits)

## [2.4.2] - 2021-06-29
### Added
- disable font caching when `fpdf.FPDF` constructor invoked with `font_cache_dir=None`, thanks to @moe-25 !
- [`FPDF.circle`](https://py-pdf.github.io/fpdf2/fpdf/fpdf.html#fpdf.fpdf.FPDF.circle): new method added, thanks to @viraj-shah18 !
- `write_html`: support setting HTML font colors by name and short hex codes
- [`FPDF.will_page_break`](https://py-pdf.github.io/fpdf2/fpdf/fpdf.html#fpdf.fpdf.FPDF.will_page_break)
utility method to let users know in advance when adding an elemnt will trigger a page break.
This can be useful to repeat table headers on each page for exemple,
_cf._ [documentation on Tables](https://py-pdf.github.io/fpdf2/Tables.html#repeat-table-header-on-each-page).
- [`FPDF.set_link`](https://py-pdf.github.io/fpdf2/fpdf/fpdf.html#fpdf.fpdf.FPDF.set_link) now support a new optional `x` parameter to set the horizontal position after following the link
### Fixed
- fixed a bug when `fpdf.Template` was used to render QRCodes, due to a forced conversion to string (#175)

## [2.4.1] - 2021-06-12
### Fixed
- erroneous page breaks occured for full-width / full-height images
- rendering issue of non-ASCII characaters with unicode fonts

## [2.4.0] - 2021-06-11
### Changed
- now `fpdf2` uses the newly supported `DCTDecode` image filter for JPEG images,
  instead of `FlateDecode` before, in order to improve the compression ratio without any image quality loss.
  On test images, this reduced the size of embeded JPEG images by 90%.
- `FPDF.cell`: the `w` (width) parameter becomes optional, with a default value of `None`, meaning to generate a cell with the size of the text content provided
- the `h` (height) parameter of the `cell`, `multi_cell` & `write` methods gets a default value change, `None`, meaning to use the current font size
- removed the useless `w` & `h` parameters of the `FPDF.text_annotation()` method
### Added
- new `FPDF.add_action()` method, documented in the [Annotations section](https://py-pdf.github.io/fpdf2/Annotations.html)
- `FPDF.cell`: new optional `markdown=True` parameter that enables basic Markdown-like styling: `**bold**, __italics__, --underlined--`
- `FPDF.cell`: new optional boolean `center` parameter that positions the cell horizontally
- `FPDF.set_link`: new optional `zoom` parameter that sets the zoom level after following the link.
  Currently ignored by Sumatra PDF Reader, but observed by Adobe Acrobat reader.
- `write_html`: now support `align="justify"`
- new method `FPDF.image_filter` to control the image filters used for images
- `FPDF.add_page`: new optional `duration` & `transition` parameters
  used for [presentations (documentation page)](https://py-pdf.github.io/fpdf2/Presentations.html)
- extra documentation on [how to configure different page formats for specific pages](https://py-pdf.github.io/fpdf2/PageFormatAndOrientation.html)
- support for Code 39 barcodes in `fpdf.template`, using `type="C39"`
### Fixed
- avoid an `Undefined font` error when using `write_html` with unicode bold or italics fonts
### Deprecated
- the `FPDF.set_doc_option()` method is deprecated in favour of just setting the `core_fonts_encoding` property
  on an instance of `FPDF`
- the `fpdf.SYSTEM_TTFONTS` configurable module constant is now ignored

## [2.3.5] - 2021-05-12
### Fixed
- a bug in the `deprecation` module that prevented to configure `fpdf2` constants at the module level

## [2.3.4] - 2021-04-30
### Fixed
- a "fake duplicates" bug when a `Pillow.Image.Image` was passed to `FPDF.image`

## [2.3.3] - 2021-04-21
### Added
- new features: **document outline & table of contents**! Check out the new dedicated [documentation page](https://py-pdf.github.io/fpdf2/DocumentOutlineAndTableOfContents.html) for more information
- new method `FPDF.text_annotation` to insert... Text Annotations
- `FPDF.image` now also accepts an `io.BytesIO` as input
### Fixed
- `write_html`: properly handling `<img>` inside `<td>` & allowing to center them horizontally

## [2.3.2] - 2021-03-27
### Added
- `FPDF.set_xmp_metadata`
- made `<li>` bullets & indentation configurable through class attributes, instance attributes or optional method arguments, _cf._ [`test_customize_ul`](https://github.com/py-pdf/fpdf2/blob/2.3.2/test/html/test_html.py#L242)
### Fixed
- `FPDF.multi_cell`: line wrapping with justified content and unicode fonts, _cf._ [#118](https://github.com/py-pdf/fpdf2/issues/118)
- `FPDF.multi_cell`: when `ln=3`, automatic page breaks now behave correctly at the bottom of pages

## [2.3.1] - 2021-02-28
### Added
- `FPDF.polyline` & `FPDF.polygon` : new methods added by @uovodikiwi - thanks!
- `FPDF.set_margin` : new method to set the document right, left, top & bottom margins to the same value at once
- `FPDF.image` now accepts new optional `title` & `alt_text` parameters defining the image title
  and alternative text describing it, for accessibility purposes
- `FPDF.link` now honor its `alt_text` optional parameter and this alternative text describing links
  is now properly included in the resulting PDF document
- the document language can be set using `FPDF.set_lang`
### Fixed
- `FPDF.unbreakable` so that no extra page jump is performed when `FPDF.multi_cell` is called inside this context
### Deprecated
- `fpdf.FPDF_CACHE_MODE` & `fpdf.FPDF_CACHE_DIR` in favor of a configurable new `font_cache_dir` optional argument of the `fpdf.FPDF` constructor

## [2.3.0] - 2021-01-29
Many thanks to [@eumiro](https://github.com/py-pdf/fpdf2/pulls?q=is%3Apr+author%3Aeumiro) & [@fbernhart](https://github.com/py-pdf/fpdf2/pulls?q=is%3Apr+author%3Aeumiro) for their contributions to make `fpdf2` code cleaner!
### Added
- `FPDF.unbreakable` : a new method providing a context-manager in which automatic page breaks are disabled.
  _cf._ https://py-pdf.github.io/fpdf2/PageBreaks.html
- `FPDF.epw` & `FPDF.eph` : new `@property` methods to retrieve the **effective page width / height**, that is the page width / height minus its horizontal / vertical margins.
- `FPDF.image` now accepts also a `Pillow.Image.Image` as input
- `FPDF.multi_cell` parameters evolve in order to generate tables with multiline text in cells:
  * its `ln` parameter now accepts a value of `3` that sets the new position to the right without altering vertical offset
  * a new optional `max_line_height` parameter sets a maximum height of each sub-cell generated
- new documentation pages : how to add content to existing PDFs, HTML, links, tables, text styling & page breaks
- all PDF samples are now validated using 3 different PDF checkers
### Fixed
- `FPDF.alias_nb_pages`: fixed this feature that was broken since v2.0.6
- `FPDF.set_font`: fixed a bug where calling it several times, with & without the same parameters,
prevented strings passed first to the text-rendering methods to be displayed.
### Deprecated
- the `dest` parameter of `FPDF.output` method

## [2.2.0] - 2021-01-11
### Added
- new unit tests, a code formatter (`black`) and a linter (`pylint`) to improve code quality
- new boolean parameter `table_line_separators` for `write_html` & underlying `HTML2FPDF` constructor
### Changed
- the documentation URL is now simply https://py-pdf.github.io/fpdf2/
### Removed
- dropped support for external font definitions in `.font` Python files, that relied on a call to `exec`
### Deprecated
- the `type` parameter of `FPDF.image` method
- the `infile` parameter of `Template` constructor
- the `dest` parameter of `Template.render` method

## [2.1.0] - 2020-12-07
### Added
* [Introducing a rect_clip() function](https://github.com/reingart/pyfpdf/pull/158)
* [Adding support for Contents alt text on Links](https://github.com/reingart/pyfpdf/pull/163)
### Modified
* [Making FPDF.output() x100 time faster by using a bytearray buffer](https://github.com/reingart/pyfpdf/pull/164)
* Fix user's font path ([issue](https://github.com/reingart/pyfpdf/issues/166) [PR](https://github.com/py-pdf/fpdf2/pull/14))
### Deprecated
* [Deprecating .rotate() and introducing .rotation() context manager](https://github.com/reingart/pyfpdf/pull/161)
### Fixed
* [Fixing #159 issue with set_link + adding GitHub Actions pipeline & badges](https://github.com/reingart/pyfpdf/pull/160)
* `User defined path to font is ignored`
### Removed
* non-necessary dependency on `numpy`
* support for Python 2

## [2.0.6] - 2020-10-26
### Added
* Python 3.9 is now supported

## [2.0.5] - 2020-04-01
### Added
* new specific exceptions: `FPDFException` & `FPDFPageFormatException`
* tests to increase line coverage in `image_parsing` module
* a test which uses most of the HTML features
### Fixed
* handling of fonts by the HTML mixin (weight and style) - thanks `cgfrost`!

## [2.0.4] - 2020-03-26
### Fixed
* images centering - thanks `cgfrost`!
* added missing import statment for `urlopen` in `image_parsing` module
* changed urlopen import from `six` library to maintain python2 compatibility

## [2.0.3] - 2020-01-03
### Added
* Ability to use a `BytesIO` buffer directly. This can simplify loading `matplotlib` plots into the PDF.
### Modified
* `load_resource` now return argument if type is `BytesIO`, else load.

## [2.0.1] - 2018-11-15
### Modified
* introduced a dependency to `numpy` to improve performances by replacing pixel regexes in image parsing (s/o @pennersr)

## [2.0.0] - 2017-05-04
### Added
* support for more recent Python versions
* more documentation
### Fixed
* PDF syntax error when version is > 1.3 due to an invalid `/Transparency` dict
### Modified
* turned `accept_page_break` into a property
* unit tests now use the standard `unittest` lib
* massive code cleanup using `flake8`<|MERGE_RESOLUTION|>--- conflicted
+++ resolved
@@ -21,12 +21,9 @@
 * support for LZWDecode compression [issue #1271](https://github.com/py-pdf/fpdf2/issues/1271)
 ### Fixed
 * `FPDF.set_text_shaping(False)` was broken since version 2.7.8 and is now working properly - [issue #1287](https://github.com/py-pdf/fpdf2/issues/1287)
-<<<<<<< HEAD
+* fixed bug where cells with `rowspan`, `colspan` > 1 and null text were not displayed properly - [issue #1293](https://github.com/py-pdf/fpdf2/issues/1293)
 ### Changed
 * improved logic for handling text substitution of the total number of pages, ensuring compatibility with text shaping - [issue #1090](https://github.com/py-pdf/fpdf2/issues/1090)
-=======
-* fixed bug where cells with `rowspan`, `colspan` > 1 and null text were not displayed properly - [issue #1293](https://github.com/py-pdf/fpdf2/issues/1293)
->>>>>>> 3fba5345
 
 ## [2.8.1] - 2024-10-04
 ### Added
