--- conflicted
+++ resolved
@@ -14,15 +14,11 @@
 - If `multi_cell(align="J")` is given text with multiple paragraphs (text followed by an empty line) at once, it now renders the last line of each paragraph left-aligned, instead of just the very last line [#364](https://github.com/PyFPDF/fpdf2/issues/364), thanks to @gmischler
 - a regression: now again `multi_cell()` always renders a cell, even if `txt` is an empty string - _cf._ [#349](https://github.com/PyFPDF/fpdf2/issues/349)
 - a bug with string width calculation when Markdown is enabled - _cf._ [#351](https://github.com/PyFPDF/fpdf2/issues/351)
-<<<<<<< HEAD
 - a few bugs when parsing some SVG files - _cf._ [#356](https://github.com/PyFPDF/fpdf2/issues/356) & [#358](https://github.com/PyFPDF/fpdf2/issues/358)
 ### Deprecated
 - The parameter `ln` to `cell()` and `multi_cell()` is now deprecated, use `new_x` and `new_y` instead.
 - The parameter "center" to `cell()` is now deprecated, use `align="C"` instead.
-=======
-- a few bugs when parsing some SVG files - _cf._ [#356](https://github.com/PyFPDF/fpdf2/issues/356), [#358](https://github.com/PyFPDF/fpdf2/issues/358) & [#376](https://github.com/PyFPDF/fpdf2/issues/376)
 - a bug when using `multi_cell(..., split_only=True)` inside an `unbreakable` section - _cf._ [#359](https://github.com/PyFPDF/fpdf2/issues/359)
->>>>>>> 4ec48b68
 
 ## [2.5.1] - 2022-03-07
 ### Added
