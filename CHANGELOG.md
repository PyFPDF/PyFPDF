Changelog
---------

All notable changes to this project will be documented in this file.

The format is based on [Keep a Changelog](http://keepachangelog.com/)
and this project adheres to [Semantic Versioning](http://semver.org/),
and [PEP 440](https://www.python.org/dev/peps/pep-0440/).

## Displaying deprecation warnings
`DeprecationWarning` messages are not displayed by Python by default.

Hence, every time you use a newer version of `fpdf2`, we strongly encourage you to execute your scripts
with the `-Wd` option (_cf._ [documentation](https://docs.python.org/3/using/cmdline.html#cmdoption-W)) 
in order to get warned about deprecated features used in your code.

This can also be enabled programmatically with `warnings.simplefilter('default', DeprecationWarning)`.

## [2.6.1] - not released yet
### Added
<<<<<<< HEAD
* support for `[]()` links when `markdown=True`
* `skew` function (similar to `rotation`), along with relevant unit tests and documentation.
=======
* support for PDF encryption (RC4 and AES-128): https://pyfpdf.github.io/fpdf2/Encryption.html - thanks to @andersonhc
* ensured support for Python 3.11
* [`FPDF.image()`](https://pyfpdf.github.io/fpdf2/fpdf/fpdf.html#fpdf.fpdf.FPDF.image): the `x` parameter of now accepts a value of `"C"` / `Align.C` / `"R"` / `Align.R` to horizontally position the image centered or aligned right
* [`FPDF.image()`](https://pyfpdf.github.io/fpdf2/fpdf/fpdf.html#fpdf.fpdf.FPDF.image): dimensions can now be provided to set the intrinsic image width & height before storing it in the PDF
* [`FPDF.cell()`](https://pyfpdf.github.io/fpdf2/fpdf/fpdf.html#fpdf.fpdf.FPDF.cell) & [`FPDF.multi_cell()`](https://pyfpdf.github.io/fpdf2/fpdf/fpdf.html#fpdf.fpdf.FPDF.multi_cell): support for `[]()` hyperlinks when `markdown=True`
* [`FPDF.write_html()`](https://pyfpdf.github.io/fpdf2/fpdf/fpdf.html#fpdf.fpdf.FPDF.write_html): support for `line-height` attribute of paragraph (`<p>`) - thanks to @Bubbu0129
>>>>>>> ffabf553
### Changed
* [`FPDF.add_link()`](https://pyfpdf.github.io/fpdf2/fpdf/fpdf.html#fpdf.fpdf.FPDF.add_link) creates a link to the current page by default, and now accepts optional parameters: `x`, `y`, `page` & `zoom`.
  Hence calling [`set_link()`](https://pyfpdf.github.io/fpdf2/fpdf/fpdf.html#fpdf.fpdf.FPDF.set_link) is not needed anymore after creating a link with `add_link()`.
* [`FPDF.write_html()`](https://pyfpdf.github.io/fpdf2/fpdf/fpdf.html#fpdf.fpdf.FPDF.write_html) now generates warnings for unclosed HTML tags, unless `warn_on_tags_not_matching=False` is set
### Fixed
* [`FPDF.write_html()`](https://pyfpdf.github.io/fpdf2/fpdf/fpdf.html#fpdf.fpdf.FPDF.write_html): a `ValueError: Incoherent hierarchy` could be raised with some headings hierarchy
* [`FPDF.write_html()`](https://pyfpdf.github.io/fpdf2/fpdf/fpdf.html#fpdf.fpdf.FPDF.write_html): `<img>` without `height` attribute overlaps with the following content [#632](https://github.com/PyFPDF/fpdf2/issues/632) - thanks to @Bubbu0129
* [`FPDF.image()`](https://pyfpdf.github.io/fpdf2/fpdf/fpdf.html#fpdf.fpdf.FPDF.image): performance issue with adding large images with `FlateDecode` image filter [#644](https://github.com/PyFPDF/fpdf2/pull/644) - thanks to @Markovvn1
* [`FPDF.add_font()`](https://pyfpdf.github.io/fpdf2/fpdf/fpdf.html#fpdf.fpdf.FPDF.add_font): fix support for upper case font file name [#638](https://github.com/PyFPDF/fpdf2/issues/638) - thanks to @CY-Qiu

## [2.6.0] - 2022-11-20
### Added
- demonstration Jupyter notebook: [tutorial/notebook.ipynb](https://github.com/PyFPDF/fpdf2/blob/master/tutorial/notebook.ipynb)
- new [`.default_page_dimensions`](https://pyfpdf.github.io/fpdf2/fpdf/fpdf.html#fpdf.fpdf.FPDF.default_page_dimensions) property on `FPDF` instances
- support for description list (`<dl>`), description titles (`<dt>`), description details (`<dd>`) and code blocks (`<code>`) in `write_html()` - thanks to @yk-jp & @seanpmulholland
- support for monochromatic images (PIL `image.mode == '1'`) thanks to @GerardoAllende
- the 1000+ unit tests suite is now executed under Linux **<ins>and</ins>** Windows, with extra timing & memory usage checks ensuring we control `fpdf2` resource usage
- new translation of the tutorial in [עברית](https://pyfpdf.github.io/fpdf2/Tutorial-he.html), thanks to @TzviGreenfeld
- new documentation for using [PyPDF2](https://github.com/py-pdf/PyPDF2) with `fpdf2`, added by @devdev29: https://pyfpdf.github.io/fpdf2/CombineWithPyPDF2.html
- new documentation for using [Jinja](https://jinja.palletsprojects.com/) with `fpdf2`: https://pyfpdf.github.io/fpdf2/TemplatingWithJinja.html
### Deprecated
- `HTMLMixin` is deprecated, and not needed anymore: **the `write_html()` method is now natively available in the `FPDF` class** - thanks to @yk-jp
### Removed
- `open()` & `close()` methods, that were only used internally and should never have been called by end-user code
- `FPDF.state`, which was an instance of the `DocumentState` enum, and has been replaced by moving the final rendering logic into a new `fpdf.output` module
### Fixed
- after an "empty" `cell()`, `ln()` applied a line height of zero [#601](https://github.com/PyFPDF/fpdf2/issues/601)
- when using `multi_cell()` with `max_line_height` to render multiline text, the last line is now rendered like all the others
- templates don't leak graphics state changes to their surroundings anymore; [#570](https://github.com/PyFPDF/fpdf2/issues/570)
- automatic page break is never performed on an empty page (when the Y position is at the top margin)
- fixed [`insert_toc_placeholder()`](https://pyfpdf.github.io/fpdf2/fpdf/fpdf.html#fpdf.fpdf.FPDF.insert_toc_placeholder) usage with [`footer()`](https://pyfpdf.github.io/fpdf2/fpdf/fpdf.html#fpdf.fpdf.FPDF.footer) and `{{nb}}`; [#548](https://github.com/PyFPDF/fpdf2/issues/548)
- the SVG parser now accepts `stroke-width` attribute values with an explicit unit, thanks to @gmischler; [#526](https://github.com/PyFPDF/fpdf2/issues/526)
- the SVG parser now accepts absolute units for `width` and `height` attributes, thanks to @darioackermann; [#555](https://github.com/PyFPDF/fpdf2/issues/555)
- `write_html()` method now correctly handles whitespace when parsing HTML. `<pre></pre>` blocks still maintain spaces, tabs and line breaks. 
### Changed
- the first parameter of `FPDF.add_font()` is now **optional**: if it is not provided, the base name of the `fname` font path is used to define the font family. Hence `pdf.add_font(fname="fonts/NotoSansArabic.ttf")` will define a font named `NotoSansArabic`.
- the output of [`embed_file()`](https://pyfpdf.github.io/fpdf2/fpdf/fpdf.html#fpdf.fpdf.FPDF.embed_file) is now a `PDFEmbeddedFile`, not a string, but the internal file name can be retrieved through its `.basename` property
- forbid use of `get_y()` & `local_context()` inside `unbreakable()` as it is currently not supported; [#557](https://github.com/PyFPDF/fpdf2/discussions/557)
- [fontTools](https://fonttools.readthedocs.io/en/latest/) minimal version requirement set to 4.34.0; [#524](https://github.com/PyFPDF/fpdf2/issues/524)

## [2.5.7] - 2022-09-08
### Changed
- HTML headings are now rendered with an additional leading of 20% the font size above and below them; [#520](https://github.com/PyFPDF/fpdf2/issues/520)
- `fpdf2` now uses [fontTools](https://fonttools.readthedocs.io/en/latest/) to read and embed fonts in the PDF, thanks to @gmischler and @RedShy
- since the fonttools library offers similar functionality, the dependency to "svg.path" is gone again, thanks to @gmischler; [#525](https://github.com/PyFPDF/fpdf2/issues/525)

### Fixed
- text following a HTML heading can't overlap with that heading anymore, thanks to @gmischler
- `arc()` not longer renders artefacts at intersection point, thanks to @Jmillan-Dev; [#488](https://github.com/PyFPDF/fpdf2/issues/488)
- [`write_html()`](https://pyfpdf.github.io/fpdf2/HTML.html):
    * `<em>` & `<strong>` HTML tags are now properly supported - they were ignored previously; [#498](https://github.com/PyFPDF/fpdf2/issues/498)
    * `bgcolor` is now properly supported in `<table>` tags; [#512](https://github.com/PyFPDF/fpdf2/issues/512)
- the `CreationDate` of PDFs & embedded files now includes the system timezone

### Added
- support for subscript, superscript, nominator and denominator char positioning as well as `<sub>` and `<sup>` HTML tags, thanks to @gmischler: [link to documentation](https://pyfpdf.github.io/fpdf2/TextStyling.html#subscript-superscript-and-fractional-numbers)
- [`set_page_background()`](https://pyfpdf.github.io/fpdf2/fpdf/fpdf.html#fpdf.fpdf.FPDF.set_page_background): new method added by @semaeostomea: [link to documentation](https://pyfpdf.github.io/fpdf2/PageFormatAndOrientation.html#per-page-format-orientation-and-background)
- [`embed_file()`](https://pyfpdf.github.io/fpdf2/fpdf/fpdf.html#fpdf.fpdf.FPDF.embed_file) & [`file_attachment_annotation()`](https://pyfpdf.github.io/fpdf2/fpdf/fpdf.html#fpdf.fpdf.FPDF.file_attachment_annotation): new methods to add file attachments - [link to documentation](https://pyfpdf.github.io/fpdf2/FileAttachments.html)
- a new method [`set_char_spacing()`](https://pyfpdf.github.io/fpdf2/fpdf/fpdf.html#fpdf.fpdf.FPDF.set_char_spacing) allows to increase the spacing between individual characters, thanks to @gmischler: [link to documentation](https://pyfpdf.github.io/fpdf2/TextStyling.html)
- workaround by @semaeostomea to support arabic and right-to-left scripts: [link to documentation](https://pyfpdf.github.io/fpdf2/Unicode.html#right-to-left-arabic-script-workaround)
- documentation on shapes styling: [link to documentation](https://pyfpdf.github.io/fpdf2/Shapes.html#path-styling)
- documentation on sharing the images cache among FPDF instances: [link to documentation](https://pyfpdf.github.io/fpdf2/Images.html#sharing-the-image-cache-among-fpdf-instances)

## [2.5.6] - 2022-08-16
### Added
- new methods to allow signing PDF documents: [link to docs](https://pyfpdf.github.io/fpdf2/Signing.html)
- support for colors defined with the `rgb()` syntax in SVG images - _cf._ [#480](https://github.com/PyFPDF/fpdf2/issues/480)
- New translation of the tutorial in [Ελληνικά](https://pyfpdf.github.io/fpdf2/Tutorial-gr.html), thanks to @sokratisvas
### Changed
- an `/ID` is now inserted in the trailer dictionary of all PDF documents generated.
  This ID can be controlled through the new [file_id()](https://pyfpdf.github.io/fpdf2/fpdf/fpdf.html#fpdf.fpdf.FPDF.file_id) method.
- the [svg.path](https://pypi.org/project/svg.path/) package was added as a dependency to better parse SVG images
### Fixed
- `font_stretching` doesn't make text spill out of `multi_cell()` and `write()` boundaries anymore, thanks to @gmischler
- `local_context()` now always restores the correct font settings after finishing, thanks to @gmischler
- properly parsing single-digits arguments in SVG paths - _cf._ [#450](https://github.com/PyFPDF/fpdf2/issues/450)
- document outline encoding: it was found to be broken when using a thai font - _cf._ [#458](https://github.com/PyFPDF/fpdf2/issues/458)

## [2.5.5] - 2022-06-17
### Added
- a new option `align="X"` to `.cell()` and `.multi_cell()` allows to center text around the current x position, thanks to @gmischler
- allowing to provide an [`AnnotationName`](https://pyfpdf.github.io/fpdf2/fpdf/enums.html#fpdf.enums.AnnotationName)
  and [`AnnotationFlags`](https://pyfpdf.github.io/fpdf2/fpdf/enums.html#fpdf.enums.AnnotationFlag)
  onto [text_annotation()](https://pyfpdf.github.io/fpdf2/fpdf/fpdf.html#fpdf.fpdf.FPDF.text_annotation)
- allowing correctly parsing of SVG files with CSS styling (`style="..."` attribute), thanks to @RedShy
- [`FPDF.star()`](https://pyfpdf.github.io/fpdf2/Shapes.html#regular-star): new method added to draw regular stars, thanks to @digidigital and @RedShy
- [`FPDF.ink_annotation()`](https://pyfpdf.github.io/fpdf2/Annotations.html#ink-annotations): new method added to add path annotations
- allowing embedding of indexed PNG images without converting them to RGB colorspace, thanks to @RedShy
- allowing to change appearance of [highlight annotations](https://pyfpdf.github.io/fpdf2/fpdf/fpdf.html#fpdf.fpdf.FPDF.highlight) by specifying a [`TextMarkupType`](https://pyfpdf.github.io/fpdf2/fpdf/enums.html#fpdf.enums.TextMarkupType)
- documentation on how to control objects transparency: [link to docs](https://pyfpdf.github.io/fpdf2/Transparency.html)
- documentation on how to create tables and charts using [pandas](https://pandas.pydata.org/) DataFrames: [link to docs](https://pyfpdf.github.io/fpdf2/Maths.html), thanks to @iwayankurniawan
- added argument `round_corners` to `FPDF.rect()` that allows to draw rectangles with round corners: [link to docs](https://pyfpdf.github.io/fpdf2/Shapes.html#rectangle) - thanks to @gonzalobarbaran
### Fixed
- support for `"x"` & `"y"` attributes in SVG `<use>` tags - _cf._ [#446](https://github.com/PyFPDF/fpdf2/issues/446)
- `CreationDate` of PDFs generated, that was broken - _cf._ [#451](https://github.com/PyFPDF/fpdf2/issues/451)
- `multi_cell()` and `write()` ignored a trailing newline character in the supplied text since 2.5.1 - fixed thanks to @gmischler

## [2.5.4] - 2022-05-05
### Added
- new `FPDF.page_mode` property, allowing to display a PDF automatically in **full screen**: [link to docs](https://pyfpdf.github.io/fpdf2/PageFormatAndOrientation.html#full-screen)
- new `FPDF.viewer_preferences` property: [link to docs](https://pyfpdf.github.io/fpdf2/PageFormatAndOrientation.html#viewer-preferences)
### Fixed
- removed a debug `print()` statement (`multi_cell: new_x=... new_y=...`) that had been left in [multi_cell()](https://pyfpdf.github.io/fpdf2/fpdf/fpdf.html#fpdf.fpdf.FPDF.multi_cell) method 🤦‍♂️
- preserved backward compatibility with PyFPDF for passing positional arguments to `cell()` & `multi_cell()`, which was broken in 2.5.2
### Modified
- when [`regular_polygon()`](https://pyfpdf.github.io/fpdf2/fpdf/fpdf.html#fpdf.fpdf.FPDF.regular_polygon) is called with `style="f"`,
  the shape outline is not drawn anymore. Use `style="DF"` to also draw a line around its perimeter.
### Deprecated
- the `fill` parameter of the [`polygon()`](https://pyfpdf.github.io/fpdf2/fpdf/fpdf.html#fpdf.fpdf.FPDF.polygon)
  & [`polyline()`](https://pyfpdf.github.io/fpdf2/fpdf/fpdf.html#fpdf.fpdf.FPDF.polyline) methods have been replaced by a `style` argument,
  offering more control

## [2.5.3] - 2022-05-03
### Added
- new `round_clip()` & `elliptic_clip()` image clipping methods: [link to docs](https://pyfpdf.github.io/fpdf2/Images.html#image-clipping)
- `CoerciveEnum` subclasses have been added: [`Align`](https://pyfpdf.github.io/fpdf2/fpdf/enums.html#fpdf.enums.Align) & [`RenderStyle`](https://pyfpdf.github.io/fpdf2/fpdf/enums.html#fpdf.enums.RenderStyle)
- documentation on how to embed Matplotlib charts: [link to docs](https://pyfpdf.github.io/fpdf2/Maths.html)
- documentation on how to use `fpdf2` with [Flask](https://flask.palletsprojects.com), [streamlit](https://streamlit.io/), AWS lambdas: [link to docs](https://pyfpdf.github.io/fpdf2/UsageInWebAPI.html)
- documentation on how to store PDFs in a database with [SQLAlchemy](https://www.sqlalchemy.org/): [link to docs](https://pyfpdf.github.io/fpdf2/DatabaseStorage.html)
### Modified
- `TextMode`, `XPos` & `YPos` now inherit from `CoerciveEnum` and hence can simply be passed as string parameters
### Fixed
- infinite loop when calling `.multi_cell()` without enough horizontal space - _cf._ [#389](https://github.com/PyFPDF/fpdf2/issues/389)
### Removed
- support for `.pkl` files passed to `add_font()`. This was deprecated since v2.5.1.
  As a consequence, `fpdf2` no more uses the `pickle` module \o/

## [2.5.2] - 2022-04-13
### Added
- new parameters `new_x` and `new_y` for `cell()` and `multi_cell()`, replacing `ln=0`, thanks to @gmischler
- new `highlight()` method to insert highlight annotations: [documentation](https://pyfpdf.github.io/fpdf2/Annotations.html#highlights)
- new `offset_rendering()` method: [documentation](https://pyfpdf.github.io/fpdf2/PageBreaks.html#unbreakable-sections)
- new `.text_mode` property: [documentation](https://pyfpdf.github.io/fpdf2/TextStyling.html#text_mode)
- the page structure of the documentation has been revised, with a new page about [adding text](https://pyfpdf.github.io/fpdf2/Text.html), thanks to @gmischler
- a warning is now raised if a context manager is used inside an `unbreakable()` section, which is not supported
### Changed
- `local_context()` can now "scope" even more properties, like `blend_mode`: [documentation](https://pyfpdf.github.io/fpdf2/Images.html#blending-images)
### Fixed
- No font properties should be leaked anymore after using markdown or in any other situations (_cf._ [#359](https://github.com/PyFPDF/fpdf2/issues/349)), thanks to @gmischler
- If `multi_cell(align="J")` is given text with multiple paragraphs (text followed by an empty line) at once, it now renders the last line of each paragraph left-aligned,
  instead of just the very last line (_cf._ [#364](https://github.com/PyFPDF/fpdf2/issues/364)), thanks to @gmischler
- a regression: now again `multi_cell()` always renders a cell, even if `txt` is an empty string - _cf._ [#349](https://github.com/PyFPDF/fpdf2/issues/349)
- a bug with string width calculation when Markdown is enabled - _cf._ [#351](https://github.com/PyFPDF/fpdf2/issues/351)
- a few bugs when parsing some SVG files - _cf._ [#356](https://github.com/PyFPDF/fpdf2/issues/356), [#358](https://github.com/PyFPDF/fpdf2/issues/358) & [#376](https://github.com/PyFPDF/fpdf2/issues/376)
- a bug when using `multi_cell(..., split_only=True)` inside an `unbreakable` section - _cf._ [#359](https://github.com/PyFPDF/fpdf2/issues/359)
### Deprecated
- The parameter `ln` to `cell()` and `multi_cell()` is now deprecated: use `new_x` and `new_y` instead.
- The parameter `center` to `cell()` is now deprecated, use `align="C"` instead.

## [2.5.1] - 2022-03-07
### Added
- The documentation outline is revised, and a page about creating Text added, thanks to @gmischler
- support for soft-hyphen (`\u00ad`) break in `write()`, `cell()` & `multi_cell()` calls - thanks @oleksii-shyman & @gmischler!
  Documentation: [Line breaks](https://pyfpdf.github.io/fpdf2/LineBreaks.html)
- new documentation page on [Emojis, Symbols & Dingbats](https://pyfpdf.github.io/fpdf2/EmojisSymbolsDingbats.html)
- documentation on combining `borb` & `fpdf2`: [Creating a borb.pdf.document.Document from a FPDF instance](https://pyfpdf.github.io/fpdf2/borb.html)

### Changed
- `write()` now supports soft hyphen characters, thanks to @gmischler
- `fname` is now a required parameter for `FPDF.add_font()`
- `image()` method now insert `.svg` images as PDF paths
- the [defusedxml](https://pypi.org/project/defusedxml/) package was added as dependency in order to make SVG parsing safer
- log level of `_substitute_page_number()` has been lowered from `INFO` to `DEBUG`

### Fixed
- a bug when rendering Markdown and setting a custom `text_color` or `fill_color`
- a bug in `get_string_width()` with unicode fonts and Markdown enabled,
  resulting in calls to `cell()` / `multi_cell()` with `align="R"` to display nothing - thanks @mcerveny for the fix!
- a bug with incorrect width calculation of markdown text

### Deprecated
- the font caching mechanism, that used the `pickle` module, has been removed, for security reasons,
  and because it provided little performance gain, and only for specific use cases - _cf._ [issue #345](https://github.com/PyFPDF/fpdf2/issues/345).
  That means that the `font_cache_dir` optional parameter of `fpdf.FPDF` constructor
  and the `uni` optional argument of `FPDF.add_font()` are deprecated.
  The `fpdf.fpdf.load_cache` function has also been removed.

To be extra clear: `uni=True` can now be removed from all calls to `FPDF.add_font()`.
If the value of the `fname` argument passed to `add_font()` ends with `.ttf`, it is considered a TrueType font.

## [2.5.0] - 2022-01-22
### Added
Thanks to @torque for contributing this massive new feature:
- add [`fpdf.drawing`](https://pyfpdf.github.io/fpdf2/Drawing.html) API for composing paths from an arbitrary sequence of lines and curves.
- add [`fpdf.svg.convert_svg_to_drawing`](https://pyfpdf.github.io/fpdf2/SVG.html) function to support converting basic scalable vector graphics (SVG) images to PDF paths.

### Fixed
- `will_page_break()` & `accept_page_break` are not invoked anymore during a call to `multi_cell(split_only=True)`
- Unicode characters in headings are now properly displayed in the table of content, _cf._ [#320](https://github.com/PyFPDF/fpdf2/issues/320) - thanks @lcomrade

## [2.4.6] - 2021-11-16
### Added
- New `FPDF.pages_count` property, thanks to @paulacampigotto
- Temporary changes to graphics state variables are now possible using `with FPDF.local_context():`, thanks to @gmischler
- a mechanism to detect & downscale oversized images,
  _cf._ [documentation](https://pyfpdf.github.io/fpdf2/Images.html#oversized-images-detection-downscaling).
  [Feedbacks](https://github.com/PyFPDF/fpdf2/discussions) on this new feature are welcome!
- New `set_dash_pattern()`, which works with all lines and curves, thanks to @gmischler.
- Templates now support drawing ellipses, thanks to @gmischler
- New documentation on how to display equations, using Google Charts or `matplotlib`: [Maths](https://pyfpdf.github.io/fpdf2/Maths.html)
- The whole documentation can now be downloaded as a PDF: [fpdf2-manual.pdf](https://pyfpdf.github.io/fpdf2/fpdf2-manual.pdf)
- New sections have been added to [the tutorial](https://pyfpdf.github.io/fpdf2/Tutorial.html), thanks to @portfedh:

    5. [Creating Tables](https://pyfpdf.github.io/fpdf2/Tutorial.html#tuto-5-creating-tables)
    6. [Creating links and mixing text styles](https://pyfpdf.github.io/fpdf2/Tutorial.html#tuto-6-creating-links-and-mixing-text-styles)
- New translation of the tutorial in Hindi, thanks to @Mridulbirla13: [हिंदी संस्करण](https://pyfpdf.github.io/fpdf2/Tutorial-हिंदी.html); [Deutsch](https://pyfpdf.github.io/fpdf2/Tutorial-de.html), thanks to @digidigital; and [Italian](https://pyfpdf.github.io/fpdf2/Tutorial-it.html) thanks to @xit4; [Русский](https://pyfpdf.github.io/fpdf2/Tutorial-ru.html) thanks to @AABur; and [português](https://pyfpdf.github.io/fpdf2/Tutorial-pt.html) thanks to @fuscati; [français](https://pyfpdf.github.io/fpdf2/Tutorial-fr.html), thanks to @Tititesouris
- While images transparency is still handled by default through the use of `SMask`,
  this can be disabled by setting `pdf.allow_images_transparency = False`
  in order to allow compliance with [PDF/A-1](https://en.wikipedia.org/wiki/PDF/A#Description)
- [`FPDF.arc`](https://pyfpdf.github.io/fpdf2/fpdf/fpdf.html#fpdf.fpdf.FPDF.arc): new method added. 
  It enables to draw arcs in a PDF document.
- [`FPDF.solid_arc`](https://pyfpdf.github.io/fpdf2/fpdf/fpdf.html#fpdf.fpdf.FPDF.solid_arc): new method added.
  It enables to draw solid arcs in a PDF document. A solid arc combines an arc and a triangle to form a pie slice.
- [`FPDF.regular_polygon`](https://pyfpdf.github.io/fpdf2/fpdf/fpdf.html#fpdf.fpdf.FPDF.regular_polygon): new method added, thanks to @bettman-latin
### Fixed
- All graphics state manipulations are now possible within a rotation context, thanks to @gmischler
- The exception making the "x2" template field optional for barcode elements did not work correctly, fixed by @gmischler
- It is now possible to get back to a previous page to add more content, _e.g._ with a 2-column layout, thanks to @paulacampigotto
### Changed
- All template elements now have a transparent default background instead of white, thanks to @gmischler
- To reduce the size of generated PDFs, no `SMask` entry is inserted for images that are fully opaque
  (= with an alpha channel containing only 0xff characters)
- The `rect`, `ellipse` & `circle` all have a `style` parameter in common.
  They now all properly accept a value of `"D"` and raise a `ValueError` for invalid values.
### Deprecated
- `dashed_line()` is now deprecated in favor of `set_dash_pattern()`

## [2.4.5] - 2021-10-03
### Fixed
- ensure support for old field names in `Template.code39` for backward compatibility

## [2.4.4] - 2021-10-01
### Added
- `Template()` has gained a more flexible cousin `FlexTemplate()`, _cf._ [documentation](https://pyfpdf.github.io/fpdf2/Templates.html), thanks to @gmischler
- markdown support in `multi_cell()`, thanks to Yeshi Namkhai
- base 64 images can now be provided to `FPDF.image`, thanks to @MWhatsUp
- documentation on how to generate datamatrix barcodes using the `pystrich` lib: [documentation section](https://pyfpdf.github.io/fpdf2/Barcodes.html#datamatrix),
  thanks to @MWhatsUp
- `write_html`: headings (`<h1>`, `<h2>`...) relative sizes can now be configured through an optional `heading_sizes` parameter
- a subclass of `HTML2FPDF` can now easily be used by setting `FPDF.HTML2FPDF_CLASS`,
  _cf._ [documentation](https://pyfpdf.github.io/fpdf2/DocumentOutlineAndTableOfContents.html#with-html)
### Fixed
- `Template`: `split_multicell()` will not write spurious font data to the target document anymore, thanks to @gmischler
- `Template`: rotation now should work correctly in all situations, thanks to @gmischler
- `write_html`: headings (`<h1>`, `<h2>`...) can now contain non-ASCII characters without triggering a `UnicodeEncodeError`
- `Template`: CSV column types are now safely parsed, thanks to @gmischler
- `cell(..., markdown=True)` "leaked" its final style (bold / italics / underline) onto the following cells
### Changed
- `write_html`: the line height of headings (`<h1>`, `<h2>`...) is now properly scaled with its font size
- some `FPDF` methods should not be used inside a `rotation` context, or things can get broken.
  This is now forbidden: an exception is now raised in those cases.
### Deprecated
- `Template`: `code39` barcode input field names changed from `x/y/w/h` to `x1/y1/y2/size`

## [2.4.3] - 2021-09-01
### Added
- support for **emojis**! More precisely unicode characters above `0xFFFF` in general, thanks to @moe-25
- `Template` can now insert justified text
- [`get_scale_factor`](https://pyfpdf.github.io/fpdf2/fpdf/util.html#fpdf.util.get_scale_factor) utility function to obtain `FPDF.k` without having to create a document
- [`convert_unit`](https://pyfpdf.github.io/fpdf2/fpdf/util.html#fpdf.util.convert_unit) utility function to convert a number, `x,y` point, or list of `x,y` points from one unit to another unit
### Changed
- `fpdf.FPDF()` constructor now accepts ints or floats as a unit, and raises a `ValueError` if an invalid unit is provided.
### Fixed
- `Template` `background` property is now properly supported - [#203](https://github.com/PyFPDF/fpdf2/pull/203)
  ⚠️ Beware that its default value changed from `0` to `0xffffff`, as a value of **zero would render the background as black**.
- `Template.parse_csv`: preserving numeric values when using CSV based templates - [#205](https://github.com/PyFPDF/fpdf2/pull/205)
- the code snippet to generate Code 39 barcodes in the documentation was missing the start & end `*` characters.
This has been fixed, and a warning is now triggered by the [`FPDF.code39`](https://pyfpdf.github.io/fpdf2/fpdf/fpdf.html#fpdf.fpdf.FPDF.code39) method when those characters are missing.
### Fixed
- Detect missing `uni=True` when loading cached fonts (page numbering was missing digits)

## [2.4.2] - 2021-06-29
### Added
- disable font caching when `fpdf.FPDF` constructor invoked with `font_cache_dir=None`, thanks to @moe-25 !
- [`FPDF.circle`](https://pyfpdf.github.io/fpdf2/fpdf/fpdf.html#fpdf.fpdf.FPDF.circle): new method added, thanks to @viraj-shah18 !
- `write_html`: support setting HTML font colors by name and short hex codes
- [`FPDF.will_page_break`](https://pyfpdf.github.io/fpdf2/fpdf/fpdf.html#fpdf.fpdf.FPDF.will_page_break)
utility method to let users know in advance when adding an elemnt will trigger a page break.
This can be useful to repeat table headers on each page for exemple,
_cf._ [documentation on Tables](https://pyfpdf.github.io/fpdf2/Tables.html#repeat-table-header-on-each-page).
- [`FPDF.set_link`](https://pyfpdf.github.io/fpdf2/fpdf/fpdf.html#fpdf.fpdf.FPDF.set_link) now support a new optional `x` parameter to set the horizontal position after following the link
### Fixed
- fixed a bug when `fpdf.Template` was used to render QRCodes, due to a forced conversion to string (#175)

## [2.4.1] - 2021-06-12
### Fixed
- erroneous page breaks occured for full-width / full-height images
- rendering issue of non-ASCII characaters with unicode fonts

## [2.4.0] - 2021-06-11
### Changed
- now `fpdf2` uses the newly supported `DCTDecode` image filter for JPEG images,
  instead of `FlateDecode` before, in order to improve the compression ratio without any image quality loss.
  On test images, this reduced the size of embeded JPEG images by 90%.
- `FPDF.cell`: the `w` (width) parameter becomes optional, with a default value of `None`, meaning to generate a cell with the size of the text content provided
- the `h` (height) parameter of the `cell`, `multi_cell` & `write` methods gets a default value change, `None`, meaning to use the current font size
- removed the useless `w` & `h` parameters of the `FPDF.text_annotation()` method
### Added
- new `FPDF.add_action()` method, documented in the [Annotations section](https://pyfpdf.github.io/fpdf2/Annotations.html)
- `FPDF.cell`: new optional `markdown=True` parameter that enables basic Markdown-like styling: `**bold**, __italics__, --underlined--`
- `FPDF.cell`: new optional boolean `center` parameter that positions the cell horizontally
- `FPDF.set_link`: new optional `zoom` parameter that sets the zoom level after following the link.
  Currently ignored by Sumatra PDF Reader, but observed by Adobe Acrobat reader.
- `write_html`: now support `align="justify"`
- new method `FPDF.image_filter` to control the image filters used for images
- `FPDF.add_page`: new optional `duration` & `transition` parameters
  used for [presentations (documentation page)](https://pyfpdf.github.io/fpdf2/Presentations.html)
- extra documentation on [how to configure different page formats for specific pages](https://pyfpdf.github.io/fpdf2/PageFormatAndOrientation.html)
- support for Code 39 barcodes in `fpdf.template`, using `type="C39"`
### Fixed
- avoid an `Undefined font` error when using `write_html` with unicode bold or italics fonts
### Deprecated
- the `FPDF.set_doc_option()` method is deprecated in favour of just setting the `core_fonts_encoding` property
  on an instance of `FPDF`
- the `fpdf.SYSTEM_TTFONTS` configurable module constant is now ignored

## [2.3.5] - 2021-05-12
### Fixed
- a bug in the `deprecation` module that prevented to configure `fpdf2` constants at the module level

## [2.3.4] - 2021-04-30
### Fixed
- a "fake duplicates" bug when a `Pillow.Image.Image` was passed to `FPDF.image`

## [2.3.3] - 2021-04-21
### Added
- new features: **document outline & table of contents**! Check out the new dedicated [documentation page](https://pyfpdf.github.io/fpdf2/DocumentOutlineAndTableOfContents.html) for more information
- new method `FPDF.text_annotation` to insert... Text Annotations
- `FPDF.image` now also accepts an `io.BytesIO` as input
### Fixed
- `write_html`: properly handling `<img>` inside `<td>` & allowing to center them horizontally

## [2.3.2] - 2021-03-27
### Added
- `FPDF.set_xmp_metadata`
- made `<li>` bullets & indentation configurable through class attributes, instance attributes or optional method arguments, _cf._ [`test_customize_ul`](https://github.com/PyFPDF/fpdf2/blob/2.3.2/test/html/test_html.py#L242)
### Fixed
- `FPDF.multi_cell`: line wrapping with justified content and unicode fonts, _cf._ [#118](https://github.com/PyFPDF/fpdf2/issues/118)
- `FPDF.multi_cell`: when `ln=3`, automatic page breaks now behave correctly at the bottom of pages

## [2.3.1] - 2021-02-28
### Added
- `FPDF.polyline` & `FPDF.polygon` : new methods added by @uovodikiwi - thanks!
- `FPDF.set_margin` : new method to set the document right, left, top & bottom margins to the same value at once
- `FPDF.image` now accepts new optional `title` & `alt_text` parameters defining the image title
  and alternative text describing it, for accessibility purposes
- `FPDF.link` now honor its `alt_text` optional parameter and this alternative text describing links
  is now properly included in the resulting PDF document
- the document language can be set using `FPDF.set_lang`
### Fixed
- `FPDF.unbreakable` so that no extra page jump is performed when `FPDF.multi_cell` is called inside this context
### Deprecated
- `fpdf.FPDF_CACHE_MODE` & `fpdf.FPDF_CACHE_DIR` in favor of a configurable new `font_cache_dir` optional argument of the `fpdf.FPDF` constructor

## [2.3.0] - 2021-01-29
Many thanks to [@eumiro](https://github.com/PyFPDF/fpdf2/pulls?q=is%3Apr+author%3Aeumiro) & [@fbernhart](https://github.com/PyFPDF/fpdf2/pulls?q=is%3Apr+author%3Aeumiro) for their contributions to make `fpdf2` code cleaner!
### Added
- `FPDF.unbreakable` : a new method providing a context-manager in which automatic page breaks are disabled.
  _cf._ https://pyfpdf.github.io/fpdf2/PageBreaks.html
- `FPDF.epw` & `FPDF.eph` : new `@property` methods to retrieve the **effective page width / height**, that is the page width / height minus its horizontal / vertical margins.
- `FPDF.image` now accepts also a `Pillow.Image.Image` as input
- `FPDF.multi_cell` parameters evolve in order to generate tables with multiline text in cells:
  * its `ln` parameter now accepts a value of `3` that sets the new position to the right without altering vertical offset
  * a new optional `max_line_height` parameter sets a maximum height of each sub-cell generated
- new documentation pages : how to add content to existing PDFs, HTML, links, tables, text styling & page breaks
- all PDF samples are now validated using 3 different PDF checkers
### Fixed
- `FPDF.alias_nb_pages`: fixed this feature that was broken since v2.0.6
- `FPDF.set_font`: fixed a bug where calling it several times, with & without the same parameters,
prevented strings passed first to the text-rendering methods to be displayed.
### Deprecated
- the `dest` parameter of `FPDF.output` method

## [2.2.0] - 2021-01-11
### Added
- new unit tests, a code formatter (`black`) and a linter (`pylint`) to improve code quality
- new boolean parameter `table_line_separators` for `write_html` & underlying `HTML2FPDF` constructor
### Changed
- the documentation URL is now simply https://pyfpdf.github.io/fpdf2/
### Removed
- dropped support for external font definitions in `.font` Python files, that relied on a call to `exec`
### Deprecated
- the `type` parameter of `FPDF.image` method
- the `infile` parameter of `Template` constructor
- the `dest` parameter of `Template.render` method

## [2.1.0] - 2020-12-07
### Added
* [Introducing a rect_clip() function](https://github.com/reingart/pyfpdf/pull/158)
* [Adding support for Contents alt text on Links](https://github.com/reingart/pyfpdf/pull/163)
### Modified
* [Making FPDF.output() x100 time faster by using a bytearray buffer](https://github.com/reingart/pyfpdf/pull/164)
* Fix user's font path ([issue](https://github.com/reingart/pyfpdf/issues/166) [PR](https://github.com/PyFPDF/fpdf2/pull/14))
### Deprecated
* [Deprecating .rotate() and introducing .rotation() context manager](https://github.com/reingart/pyfpdf/pull/161)
### Fixed
* [Fixing #159 issue with set_link + adding GitHub Actions pipeline & badges](https://github.com/reingart/pyfpdf/pull/160)
* `User defined path to font is ignored`
### Removed
* non-necessary dependency on `numpy`
* support for Python 2
 
## [2.0.6] - 2020-10-26
### Added
* Python 3.9 is now supported

## [2.0.5] - 2020-04-01
### Added
* new specific exceptions: `FPDFException` & `FPDFPageFormatException`
* tests to increase line coverage in `image_parsing` module
* a test which uses most of the HTML features
### Fixed
* handling of fonts by the HTML mixin (weight and style) - thanks `cgfrost`!

## [2.0.4] - 2020-03-26
### Fixed
* images centering - thanks `cgfrost`!
* added missing import statment for `urlopen` in `image_parsing` module
* changed urlopen import from `six` library to maintain python2 compatibility

## [2.0.3] - 2020-01-03
### Added
* Ability to use a `BytesIO` buffer directly. This can simplify loading `matplotlib` plots into the PDF.
### Modified
* `load_resource` now return argument if type is `BytesIO`, else load.

## [2.0.1] - 2018-11-15
### Modified
* introduced a dependency to `numpy` to improve performances by replacing pixel regexes in image parsing (s/o @pennersr)

## [2.0.0] - 2017-05-04
### Added
* support for more recent Python versions
* more documentation
### Fixed
* PDF syntax error when version is > 1.3 due to an invalid `/Transparency` dict
### Modified
* turned `accept_page_break` into a property
* unit tests now use the standard `unittest` lib
* massive code cleanup using `flake8`<|MERGE_RESOLUTION|>--- conflicted
+++ resolved
@@ -18,17 +18,13 @@
 
 ## [2.6.1] - not released yet
 ### Added
-<<<<<<< HEAD
-* support for `[]()` links when `markdown=True`
-* `skew` function (similar to `rotation`), along with relevant unit tests and documentation.
-=======
+* `skew` function (similar to `rotation`), along with relevant unit tests and documentation. - thanks to @erap129
 * support for PDF encryption (RC4 and AES-128): https://pyfpdf.github.io/fpdf2/Encryption.html - thanks to @andersonhc
 * ensured support for Python 3.11
 * [`FPDF.image()`](https://pyfpdf.github.io/fpdf2/fpdf/fpdf.html#fpdf.fpdf.FPDF.image): the `x` parameter of now accepts a value of `"C"` / `Align.C` / `"R"` / `Align.R` to horizontally position the image centered or aligned right
 * [`FPDF.image()`](https://pyfpdf.github.io/fpdf2/fpdf/fpdf.html#fpdf.fpdf.FPDF.image): dimensions can now be provided to set the intrinsic image width & height before storing it in the PDF
 * [`FPDF.cell()`](https://pyfpdf.github.io/fpdf2/fpdf/fpdf.html#fpdf.fpdf.FPDF.cell) & [`FPDF.multi_cell()`](https://pyfpdf.github.io/fpdf2/fpdf/fpdf.html#fpdf.fpdf.FPDF.multi_cell): support for `[]()` hyperlinks when `markdown=True`
 * [`FPDF.write_html()`](https://pyfpdf.github.io/fpdf2/fpdf/fpdf.html#fpdf.fpdf.FPDF.write_html): support for `line-height` attribute of paragraph (`<p>`) - thanks to @Bubbu0129
->>>>>>> ffabf553
 ### Changed
 * [`FPDF.add_link()`](https://pyfpdf.github.io/fpdf2/fpdf/fpdf.html#fpdf.fpdf.FPDF.add_link) creates a link to the current page by default, and now accepts optional parameters: `x`, `y`, `page` & `zoom`.
   Hence calling [`set_link()`](https://pyfpdf.github.io/fpdf2/fpdf/fpdf.html#fpdf.fpdf.FPDF.set_link) is not needed anymore after creating a link with `add_link()`.
