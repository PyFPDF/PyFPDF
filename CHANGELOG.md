Changelog
---------

All notable changes to this project will be documented in this file.

The format is based on [Keep a Changelog](http://keepachangelog.com/)
and this project adheres to [Semantic Versioning](http://semver.org/),
and [PEP 440](https://www.python.org/dev/peps/pep-0440/).

## Displaying deprecation warnings
`DeprecationWarning` messages are not displayed by Python by default.

Hence, every time you use a newer version of `fpdf2`, we strongly encourage you to execute your scripts
with the `-Wd` option (_cf._ [documentation](https://docs.python.org/3/using/cmdline.html#cmdoption-W)) 
in order to get warned about deprecated features used in your code.

This can also be enabled programmatically with `warnings.simplefilter('default', DeprecationWarning)`.

## [2.7.10] - Not released yet
### Added
* Wrapping words on spaces now considers all common space symbols in addition to regular spaces (' '), addressing issues with word-wrapping for languages like Thai, as per [#1190](https://github.com/py-pdf/fpdf2/issues/1190) and [#1191](https://github.com/py-pdf/fpdf2/pull/1191).
* [`Templates`](https://py-pdf.github.io/fpdf2/fpdf/Templates.html) can now be also defined in JSON files.
* support to optionally set `wrapmode` in templates (default `"WORD"` can optionally be set to `"CHAR"` to support wrapping on characters for scripts like Chinese or Japanese) - _cf._ [#1159](https://github.com/py-pdf/fpdf2/issues/1159) - thanks to @carlhiggs
* support for quadratic and cubic Bézier curves with [`FPDF.bezier()`](https://py-pdf.github.io/fpdf2/fpdf/Shapes.html#fpdf.fpdf.FPDF.bezier) - thanks to @awmc000
* feature to identify the Unicode script of the input text and break it into fragments when different scripts are used, improving [text shaping](https://py-pdf.github.io/fpdf2/TextShaping.html) results
* [`FPDF.image()`](https://py-pdf.github.io/fpdf2/fpdf/fpdf.html#fpdf.fpdf.FPDF.image): now handles `keep_aspect_ratio` in combination with an enum value provided to `x`
* file names are mentioned in errors when `fpdf2` fails to parse a SVG image
* [`FPDF.write_html()`](https://py-pdf.github.io/fpdf2/fpdf/fpdf.html#fpdf.fpdf.FPDF.write_html): now supports CSS page breaks properties : [documentation](https://py-pdf.github.io/fpdf2/HTML.html#page-breaks)
* [`FPDF.write_html()`](https://py-pdf.github.io/fpdf2/fpdf/fpdf.html#fpdf.fpdf.FPDF.write_html): spacing before lists can now be adjusted via the `HTML2FPDF.list_vertical_margin` attribute - thanks to @lcgeneralprojects
### Fixed
* [`FPDF.local_context()`](https://py-pdf.github.io/fpdf2/fpdf/fpdf.html#fpdf.fpdf.FPDF.local_context) used to leak styling during page breaks, when rendering `footer()` & `header()`
* [`fpdf.drawing.DeviceCMYK`](https://py-pdf.github.io/fpdf2/fpdf/drawing.html#fpdf.drawing.DeviceCMYK) objects can now be passed to [`FPDF.set_draw_color()`](https://py-pdf.github.io/fpdf2/fpdf/fpdf.html#fpdf.fpdf.FPDF.set_draw_color), [`FPDF.set_fill_color()`](https://py-pdf.github.io/fpdf2/fpdf/fpdf.html#fpdf.fpdf.FPDF.set_fill_color) and [`FPDF.set_text_color()`](https://py-pdf.github.io/fpdf2/fpdf/fpdf.html#fpdf.fpdf.FPDF.set_text_color) without raising a `ValueError`: [documentation](https://py-pdf.github.io/fpdf2/Text.html#text-formatting).
* [`FPDF.write_html()`](https://py-pdf.github.io/fpdf2/fpdf/fpdf.html#fpdf.fpdf.FPDF.write_html): fixing rendering of `<hr>` tags, that do not trigger a page break anymore
* [`FPDF.write_html()`](https://py-pdf.github.io/fpdf2/fpdf/fpdf.html#fpdf.fpdf.FPDF.write_html): fixed automatic page break when an image does not have enough vertical space to be rendered on a page
* individual `/Resources` directories are now properly created for each document page. This change ensures better compliance with the PDF specification but results in a slight increase in the size of PDF documents. You can still use the old behavior by setting `FPDF().single_resources_object = True`
* line size calculation for fragments when [text shaping](https://py-pdf.github.io/fpdf2/TextShaping.html) is used
* [`FPDF.write_html()`](https://py-pdf.github.io/fpdf2/fpdf/fpdf.html#fpdf.fpdf.FPDF.write_html): fixed incoherent indentation of long `<ul>` list entries - _cf._ [issue #1073](https://github.com/py-pdf/fpdf2/issues/1073) - thanks to @lcgeneralprojects
* default values for `top_margin` and `bottom_margin` in `HTML2FPDF._new_paragraph()` calls are now correctly converted into chosen document units.
### Removed
* an obscure and undocumented [feature](https://github.com/py-pdf/fpdf2/issues/1198) of [`FPDF.write_html()`](https://py-pdf.github.io/fpdf2/fpdf/fpdf.html#fpdf.fpdf.FPDF.write_html), which used to magically pass local variables as arguments.
### Changed
<<<<<<< HEAD
* improved performance of font glyph selection by using functools cache.

### Deprecated

=======
* [`FPDF.table()`](https://py-pdf.github.io/fpdf2/Tables.html) now raises an error when a single row is too high to be rendered on a single page
* [`FPDF.write_html()`](https://py-pdf.github.io/fpdf2/fpdf/fpdf.html#fpdf.fpdf.FPDF.write_html): `tag_indents` can now be non-integer. Indentation of HTML elements is now independent of font size and bullet strings.
>>>>>>> f399dda7

## [2.7.9] - 2024-05-17
### Added
* new optional parameter `repeat_headings` for [`FPDF.table()`](https://py-pdf.github.io/fpdf2/fpdf/fpdf.html#fpdf.fpdf.FPDF.table) that indicates whether to print table headings on every page
* support for overriding paragraph direction on bidirectional text
* new optional `li_prefix_color` parameter for [`FPDF.write_html()`](https://py-pdf.github.io/fpdf2/fpdf/fpdf.html#fpdf.fpdf.FPDF.write_html)
* support for `start` & `type` attributes of `<ol>` tags, and `type` attribute of `<ul>` tags, when using [`FPDF.write_html()`](https://py-pdf.github.io/fpdf2/fpdf/fpdf.html#fpdf.fpdf.FPDF.write_html)
* [`FPDF.write_html()`](https://py-pdf.github.io/fpdf2/fpdf/fpdf.html#fpdf.fpdf.FPDF.write_html) now accepts a `tag_styles` parameter to control the font, color & size of HTML elements: `<a>`, `<blockquote>`, `<li>`...
* [`FPDF.write_html()`](https://py-pdf.github.io/fpdf2/fpdf/fpdf.html#fpdf.fpdf.FPDF.write_html) now accepts a `tag_indents` parameter to control, for example, the indent of `<blockquote>` elements
* [`FPDF.write_html()`](https://py-pdf.github.io/fpdf2/fpdf/fpdf.html#fpdf.fpdf.FPDF.write_html) now honors `line-height` attributes on `<ol>` & `<li>` elements, or the same CSS property in `style` attributes on those tags
* allow to define custom `cell_fill_mode` logic for tables: [_Set cells background_ - documentation section](https://py-pdf.github.io/fpdf2/Tables.html#set-cells-background). Also added 2 new values: `TableCellFillMode.EVEN_ROWS` & `TableCellFillMode.EVEN_COLUMNS`: [documentation](https://py-pdf.github.io/fpdf2/fpdf/enums.html#fpdf.enums.TableCellFillMode)
### Fixed
* a bug when rendering vector images with dashed lines that caused a warning message in Adobe Acrobat Reader
* ordering RTL fragments on bidirectional texts
* fixed type hint of member `level` in class [`OutlineSection`](https://py-pdf.github.io/fpdf2/fpdf/outline.html#fpdf.outline.OutlineSection) from `str` to `int`.
* SVG clipping paths being incorrectly painted - _cf._ [issue #1147](https://github.com/py-pdf/fpdf2/issues/1147)
* new translation of the tutorial in [Polski](https://py-pdf.github.io/fpdf2/Tutorial-pl.html) - thanks to @DarekRepos
### Changed
* improved the performance of `FPDF.start_section()` - thanks to @dmail00 - _cf._ [issue #1092](https://github.com/py-pdf/fpdf2/issues/1092)
### Deprecated
* The `dd_tag_indent` & `li_tag_indent` parameters of `FPDF.write_html()` are replaced by the new `tag_indents` generic parameter.
* The `heading_sizes` & `pre_code_font` parameters of `FPDF.write_html()` are replaced by the new `tag_styles` generic parameter.

## [2.7.8] - 2024-02-09
### Added
* support for `<path>` elements in SVG `<clipPath>` elements
* support for `bidirectional` [text shaping](https://py-pdf.github.io/fpdf2/TextShaping.html) - thanks to @andersonhc
* documentation on how to combine `fpdf2` with [mistletoe](https://pypi.org/project/kaleido/) in order to [generate PDF documents from Markdown (link)](https://py-pdf.github.io/fpdf2/CombineWithMistletoeoToUseMarkdown.html)
* support for `Table` cells that span multiple rows via the `rowspan` attribute, which can be combined with `colspan` - thanks to @mjasperse
* `TableSpan.COL` and `TableSpan.ROW` enums that can be used as placeholder table entries to identify span extents - thanks to @mjasperse
### Fixed
* when adding a link on a table cell, an extra link was added erroneously on the left. Moreover, now `FPDF._disable_writing()` properly disable link writing.
* [`FPDF.write_html()`](https://py-pdf.github.io/fpdf2/fpdf/fpdf.html#fpdf.fpdf.FPDF.write_html) now handles linking directly to other pages - thanks to @mjasperse
* non-bold `TitleStyle` is now rendered as non-bold even when the current font is bold
* calling `.table()` inside the `render_toc_function`
* using `.set_text_shaping(True)` & `.offset_rendering()`
* fixed gutter handing when a pagebreak occurs within a table with header rows - thanks to @mjasperse
* fixed handling of `border=0` in HTML table - thanks to @mjasperse
* [`FPDF.write_html()`](https://py-pdf.github.io/fpdf2/fpdf/fpdf.html#fpdf.fpdf.FPDF.write_html) now properly honors `align=` attributes in `<th>` tags
* fixed problem using bold italic standard fonts in markdown - thanks to @Alan-Collins
### Changed
* refactored [`FPDF.multi_cell()`](https://py-pdf.github.io/fpdf2/fpdf/fpdf.html#fpdf.fpdf.FPDF.multi_cell) to generate fewer PDF component objects - thanks to @mjasperse
* outer table borders are now drawn continuously for nonzero `gutter_width`/`gutter_height`, with spacing applied inside the border similar to HTML tables - thanks to @mjasperse - cf. [#1071](https://github.com/py-pdf/fpdf2/issues/1071)
* removed the requirement that all rows in a `Table` have the same number of columns - thanks to @mjasperse
### Deprecated
- font aliases (`Arial` → `Helvetica`, `CourierNew` → `Courier`, `TimesNewRoman` → `Times`). They will be removed in a later release.

## [2.7.7] - 2023-12-10
### Added
* Basic support for `<image>` elements in SVG vector graphics inserted
* SVG importing now supports clipping paths, and `<defs>` tags anywhere in the SVG file - thanks to @afriedman412 - cf. [#968](https://github.com/py-pdf/fpdf2/pull/968)
* [`FPDF.fonts.FontFace`](https://py-pdf.github.io/fpdf2/fpdf/fonts.html#fpdf.fonts.FontFace): Now has a static `combine` method that allows overriding a default FontFace (e.g. for specific cells in a table). Unspecified properties of the override FontFace retain the values of the default - thanks to @TedBrookings - cf. [#979](https://github.com/py-pdf/fpdf2/pull/979)
* [`TextColumns()`](https://py-pdf.github.io/fpdf2/TextColumns.html) can now have images inserted (both raster and vector) - thanks to @gmischler
* [`TextColumns()`](https://py-pdf.github.io/fpdf2/TextColumns.html) can now advance to the next column with the new `new_column()` method or a FORM_FEED character (`\u000c`) in the text - thanks to @gmischler
* Added support for Free Text annotations: [documentation](https://py-pdf.github.io/fpdf2/Annotations.html#free-text-annotations) - thanks to @MarekT0v - cf. [#1039](https://github.com/py-pdf/fpdf2/pull/1039)
* Tutorial in Dutch: [Handleiding](https://py-pdf.github.io/fpdf2/Tutorial-nl.md) - thanks to @Polderrider
* Python 3.12 is now officially supported
### Fixed
* Links over text in tables were broken in release 2.7.6, this is now fixed
* `FPDF.set_font_color()` raised a `TypeError` when used in tables
* `FPDF.image(x=Align.C)` used to fail for SVG images - fixed thanks to @gmischler - cf. [#1003](https://github.com/py-pdf/fpdf2/pull/1003)
* Previously set dash patterns were not transferred correctly to new pages - fixed thanks to @gmischler - cf. [#993](https://github.com/py-pdf/fpdf2/pull/993)
* Inserted Vector images used to ignore the `keep_aspect_ratio` argument.
* [`FPDF.write_html()`](https://py-pdf.github.io/fpdf2/fpdf/fpdf.html#fpdf.fpdf.FPDF.write_html) now properly honor the current text font color when styling table cells
* [`FPDF.write_html()`](https://py-pdf.github.io/fpdf2/fpdf/fpdf.html#fpdf.fpdf.FPDF.write_html) delays unescaping data so as not to confuse entity names as nested tags
* [`FPDF.multi_cell()`](https://py-pdf.github.io/fpdf2/fpdf/fpdf.html#fpdf.fpdf.FPDF.multi_cell) has improved handling of `new_x` and `new_y` when `padding` is non-zero.
* [`FPDF.multi_cell(fill=True)`](https://py-pdf.github.io/fpdf2/fpdf/fpdf.html#fpdf.fpdf.FPDF.multi_cell) now avoids overlapping multiline strings when `padding` is non-zero.
### Changed
* the public `.images`, `.icc_profiles` & `.image_filter` attributes of `FPDF` instances have been moved inside a nested `FPDF.image_cache` attribute. Similarly, the `FPDF.preload_image()` is now a function in the `fpdf.image_parsing` module: [documentation](https://py-pdf.github.io/fpdf2/fpdf/image_parsing.html#fpdf.image_parsing.preload_image)
* the `fpdf.svg` module now produces `WARNING` log messages for unsupported SVG tags & attributes.
  If those logs annoy you, you can suppress them: `logging.getLogger("fpdf.svg").propagate = False`
* [`FPDF.table()`](https://py-pdf.github.io/fpdf2/fpdf/fpdf.html#fpdf.fpdf.FPDF.table): If cell styles are provided for cells in heading rows, combine the cell style as an override with the overall heading style.

## [2.7.6] - 2023-10-11
This release is the first performed from the [@py-pdf GitHub org](https://github.com/py-pdf), where `fpdf2` migrated.
This release also marks the arrival of two new maintainers: Georg Mischler ([@gmischler](https://github.com/gmischler)) and Anderson Herzogenrath da Costa ([@andersonhc](https://github.com/andersonhc)).
### Added
* The new experimental method `text_columns()` allows to render text within a single or multiple columns, including height balancing: [documentation](https://py-pdf.github.io/fpdf2/TextColumns.html) - thanks to @gmischler
* [`FPDF.table()`](https://py-pdf.github.io/fpdf2/fpdf/fpdf.html#fpdf.fpdf.FPDF.table): Now supports padding in cells : [documentation](https://py-pdf.github.io/fpdf2/Tables.html#table-with-multiple-heading-rows) - thanks to @RubendeBruin
* [`FPDF.table()`](https://py-pdf.github.io/fpdf2/fpdf/fpdf.html#fpdf.fpdf.FPDF.table): Now supports vertical alignment in cells : [documentation](https://py-pdf.github.io/fpdf2/Tables.html#setting-vertical-alignment-of-text-in-cells) - thanks to @RubendeBruin
* [`FPDF.table()`](https://py-pdf.github.io/fpdf2/fpdf/fpdf.html#fpdf.fpdf.FPDF.table): Now supports outer border width for rendering the outer border of the table with a different line-width - thanks to @RubendeBruin
* [`FPDF.table()`](https://py-pdf.github.io/fpdf2/fpdf/fpdf.html#fpdf.fpdf.FPDF.table): Now supports multiple heading rows : [documentation](https://py-pdf.github.io/fpdf2/Tables.html#table-with-multiple-heading-rows) - thanks to @SandraFer
* [`FPDF.write_html()`](https://py-pdf.github.io/fpdf2/fpdf/fpdf.html#fpdf.fpdf.FPDF.write_html) now supports heading colors defined as attributes (_e.g._ `<h2 color="#00ff00">...`) - thanks to @Lucas-C
* documentation on how to use `livereload` to enable a "watch" mode with PDF generation: [Combine with livereload](https://py-pdf.github.io/fpdf2/CombineWithLivereload.html) - thanks to @Lucas-C
### Changed
* [`FPDF.write_html()`](https://py-pdf.github.io/fpdf2/fpdf/fpdf.html#fpdf.fpdf.FPDF.write_html): the formatting output has changed in some aspects. Vertical spacing around headings and paragraphs may be slightly different, and elements at the top of the page don't have any extra spacing above anymore.
* [`FPDF.table()`](https://py-pdf.github.io/fpdf2/fpdf/fpdf.html#fpdf.fpdf.FPDF.table): If the height of a row is governed by an image, then the default vertical alignment of the other cells is "center". This was "top". 
* variable-width non-breaking space (NBSP) support [issue #834](https://github.com/PyFPDF/fpdf2/issues/834)
This change was made for consistency between row-height governed by text or images. The old behaviour can be enforced using the new vertical alignment parameter.
### Fixed
* [`FPDF.table()`](https://py-pdf.github.io/fpdf2/fpdf/fpdf.html#fpdf.fpdf.FPDF.table) & [`FPDF.multi_cell()`](https://py-pdf.github.io/fpdf2/fpdf/fpdf.html#fpdf.fpdf.FPDF.multi_cell): when some horizontal padding was set, the text was not given quite enough space - thanks to @gmischler
* [`FPDF.write_html()`](https://py-pdf.github.io/fpdf2/fpdf/fpdf.html#fpdf.fpdf.FPDF.write_html) can now handle formatting tags within paragraphs without adding extra line breaks (except in table cells for now) - thanks to @gmischler
* [`FPDF.write_html()`](https://py-pdf.github.io/fpdf2/fpdf/fpdf.html#fpdf.fpdf.FPDF.write_html): the font size in HTML `<pre>` and `<code>` tags is not fixed to 11 pica anymore, but adapts to the preceding text - thanks to @gmischler
* [`FPDF.ln()`](https://py-pdf.github.io/fpdf2/fpdf/fpdf.html#fpdf.fpdf.FPDF.ln), when called before any text has been written, will now use the current font height instead of doing nothing - thanks to @gmischler -  _cf._ issue [#937](https://github.com/py-pdf/fpdf2/issues/937)
* [`FPDF.image()`](https://py-pdf.github.io/fpdf2/fpdf/fpdf.html#fpdf.fpdf.FPDF.image), when provided a `BytesIO` instance, does not close it anymore - _cf._ issue [#881](https://github.com/py-pdf/fpdf2/issues/881) - thanks to @Lucas-C
* Invalid characters were being generated when a string contains parentheses - thanks to @andersonhc - _cf._ issue [#884](https://github.com/py-pdf/fpdf2/issues/884)
* Frozen Glyph dataclass was causing problems for FPDFRecorder with TTF fonts - thanks to @andersonhc - _cf._ issue [#890](https://github.com/py-pdf/fpdf2/issues/890)
* Edge case when parsing a Markdown link followed by a newline - _cf._ issue [#916](https://github.com/py-pdf/fpdf2/issues/916), and when bold/italics/underline markers are repeated
* Zoom not set correctly when a numeric value was set in [`set_display_mode()`](https://py-pdf.github.io/fpdf2/fpdf/fpdf.html#fpdf.fpdf.FPDF.set_display_mode) - _cf._ issue [#926](https://github.com/py-pdf/fpdf2/issues/926)
* [`FPDF.table()`](https://py-pdf.github.io/fpdf2/fpdf/fpdf.html#fpdf.fpdf.FPDF.table): images no longer overlap with cell borders - thanks to @RubendeBruin - _cf._ issue [#892](https://github.com/py-pdf/fpdf2/issues/892)
* Encryption of strings containing non-latin characters - thanks to @andersonhc - _cf._ issue [#933](https://github.com/py-pdf/fpdf2/issues/933)
* Handling of fragments with zero-length - thanks to @SaiHarshaK - _cf._ issue [#902](https://github.com/py-pdf/fpdf2/issues/902)
### Deprecated
* to improve naming consistency, the `txt` parameters of `FPDF.cell()`, `FPDF.multi_cell()`, `FPDF.text()` & `FPDF.write()` have been renamed to `text`

## [2.7.5] - 2023-08-04
### Added
- [`FPDF.set_text_shaping()`](https://py-pdf.github.io/fpdf2/fpdf/fpdf.html#fpdf.fpdf.FPDF.set_text_shaping): new method to perform text shaping using **Harfbuzz** - [documentation](https://py-pdf.github.io/fpdf2/TextShaping.html) - thanks to @andersonhc in [PR #820](https://github.com/py-pdf/fpdf2/pull/820)
- [`FPDF.mirror()`](https://py-pdf.github.io/fpdf2/fpdf/fpdf.html#fpdf.fpdf.FPDF.mirror) - New method: [documentation page](https://py-pdf.github.io/fpdf2/Transformations.html) - Contributed by @sebastiantia
- [`FPDF.table()`](https://py-pdf.github.io/fpdf2/fpdf/fpdf.html#fpdf.fpdf.FPDF.table): new optional parameters `gutter_height`, `gutter_width` and `wrapmode`. Links can also be added to cells by passing a `link` parameter to [`Row.cell()`](https://py-pdf.github.io/fpdf2/fpdf/table.html#fpdf.table.Row.cell)
- [`FPDF.multi_cell()`](https://py-pdf.github.io/fpdf2/fpdf/fpdf.html#fpdf.fpdf.FPDF.multi_cell): has a new optional `center` parameter to position the cell horizontally at the center of the page
- New AES-256 encryption: [documentation](https://py-pdf.github.io/fpdf2/Encryption.html#encryption-method) - thanks to @andersonhc in [PR #872](https://github.com/py-pdf/fpdf2/pull/872)
- Added tutorial in Khmer language: [ភាសខ្មែរ](https://py-pdf.github.io/fpdf2/Tutorial-km.html) - thanks to @kuth-chi
- Added tutorial in [日本語](https://py-pdf.github.io/fpdf2/Tutorial-ja.html) - thanks to @alcnaka
- Better documentation & errors when facing HTML rendering limitations for `<table>` tags: <https://py-pdf.github.io/fpdf2/HTML.html>
### Fixed
- [`FPDF.table()`](https://py-pdf.github.io/fpdf2/fpdf/fpdf.html#fpdf.fpdf.FPDF.table): the `colspan` setting has been fixed - [documentation](https://py-pdf.github.io/fpdf2/Tables.html#column-span)
- [`FPDF.image()`](https://py-pdf.github.io/fpdf2/fpdf/fpdf.html#fpdf.fpdf.FPDF.image): allowing images path starting with `data` to be passed as input
- text overflow is better handled by `FPDF.write()` & `FPDF.write_html()` - _cf._ [issue #847](https://github.com/py-pdf/fpdf2/issues/847)
- the initial text color is preserved when using `FPDF.write_html()` - _cf._ [issue #846](https://github.com/py-pdf/fpdf2/issues/846)
- PDF metadata not encrypted - _cf._ [issue #865](https://github.com/py-pdf/fpdf2/issues/865)
- handle superscript and subscript correctly when rendering `TextLine`- thanks to @Tolker-KU - _cf._ [Pull Request #862](https://github.com/py-pdf/fpdf2/pull/862)
- make sure warnings always point to the users code - _cf._ [Pull request #869](https://github.com/py-pdf/fpdf2/pull/869)
### Deprecated
- the `center` optional parameter of [`FPDF.cell()`](https://py-pdf.github.io/fpdf2/fpdf/fpdf.html#fpdf.fpdf.FPDF.cell) is **no more** deprecated, as it allows for horizontal positioning, which is different from text alignment control with `align="C"`

## [2.7.4] - 2023-04-28
### Added
- [`FPDF.image()`](https://py-pdf.github.io/fpdf2/fpdf/fpdf.html#fpdf.fpdf.FPDF.image): CMYK images can now be inserted directly by passing them into the image method. Contributed by @devdev29
- documentation on how to embed `graphs` and `charts` generated using `Pygal` lib: [documentation section](https://py-pdf.github.io/fpdf2/Maths.html#using-pygal) - thanks to @ssavi-ict
- documentation on how to use `fpdf2` with [FastAPI](https://fastapi.tiangolo.com/): <https://py-pdf.github.io/fpdf2/UsageInWebAPI.html#FastAPI> - thanks to @KamarulAdha
- [`FPDF.write_html()`](https://py-pdf.github.io/fpdf2/fpdf/fpdf.html#fpdf.fpdf.FPDF.write_html): `<table>` elements can now be aligned left or right on the page using `align=`
- [`FPDF.write_html()`](https://py-pdf.github.io/fpdf2/fpdf/fpdf.html#fpdf.fpdf.FPDF.write_html): a custom font can now be specified for `<code>` & `<pre>` elements, using the new optional parameter `pre_code_font`
### Fixed
- [`FPDF.table()`](https://py-pdf.github.io/fpdf2/fpdf/fpdf.html#fpdf.fpdf.FPDF.table): images no more overflow cells
- [`FPDF.table()`](https://py-pdf.github.io/fpdf2/fpdf/fpdf.html#fpdf.fpdf.FPDF.table): text overflow in the last cell of the header row is now properly handled
- [`FPDF.table()`](https://py-pdf.github.io/fpdf2/fpdf/fpdf.html#fpdf.fpdf.FPDF.table): when `align="RIGHT"` is provided, the page right margin is now properly taken in consideration
### Changed
- [`FPDF.write_html()`](https://py-pdf.github.io/fpdf2/fpdf/fpdf.html#fpdf.fpdf.FPDF.write_html) does not render the top row as a header, in bold with a line below, when no `<th>` are used, in order to be more backward-compatible with earlier versions of `fpdf2` - _cf._ [#740](https://github.com/py-pdf/fpdf2/issues/740)
### Deprecated
- the `split_only` optional parameter of [`FPDF.multi_cell()`](https://py-pdf.github.io/fpdf2/fpdf/fpdf.html#fpdf.fpdf.FPDF.multi_cell), which is replaced by two new distincts optional parameters: `dry_run` & `output`

## [2.7.3] - 2023-04-03
### Fixed
- removed a debug `print()` statement left in `output.py:OutputProducer._add_fonts()` 🤦‍♂️ - A rule was also added to `.pre-commit-config.yaml` to avoid this to happen again.

## [2.7.2] - 2023-04-03
### Fixed
- custom fonts can be used with `FPDF.table()` without triggering a `TypeError: cannot pickle 'dict_keys' object` - thanks @aeris07 for the bug report
- the SVG parser now accepts `<rect>` with `width` / `height` defined as percents
### Added
- documentation on how to generate Code128 barcodes using the `python-barcode` lib: [documentation section](https://py-pdf.github.io/fpdf2/Barcodes.html#Code128)

## [2.7.1] - 2023-03-27
### Changed
- renamed `fonts.FontStyle` to [`fonts.FontFace`](https://py-pdf.github.io/fpdf2/fpdf/fonts.html#fpdf.fonts.FontFace), and `FPDF.use_font_style` to [`FPDF.use_font_face`](https://py-pdf.github.io/fpdf2/fpdf/fpdf.html#fpdf.FPDF.FPDF.use_font_face), to avoid confusions with `FPDF.font_style`
- new translation of the tutorial in [বাংলা](https://py-pdf.github.io/fpdf2/Tutorial-bn.html) - thanks to @ssavi-ict

## [2.7.0] - 2023-03-27
### Added
- new method [`FPDF.table()`](https://py-pdf.github.io/fpdf2/fpdf/fpdf.html#fpdf.fpdf.FPDF.table): [documentation](https://py-pdf.github.io/fpdf2/Tables.html)
- [`FPDF.image()`](https://py-pdf.github.io/fpdf2/fpdf/fpdf.html#fpdf.fpdf.FPDF.image) has a new `keep_aspect_ratio` optional boolean parameter, to fit it inside a given rectangle: [documentation](https://py-pdf.github.io/fpdf2/Images.html#fitting-an-image-inside-a-rectangle)
- [`FPDF.multi_cell()`](https://py-pdf.github.io/fpdf2/fpdf/fpdf.html#fpdf.fpdf.FPDF.multi_cell) and [`FPDF.write()`](https://py-pdf.github.io/fpdf2/fpdf/fpdf.html#fpdf.fpdf.FPDF.write) now accept a `wrapmode` argument for word or character based line wrapping ("WORD"/"CHAR"), thanks to @gmischler
- new method [`FPDF.set_fallback_fonts()`](https://py-pdf.github.io/fpdf2/fpdf/fpdf.html#fpdf.fpdf.FPDF.set_fallback_fonts) allow alternative fonts to be provided if a character on the text is not available on the currently set font - thanks to @andersonhc
- for inserted images that have an ICC Profile, this profile is now extracted and embedded; they should now be honored by PDF viewers - thanks to @eroux
- new methods: [`FPDF.preload_image()`](https://py-pdf.github.io/fpdf2/fpdf/fpdf.html#fpdf.fpdf.FPDF.preload_image) & [`FPDF.use_font_style()`](https://py-pdf.github.io/fpdf2/fpdf/fpdf.html#fpdf.fpdf.FPDF.use_font_style)
- new translation of the tutorial in [简体中文](https://py-pdf.github.io/fpdf2/Tutorial-zh.html) - thanks to @Bubbu0129
- documentation on how to embed static [Plotly](https://plotly.com/python/) charts: [link to docs](https://py-pdf.github.io/fpdf2/Maths.html)
- additional linter / static code analyser in GitHub Actions CI pipeline: [semgrep](https://github.com/returntocorp/semgrep)
### Fixed
- outlines & hyperlinks were not working on encrypted files - thanks to @andersonhc
- a bug was introduced in the previous release (2.6.1): `FPDF.set_link()` could not update links generated with `add_link()`
- unicode (non limited to ASCII) text can now be provided as metadata [#685](https://github.com/py-pdf/fpdf2/issues/685)
- all `TitleStyle` constructor parameters are now effectively optional
- memory usage was reduced by 10 MiB in some cases, thanks to a small optimization in using `fonttools`
### Changed
* [`FPDF.write_html()`](https://py-pdf.github.io/fpdf2/fpdf/fpdf.html#fpdf.fpdf.FPDF.write_html) now uses the new [`FPDF.table()`](https://py-pdf.github.io/fpdf2/Tables.html) method to render `<table>` tags. As a consequence, vertical space before `<table>` tags has sometimes been reduced.
- vector images parsing is now more robust: `fpdf2` can now embed SVG files without `viewPort` or no `height` / `width`
- bitonal images are now encoded using `CCITTFaxDecode`, reducing their size in the PDF document - thanks to @eroux
- when possible, JPG and group4 encoded TIFFs are now embedded directly without recompression - thanks to @eroux
### Removed
* [`FPDF.write_html()`](https://py-pdf.github.io/fpdf2/fpdf/fpdf.html#fpdf.fpdf.FPDF.write_html) now uses the new [`FPDF.table()`](https://py-pdf.github.io/fpdf2/Tables.html) method to render `<table>` tags. As a consequence, it does not support the `height` attribute defined on `<td>` / `<th>` tags anymore, nor `height` / `width` attributes defined on `<img>` tags inside cells, nor `width` attributes defined on `<thead>` / `<tfoot>` tags.

## [2.6.1] - 2023-01-13
### Added
* support for PDF **encryption** (RC4 and AES-128): [documentation page](https://py-pdf.github.io/fpdf2/Encryption.html) - thanks to @andersonhc
* [`FPDF.skew()`](https://py-pdf.github.io/fpdf2/fpdf/fpdf.html#fpdf.fpdf.FPDF.skew) - New method: [documentation page](https://py-pdf.github.io/fpdf2/Transformations.html) - thanks to @erap129
* ensured support for Python 3.11
* [`FPDF.image()`](https://py-pdf.github.io/fpdf2/fpdf/fpdf.html#fpdf.fpdf.FPDF.image): the `x` parameter now accepts a value of `"C"` / `Align.C` / `"R"` / `Align.R` to horizontally position the image centered or aligned right
* [`FPDF.image()`](https://py-pdf.github.io/fpdf2/fpdf/fpdf.html#fpdf.fpdf.FPDF.image): dimensions can now be provided to set the intrinsic image width & height before storing it in the PDF
* [`FPDF.cell()`](https://py-pdf.github.io/fpdf2/fpdf/fpdf.html#fpdf.fpdf.FPDF.cell) & [`FPDF.multi_cell()`](https://py-pdf.github.io/fpdf2/fpdf/fpdf.html#fpdf.fpdf.FPDF.multi_cell): support for `[]()` hyperlinks when `markdown=True`
* [`FPDF.write_html()`](https://py-pdf.github.io/fpdf2/fpdf/fpdf.html#fpdf.fpdf.FPDF.write_html): support for `line-height` attribute of paragraph (`<p>`) - thanks to @Bubbu0129
* documentation on [useful tools to manipulate PDFs](https://py-pdf.github.io/fpdf2/Development.html#useful-tools-to-manipulate-pdfs)
* show a warning if the font being used doesn't have all the necessary glyphs for the text - thanks to @andersonhc
### Changed
* [`FPDF.add_link()`](https://py-pdf.github.io/fpdf2/fpdf/fpdf.html#fpdf.fpdf.FPDF.add_link) creates a link to the current page by default, and now accepts optional parameters: `x`, `y`, `page` & `zoom`.
  Hence calling [`set_link()`](https://py-pdf.github.io/fpdf2/fpdf/fpdf.html#fpdf.fpdf.FPDF.set_link) is not needed anymore after creating a link with `add_link()`.
* [`FPDF.write_html()`](https://py-pdf.github.io/fpdf2/fpdf/fpdf.html#fpdf.fpdf.FPDF.write_html) now generates warnings for unclosed HTML tags, unless `warn_on_tags_not_matching=False` is set
### Fixed
* [`FPDF.write_html()`](https://py-pdf.github.io/fpdf2/fpdf/fpdf.html#fpdf.fpdf.FPDF.write_html): a `ValueError: Incoherent hierarchy` could be raised with some headings hierarchy
* [`FPDF.write_html()`](https://py-pdf.github.io/fpdf2/fpdf/fpdf.html#fpdf.fpdf.FPDF.write_html): `<img>` without `height` attribute overlaps with the following content [#632](https://github.com/py-pdf/fpdf2/issues/632) - thanks to @Bubbu0129
* [`FPDF.image()`](https://py-pdf.github.io/fpdf2/fpdf/fpdf.html#fpdf.fpdf.FPDF.image): performance issue with adding large images with `FlateDecode` image filter [#644](https://github.com/py-pdf/fpdf2/pull/644) - thanks to @Markovvn1
* [`FPDF.add_font()`](https://py-pdf.github.io/fpdf2/fpdf/fpdf.html#fpdf.fpdf.FPDF.add_font): fix support for upper case font file name [#638](https://github.com/py-pdf/fpdf2/issues/638) - thanks to @CY-Qiu

## [2.6.0] - 2022-11-20
### Added
- demonstration Jupyter notebook: [tutorial/notebook.ipynb](https://github.com/py-pdf/fpdf2/blob/master/tutorial/notebook.ipynb)
- new [`.default_page_dimensions`](https://py-pdf.github.io/fpdf2/fpdf/fpdf.html#fpdf.fpdf.FPDF.default_page_dimensions) property on `FPDF` instances
- support for description list (`<dl>`), description titles (`<dt>`), description details (`<dd>`) and code blocks (`<code>`) in `write_html()` - thanks to @yk-jp & @seanpmulholland
- support for monochromatic images (PIL `image.mode == '1'`) thanks to @GerardoAllende
- the 1000+ unit tests suite is now executed under Linux **<ins>and</ins>** Windows, with extra timing & memory usage checks ensuring we control `fpdf2` resource usage
- new translation of the tutorial in [עברית](https://py-pdf.github.io/fpdf2/Tutorial-he.html), thanks to @TzviGreenfeld
- new documentation for using [PyPDF2](https://github.com/py-pdf/PyPDF2) with `fpdf2`, added by @devdev29: https://py-pdf.github.io/fpdf2/CombineWithPyPDF2.html
- new documentation for using [Jinja](https://jinja.palletsprojects.com/) with `fpdf2`: https://py-pdf.github.io/fpdf2/TemplatingWithJinja.html
### Deprecated
- `HTMLMixin` is deprecated, and not needed anymore: **the `write_html()` method is now natively available in the `FPDF` class** - thanks to @yk-jp
### Removed
- `open()` & `close()` methods, that were only used internally and should never have been called by end-user code
- `FPDF.state`, which was an instance of the `DocumentState` enum, and has been replaced by moving the final rendering logic into a new `fpdf.output` module
### Fixed
- after an "empty" `cell()`, `ln()` applied a line height of zero [#601](https://github.com/py-pdf/fpdf2/issues/601)
- when using `multi_cell()` with `max_line_height` to render multiline text, the last line is now rendered like all the others
- templates don't leak graphics state changes to their surroundings anymore; [#570](https://github.com/py-pdf/fpdf2/issues/570)
- automatic page break is never performed on an empty page (when the Y position is at the top margin)
- fixed [`insert_toc_placeholder()`](https://py-pdf.github.io/fpdf2/fpdf/fpdf.html#fpdf.fpdf.FPDF.insert_toc_placeholder) usage with [`footer()`](https://py-pdf.github.io/fpdf2/fpdf/fpdf.html#fpdf.fpdf.FPDF.footer) and `{{nb}}`; [#548](https://github.com/py-pdf/fpdf2/issues/548)
- the SVG parser now accepts `stroke-width` attribute values with an explicit unit, thanks to @gmischler; [#526](https://github.com/py-pdf/fpdf2/issues/526)
- the SVG parser now accepts absolute units for `width` and `height` attributes, thanks to @darioackermann; [#555](https://github.com/py-pdf/fpdf2/issues/555)
- `write_html()` method now correctly handles whitespace when parsing HTML. `<pre></pre>` blocks still maintain spaces, tabs and line breaks. 
### Changed
- the first parameter of `FPDF.add_font()` is now **optional**: if it is not provided, the base name of the `fname` font path is used to define the font family. Hence `pdf.add_font(fname="fonts/NotoSansArabic.ttf")` will define a font named `NotoSansArabic`.
- the output of [`embed_file()`](https://py-pdf.github.io/fpdf2/fpdf/fpdf.html#fpdf.fpdf.FPDF.embed_file) is now a `PDFEmbeddedFile`, not a string, but the internal file name can be retrieved through its `.basename` property
- forbid use of `get_y()` & `local_context()` inside `unbreakable()` as it is currently not supported; [#557](https://github.com/py-pdf/fpdf2/discussions/557)
- [fontTools](https://fonttools.readthedocs.io/en/latest/) minimal version requirement set to 4.34.0; [#524](https://github.com/py-pdf/fpdf2/issues/524)

## [2.5.7] - 2022-09-08
### Added
- support for subscript, superscript, nominator and denominator char positioning as well as `<sub>` and `<sup>` HTML tags, thanks to @gmischler: [link to documentation](https://py-pdf.github.io/fpdf2/TextStyling.html#subscript-superscript-and-fractional-numbers)
- [`set_page_background()`](https://py-pdf.github.io/fpdf2/fpdf/fpdf.html#fpdf.fpdf.FPDF.set_page_background): new method added by @semaeostomea: [link to documentation](https://py-pdf.github.io/fpdf2/PageFormatAndOrientation.html#per-page-format-orientation-and-background)
- [`embed_file()`](https://py-pdf.github.io/fpdf2/fpdf/fpdf.html#fpdf.fpdf.FPDF.embed_file) & [`file_attachment_annotation()`](https://py-pdf.github.io/fpdf2/fpdf/fpdf.html#fpdf.fpdf.FPDF.file_attachment_annotation): new methods to add file attachments - [link to documentation](https://py-pdf.github.io/fpdf2/FileAttachments.html)
- a new method [`set_char_spacing()`](https://py-pdf.github.io/fpdf2/fpdf/fpdf.html#fpdf.fpdf.FPDF.set_char_spacing) allows to increase the spacing between individual characters, thanks to @gmischler: [link to documentation](https://py-pdf.github.io/fpdf2/TextStyling.html)
- workaround by @semaeostomea to support arabic and right-to-left scripts: [link to documentation](https://py-pdf.github.io/fpdf2/Unicode.html#right-to-left-arabic-script-workaround)
- documentation on shapes styling: [link to documentation](https://py-pdf.github.io/fpdf2/Shapes.html#path-styling)
- documentation on sharing the images cache among FPDF instances: [link to documentation](https://py-pdf.github.io/fpdf2/Images.html#sharing-the-image-cache-among-fpdf-instances)

### Changed
- HTML headings are now rendered with an additional leading of 20% the font size above and below them; [#520](https://github.com/py-pdf/fpdf2/issues/520)
- `fpdf2` now uses [fontTools](https://fonttools.readthedocs.io/en/latest/) to read and embed fonts in the PDF, thanks to @gmischler and @RedShy
- since the fonttools library offers similar functionality, the dependency to "svg.path" is gone again, thanks to @gmischler; [#525](https://github.com/py-pdf/fpdf2/issues/525)

### Fixed
- text following a HTML heading can't overlap with that heading anymore, thanks to @gmischler
- `arc()` not longer renders artefacts at intersection point, thanks to @Jmillan-Dev; [#488](https://github.com/py-pdf/fpdf2/issues/488)
- [`write_html()`](https://py-pdf.github.io/fpdf2/HTML.html):
    * `<em>` & `<strong>` HTML tags are now properly supported - they were ignored previously; [#498](https://github.com/py-pdf/fpdf2/issues/498)
    * `bgcolor` is now properly supported in `<table>` tags; [#512](https://github.com/py-pdf/fpdf2/issues/512)
- the `CreationDate` of PDFs & embedded files now includes the system timezone

## [2.5.6] - 2022-08-16
### Added
- new methods to allow signing PDF documents: [link to docs](https://py-pdf.github.io/fpdf2/Signing.html)
- support for colors defined with the `rgb()` syntax in SVG images - _cf._ [#480](https://github.com/py-pdf/fpdf2/issues/480)
- New translation of the tutorial in [Ελληνικά](https://py-pdf.github.io/fpdf2/Tutorial-gr.html), thanks to @sokratisvas
### Changed
- an `/ID` is now inserted in the trailer dictionary of all PDF documents generated.
  This ID can be controlled through the new [file_id()](https://py-pdf.github.io/fpdf2/fpdf/fpdf.html#fpdf.fpdf.FPDF.file_id) method.
- the [svg.path](https://pypi.org/project/svg.path/) package was added as a dependency to better parse SVG images
### Fixed
- `font_stretching` doesn't make text spill out of `multi_cell()` and `write()` boundaries anymore, thanks to @gmischler
- `local_context()` now always restores the correct font settings after finishing, thanks to @gmischler
- properly parsing single-digits arguments in SVG paths - _cf._ [#450](https://github.com/py-pdf/fpdf2/issues/450)
- document outline encoding: it was found to be broken when using a thai font - _cf._ [#458](https://github.com/py-pdf/fpdf2/issues/458)

## [2.5.5] - 2022-06-17
### Added
- a new option `align="X"` to `.cell()` and `.multi_cell()` allows to center text around the current x position, thanks to @gmischler
- allowing to provide an [`AnnotationName`](https://py-pdf.github.io/fpdf2/fpdf/enums.html#fpdf.enums.AnnotationName)
  and [`AnnotationFlags`](https://py-pdf.github.io/fpdf2/fpdf/enums.html#fpdf.enums.AnnotationFlag)
  onto [text_annotation()](https://py-pdf.github.io/fpdf2/fpdf/fpdf.html#fpdf.fpdf.FPDF.text_annotation)
- allowing correctly parsing of SVG files with CSS styling (`style="..."` attribute), thanks to @RedShy
- [`FPDF.star()`](https://py-pdf.github.io/fpdf2/Shapes.html#regular-star): new method added to draw regular stars, thanks to @digidigital and @RedShy
- [`FPDF.ink_annotation()`](https://py-pdf.github.io/fpdf2/Annotations.html#ink-annotations): new method added to add path annotations
- allowing embedding of indexed PNG images without converting them to RGB colorspace, thanks to @RedShy
- allowing to change appearance of [highlight annotations](https://py-pdf.github.io/fpdf2/fpdf/fpdf.html#fpdf.fpdf.FPDF.highlight) by specifying a [`TextMarkupType`](https://py-pdf.github.io/fpdf2/fpdf/enums.html#fpdf.enums.TextMarkupType)
- documentation on how to control objects transparency: [link to docs](https://py-pdf.github.io/fpdf2/Transparency.html)
- documentation on how to create tables and charts using [pandas](https://pandas.pydata.org/) DataFrames: [link to docs](https://py-pdf.github.io/fpdf2/Maths.html), thanks to @iwayankurniawan
- added argument `round_corners` to `FPDF.rect()` that allows to draw rectangles with round corners: [link to docs](https://py-pdf.github.io/fpdf2/Shapes.html#rectangle) - thanks to @gonzalobarbaran
### Changed
- `FPDF.add_highlight()` as been renamed into [`FPDF.highlight()`](https://py-pdf.github.io/fpdf2/fpdf/fpdf.html#fpdf.fpdf.FPDF.highlight)
### Fixed
- support for `"x"` & `"y"` attributes in SVG `<use>` tags - _cf._ [#446](https://github.com/py-pdf/fpdf2/issues/446)
- `CreationDate` of PDFs generated, that was broken - _cf._ [#451](https://github.com/py-pdf/fpdf2/issues/451)
- `multi_cell()` and `write()` ignored a trailing newline character in the supplied text since 2.5.1 - fixed thanks to @gmischler

## [2.5.4] - 2022-05-05
### Added
- new `FPDF.page_mode` property, allowing to display a PDF automatically in **full screen**: [link to docs](https://py-pdf.github.io/fpdf2/PageFormatAndOrientation.html#full-screen)
- new `FPDF.viewer_preferences` property: [link to docs](https://py-pdf.github.io/fpdf2/PageFormatAndOrientation.html#viewer-preferences)
### Fixed
- removed a debug `print()` statement (`multi_cell: new_x=... new_y=...`) that had been left in [multi_cell()](https://py-pdf.github.io/fpdf2/fpdf/fpdf.html#fpdf.fpdf.FPDF.multi_cell) method 🤦‍♂️
- preserved backward compatibility with PyFPDF for passing positional arguments to `cell()` & `multi_cell()`, which was broken in 2.5.2
### Modified
- when [`regular_polygon()`](https://py-pdf.github.io/fpdf2/fpdf/fpdf.html#fpdf.fpdf.FPDF.regular_polygon) is called with `style="f"`,
  the shape outline is not drawn anymore. Use `style="DF"` to also draw a line around its perimeter.
### Deprecated
- the `fill` parameter of the [`polygon()`](https://py-pdf.github.io/fpdf2/fpdf/fpdf.html#fpdf.fpdf.FPDF.polygon)
  & [`polyline()`](https://py-pdf.github.io/fpdf2/fpdf/fpdf.html#fpdf.fpdf.FPDF.polyline) methods have been replaced by a `style` argument,
  offering more control

## [2.5.3] - 2022-05-03
### Added
- new `round_clip()` & `elliptic_clip()` image clipping methods: [link to docs](https://py-pdf.github.io/fpdf2/Images.html#image-clipping)
- `CoerciveEnum` subclasses have been added: [`Align`](https://py-pdf.github.io/fpdf2/fpdf/enums.html#fpdf.enums.Align) & [`RenderStyle`](https://py-pdf.github.io/fpdf2/fpdf/enums.html#fpdf.enums.RenderStyle)
- documentation on how to embed Matplotlib charts: [link to docs](https://py-pdf.github.io/fpdf2/Maths.html)
- documentation on how to use `fpdf2` with [Flask](https://flask.palletsprojects.com), [streamlit](https://streamlit.io/), AWS lambdas: [link to docs](https://py-pdf.github.io/fpdf2/UsageInWebAPI.html)
- documentation on how to store PDFs in a database with [SQLAlchemy](https://www.sqlalchemy.org/): [link to docs](https://py-pdf.github.io/fpdf2/DatabaseStorage.html)
### Modified
- `TextMode`, `XPos` & `YPos` now inherit from `CoerciveEnum` and hence can simply be passed as string parameters
### Fixed
- infinite loop when calling `.multi_cell()` without enough horizontal space - _cf._ [#389](https://github.com/py-pdf/fpdf2/issues/389)
### Removed
- support for `.pkl` files passed to `add_font()`. This was deprecated since v2.5.1.
  As a consequence, `fpdf2` no more uses the `pickle` module \o/

## [2.5.2] - 2022-04-13
### Added
- new parameters `new_x` and `new_y` for `cell()` and `multi_cell()`, replacing `ln=0`, thanks to @gmischler
- new `highlight()` method to insert highlight annotations: [documentation](https://py-pdf.github.io/fpdf2/Annotations.html#highlights)
- new `offset_rendering()` method: [documentation](https://py-pdf.github.io/fpdf2/PageBreaks.html#unbreakable-sections)
- new `.text_mode` property: [documentation](https://py-pdf.github.io/fpdf2/TextStyling.html#text_mode)
- the page structure of the documentation has been revised, with a new page about [adding text](https://py-pdf.github.io/fpdf2/Text.html), thanks to @gmischler
- a warning is now raised if a context manager is used inside an `unbreakable()` section, which is not supported
### Changed
- `local_context()` can now "scope" even more properties, like `blend_mode`: [documentation](https://py-pdf.github.io/fpdf2/Images.html#blending-images)
### Fixed
- No font properties should be leaked anymore after using markdown or in any other situations (_cf._ [#359](https://github.com/py-pdf/fpdf2/issues/349)), thanks to @gmischler
- If `multi_cell(align="J")` is given text with multiple paragraphs (text followed by an empty line) at once, it now renders the last line of each paragraph left-aligned,
  instead of just the very last line (_cf._ [#364](https://github.com/py-pdf/fpdf2/issues/364)), thanks to @gmischler
- a regression: now again `multi_cell()` always renders a cell, even if `txt` is an empty string - _cf._ [#349](https://github.com/py-pdf/fpdf2/issues/349)
- a bug with string width calculation when Markdown is enabled - _cf._ [#351](https://github.com/py-pdf/fpdf2/issues/351)
- a few bugs when parsing some SVG files - _cf._ [#356](https://github.com/py-pdf/fpdf2/issues/356), [#358](https://github.com/py-pdf/fpdf2/issues/358) & [#376](https://github.com/py-pdf/fpdf2/issues/376)
- a bug when using `multi_cell(..., split_only=True)` inside an `unbreakable` section - _cf._ [#359](https://github.com/py-pdf/fpdf2/issues/359)
### Deprecated
- The parameter `ln` to `cell()` and `multi_cell()` is now deprecated: use `new_x` and `new_y` instead.
- The parameter `center` to `cell()` is now deprecated, use `align="C"` instead.

## [2.5.1] - 2022-03-07
### Added
- The documentation outline is revised, and a page about creating Text added, thanks to @gmischler
- support for soft-hyphen (`\u00ad`) break in `write()`, `cell()` & `multi_cell()` calls - thanks @oleksii-shyman & @gmischler!
  Documentation: [Line breaks](https://py-pdf.github.io/fpdf2/LineBreaks.html)
- new documentation page on [Emojis, Symbols & Dingbats](https://py-pdf.github.io/fpdf2/EmojisSymbolsDingbats.html)
- documentation on combining `borb` & `fpdf2`: [Creating a borb.pdf.document.Document from a FPDF instance](https://py-pdf.github.io/fpdf2/borb.html)

### Changed
- `write()` now supports soft hyphen characters, thanks to @gmischler
- `fname` is now a required parameter for `FPDF.add_font()`
- `image()` method now insert `.svg` images as PDF paths
- the [defusedxml](https://pypi.org/project/defusedxml/) package was added as dependency in order to make SVG parsing safer
- log level of `_substitute_page_number()` has been lowered from `INFO` to `DEBUG`

### Fixed
- a bug when rendering Markdown and setting a custom `text_color` or `fill_color`
- a bug in `get_string_width()` with unicode fonts and Markdown enabled,
  resulting in calls to `cell()` / `multi_cell()` with `align="R"` to display nothing - thanks @mcerveny for the fix!
- a bug with incorrect width calculation of markdown text

### Deprecated
- the font caching mechanism, that used the `pickle` module, has been removed, for security reasons,
  and because it provided little performance gain, and only for specific use cases - _cf._ [issue #345](https://github.com/py-pdf/fpdf2/issues/345).
  That means that the `font_cache_dir` optional parameter of `fpdf.FPDF` constructor
  and the `uni` optional argument of `FPDF.add_font()` are deprecated.
  The `fpdf.fpdf.load_cache` function has also been removed.

To be extra clear: `uni=True` can now be removed from all calls to `FPDF.add_font()`.
If the value of the `fname` argument passed to `add_font()` ends with `.ttf`, it is considered a TrueType font.

## [2.5.0] - 2022-01-22
### Added
Thanks to @torque for contributing this massive new feature:
- add [`fpdf.drawing`](https://py-pdf.github.io/fpdf2/Drawing.html) API for composing paths from an arbitrary sequence of lines and curves.
- add [`fpdf.svg.convert_svg_to_drawing`](https://py-pdf.github.io/fpdf2/SVG.html) function to support converting basic scalable vector graphics (SVG) images to PDF paths.

### Fixed
- `will_page_break()` & `accept_page_break` are not invoked anymore during a call to `multi_cell(split_only=True)`
- Unicode characters in headings are now properly displayed in the table of content, _cf._ [#320](https://github.com/py-pdf/fpdf2/issues/320) - thanks @lcomrade

## [2.4.6] - 2021-11-16
### Added
- New `FPDF.pages_count` property, thanks to @paulacampigotto
- Temporary changes to graphics state variables are now possible using `with FPDF.local_context():`, thanks to @gmischler
- a mechanism to detect & downscale oversized images,
  _cf._ [documentation](https://py-pdf.github.io/fpdf2/Images.html#oversized-images-detection-downscaling).
  [Feedbacks](https://github.com/py-pdf/fpdf2/discussions) on this new feature are welcome!
- New `set_dash_pattern()`, which works with all lines and curves, thanks to @gmischler.
- Templates now support drawing ellipses, thanks to @gmischler
- New documentation on how to display equations, using Google Charts or `matplotlib`: [Maths](https://py-pdf.github.io/fpdf2/Maths.html)
- The whole documentation can now be downloaded as a PDF: [fpdf2-manual.pdf](https://py-pdf.github.io/fpdf2/fpdf2-manual.pdf)
- New sections have been added to [the tutorial](https://py-pdf.github.io/fpdf2/Tutorial.html), thanks to @portfedh:

    5. [Creating Tables](https://py-pdf.github.io/fpdf2/Tutorial.html#tuto-5-creating-tables)
    6. [Creating links and mixing text styles](https://py-pdf.github.io/fpdf2/Tutorial.html#tuto-6-creating-links-and-mixing-text-styles)
- New translation of the tutorial in Hindi, thanks to @Mridulbirla13: [हिंदी संस्करण](https://py-pdf.github.io/fpdf2/Tutorial-hi.html); [Deutsch](https://py-pdf.github.io/fpdf2/Tutorial-de.html), thanks to @digidigital; and [Italian](https://py-pdf.github.io/fpdf2/Tutorial-it.html) thanks to @xit4; [Русский](https://py-pdf.github.io/fpdf2/Tutorial-ru.html) thanks to @AABur; and [português](https://py-pdf.github.io/fpdf2/Tutorial-pt.html) thanks to @fuscati; [français](https://py-pdf.github.io/fpdf2/Tutorial-fr.html), thanks to @Tititesouris
- While images transparency is still handled by default through the use of `SMask`,
  this can be disabled by setting `pdf.allow_images_transparency = False`
  in order to allow compliance with [PDF/A-1](https://en.wikipedia.org/wiki/PDF/A#Description)
- [`FPDF.arc`](https://py-pdf.github.io/fpdf2/fpdf/fpdf.html#fpdf.fpdf.FPDF.arc): new method added. 
  It enables to draw arcs in a PDF document.
- [`FPDF.solid_arc`](https://py-pdf.github.io/fpdf2/fpdf/fpdf.html#fpdf.fpdf.FPDF.solid_arc): new method added.
  It enables to draw solid arcs in a PDF document. A solid arc combines an arc and a triangle to form a pie slice.
- [`FPDF.regular_polygon`](https://py-pdf.github.io/fpdf2/fpdf/fpdf.html#fpdf.fpdf.FPDF.regular_polygon): new method added, thanks to @bettman-latin
### Fixed
- All graphics state manipulations are now possible within a rotation context, thanks to @gmischler
- The exception making the "x2" template field optional for barcode elements did not work correctly, fixed by @gmischler
- It is now possible to get back to a previous page to add more content, _e.g._ with a 2-column layout, thanks to @paulacampigotto
### Changed
- All template elements now have a transparent default background instead of white, thanks to @gmischler
- To reduce the size of generated PDFs, no `SMask` entry is inserted for images that are fully opaque
  (= with an alpha channel containing only 0xff characters)
- The `rect`, `ellipse` & `circle` all have a `style` parameter in common.
  They now all properly accept a value of `"D"` and raise a `ValueError` for invalid values.
### Deprecated
- `dashed_line()` is now deprecated in favor of `set_dash_pattern()`

## [2.4.5] - 2021-10-03
### Fixed
- ensure support for old field names in `Template.code39` for backward compatibility

## [2.4.4] - 2021-10-01
### Added
- `Template()` has gained a more flexible cousin `FlexTemplate()`, _cf._ [documentation](https://py-pdf.github.io/fpdf2/Templates.html), thanks to @gmischler
- markdown support in `multi_cell()`, thanks to Yeshi Namkhai
- base 64 images can now be provided to `FPDF.image`, thanks to @MWhatsUp
- documentation on how to generate datamatrix barcodes using the `pystrich` lib: [documentation section](https://py-pdf.github.io/fpdf2/Barcodes.html#datamatrix),
  thanks to @MWhatsUp
- `write_html`: headings (`<h1>`, `<h2>`...) relative sizes can now be configured through an optional `heading_sizes` parameter
- a subclass of `HTML2FPDF` can now easily be used by setting `FPDF.HTML2FPDF_CLASS`,
  _cf._ [documentation](https://py-pdf.github.io/fpdf2/DocumentOutlineAndTableOfContents.html#with-html)
### Fixed
- `Template`: `split_multicell()` will not write spurious font data to the target document anymore, thanks to @gmischler
- `Template`: rotation now should work correctly in all situations, thanks to @gmischler
- `write_html`: headings (`<h1>`, `<h2>`...) can now contain non-ASCII characters without triggering a `UnicodeEncodeError`
- `Template`: CSV column types are now safely parsed, thanks to @gmischler
- `cell(..., markdown=True)` "leaked" its final style (bold / italics / underline) onto the following cells
### Changed
- `write_html`: the line height of headings (`<h1>`, `<h2>`...) is now properly scaled with its font size
- some `FPDF` methods should not be used inside a `rotation` context, or things can get broken.
  This is now forbidden: an exception is now raised in those cases.
### Deprecated
- `Template`: `code39` barcode input field names changed from `x/y/w/h` to `x1/y1/y2/size`

## [2.4.3] - 2021-09-01
### Added
- support for **emojis**! More precisely unicode characters above `0xFFFF` in general, thanks to @moe-25
- `Template` can now insert justified text
- [`get_scale_factor`](https://py-pdf.github.io/fpdf2/fpdf/util.html#fpdf.util.get_scale_factor) utility function to obtain `FPDF.k` without having to create a document
- [`convert_unit`](https://py-pdf.github.io/fpdf2/fpdf/util.html#fpdf.util.convert_unit) utility function to convert a number, `x,y` point, or list of `x,y` points from one unit to another unit
### Changed
- `fpdf.FPDF()` constructor now accepts ints or floats as a unit, and raises a `ValueError` if an invalid unit is provided.
### Fixed
- `Template` `background` property is now properly supported - [#203](https://github.com/py-pdf/fpdf2/pull/203)
  ⚠️ Beware that its default value changed from `0` to `0xffffff`, as a value of **zero would render the background as black**.
- `Template.parse_csv`: preserving numeric values when using CSV based templates - [#205](https://github.com/py-pdf/fpdf2/pull/205)
- the code snippet to generate Code 39 barcodes in the documentation was missing the start & end `*` characters.
This has been fixed, and a warning is now triggered by the [`FPDF.code39`](https://py-pdf.github.io/fpdf2/fpdf/fpdf.html#fpdf.fpdf.FPDF.code39) method when those characters are missing.
### Fixed
- Detect missing `uni=True` when loading cached fonts (page numbering was missing digits)

## [2.4.2] - 2021-06-29
### Added
- disable font caching when `fpdf.FPDF` constructor invoked with `font_cache_dir=None`, thanks to @moe-25 !
- [`FPDF.circle`](https://py-pdf.github.io/fpdf2/fpdf/fpdf.html#fpdf.fpdf.FPDF.circle): new method added, thanks to @viraj-shah18 !
- `write_html`: support setting HTML font colors by name and short hex codes
- [`FPDF.will_page_break`](https://py-pdf.github.io/fpdf2/fpdf/fpdf.html#fpdf.fpdf.FPDF.will_page_break)
utility method to let users know in advance when adding an elemnt will trigger a page break.
This can be useful to repeat table headers on each page for exemple,
_cf._ [documentation on Tables](https://py-pdf.github.io/fpdf2/Tables.html#repeat-table-header-on-each-page).
- [`FPDF.set_link`](https://py-pdf.github.io/fpdf2/fpdf/fpdf.html#fpdf.fpdf.FPDF.set_link) now support a new optional `x` parameter to set the horizontal position after following the link
### Fixed
- fixed a bug when `fpdf.Template` was used to render QRCodes, due to a forced conversion to string (#175)

## [2.4.1] - 2021-06-12
### Fixed
- erroneous page breaks occured for full-width / full-height images
- rendering issue of non-ASCII characaters with unicode fonts

## [2.4.0] - 2021-06-11
### Changed
- now `fpdf2` uses the newly supported `DCTDecode` image filter for JPEG images,
  instead of `FlateDecode` before, in order to improve the compression ratio without any image quality loss.
  On test images, this reduced the size of embeded JPEG images by 90%.
- `FPDF.cell`: the `w` (width) parameter becomes optional, with a default value of `None`, meaning to generate a cell with the size of the text content provided
- the `h` (height) parameter of the `cell`, `multi_cell` & `write` methods gets a default value change, `None`, meaning to use the current font size
- removed the useless `w` & `h` parameters of the `FPDF.text_annotation()` method
### Added
- new `FPDF.add_action()` method, documented in the [Annotations section](https://py-pdf.github.io/fpdf2/Annotations.html)
- `FPDF.cell`: new optional `markdown=True` parameter that enables basic Markdown-like styling: `**bold**, __italics__, --underlined--`
- `FPDF.cell`: new optional boolean `center` parameter that positions the cell horizontally
- `FPDF.set_link`: new optional `zoom` parameter that sets the zoom level after following the link.
  Currently ignored by Sumatra PDF Reader, but observed by Adobe Acrobat reader.
- `write_html`: now support `align="justify"`
- new method `FPDF.image_filter` to control the image filters used for images
- `FPDF.add_page`: new optional `duration` & `transition` parameters
  used for [presentations (documentation page)](https://py-pdf.github.io/fpdf2/Presentations.html)
- extra documentation on [how to configure different page formats for specific pages](https://py-pdf.github.io/fpdf2/PageFormatAndOrientation.html)
- support for Code 39 barcodes in `fpdf.template`, using `type="C39"`
### Fixed
- avoid an `Undefined font` error when using `write_html` with unicode bold or italics fonts
### Deprecated
- the `FPDF.set_doc_option()` method is deprecated in favour of just setting the `core_fonts_encoding` property
  on an instance of `FPDF`
- the `fpdf.SYSTEM_TTFONTS` configurable module constant is now ignored

## [2.3.5] - 2021-05-12
### Fixed
- a bug in the `deprecation` module that prevented to configure `fpdf2` constants at the module level

## [2.3.4] - 2021-04-30
### Fixed
- a "fake duplicates" bug when a `Pillow.Image.Image` was passed to `FPDF.image`

## [2.3.3] - 2021-04-21
### Added
- new features: **document outline & table of contents**! Check out the new dedicated [documentation page](https://py-pdf.github.io/fpdf2/DocumentOutlineAndTableOfContents.html) for more information
- new method `FPDF.text_annotation` to insert... Text Annotations
- `FPDF.image` now also accepts an `io.BytesIO` as input
### Fixed
- `write_html`: properly handling `<img>` inside `<td>` & allowing to center them horizontally

## [2.3.2] - 2021-03-27
### Added
- `FPDF.set_xmp_metadata`
- made `<li>` bullets & indentation configurable through class attributes, instance attributes or optional method arguments, _cf._ [`test_customize_ul`](https://github.com/py-pdf/fpdf2/blob/2.3.2/test/html/test_html.py#L242)
### Fixed
- `FPDF.multi_cell`: line wrapping with justified content and unicode fonts, _cf._ [#118](https://github.com/py-pdf/fpdf2/issues/118)
- `FPDF.multi_cell`: when `ln=3`, automatic page breaks now behave correctly at the bottom of pages

## [2.3.1] - 2021-02-28
### Added
- `FPDF.polyline` & `FPDF.polygon` : new methods added by @uovodikiwi - thanks!
- `FPDF.set_margin` : new method to set the document right, left, top & bottom margins to the same value at once
- `FPDF.image` now accepts new optional `title` & `alt_text` parameters defining the image title
  and alternative text describing it, for accessibility purposes
- `FPDF.link` now honor its `alt_text` optional parameter and this alternative text describing links
  is now properly included in the resulting PDF document
- the document language can be set using `FPDF.set_lang`
### Fixed
- `FPDF.unbreakable` so that no extra page jump is performed when `FPDF.multi_cell` is called inside this context
### Deprecated
- `fpdf.FPDF_CACHE_MODE` & `fpdf.FPDF_CACHE_DIR` in favor of a configurable new `font_cache_dir` optional argument of the `fpdf.FPDF` constructor

## [2.3.0] - 2021-01-29
Many thanks to [@eumiro](https://github.com/py-pdf/fpdf2/pulls?q=is%3Apr+author%3Aeumiro) & [@fbernhart](https://github.com/py-pdf/fpdf2/pulls?q=is%3Apr+author%3Aeumiro) for their contributions to make `fpdf2` code cleaner!
### Added
- `FPDF.unbreakable` : a new method providing a context-manager in which automatic page breaks are disabled.
  _cf._ https://py-pdf.github.io/fpdf2/PageBreaks.html
- `FPDF.epw` & `FPDF.eph` : new `@property` methods to retrieve the **effective page width / height**, that is the page width / height minus its horizontal / vertical margins.
- `FPDF.image` now accepts also a `Pillow.Image.Image` as input
- `FPDF.multi_cell` parameters evolve in order to generate tables with multiline text in cells:
  * its `ln` parameter now accepts a value of `3` that sets the new position to the right without altering vertical offset
  * a new optional `max_line_height` parameter sets a maximum height of each sub-cell generated
- new documentation pages : how to add content to existing PDFs, HTML, links, tables, text styling & page breaks
- all PDF samples are now validated using 3 different PDF checkers
### Fixed
- `FPDF.alias_nb_pages`: fixed this feature that was broken since v2.0.6
- `FPDF.set_font`: fixed a bug where calling it several times, with & without the same parameters,
prevented strings passed first to the text-rendering methods to be displayed.
### Deprecated
- the `dest` parameter of `FPDF.output` method

## [2.2.0] - 2021-01-11
### Added
- new unit tests, a code formatter (`black`) and a linter (`pylint`) to improve code quality
- new boolean parameter `table_line_separators` for `write_html` & underlying `HTML2FPDF` constructor
### Changed
- the documentation URL is now simply https://py-pdf.github.io/fpdf2/
### Removed
- dropped support for external font definitions in `.font` Python files, that relied on a call to `exec`
### Deprecated
- the `type` parameter of `FPDF.image` method
- the `infile` parameter of `Template` constructor
- the `dest` parameter of `Template.render` method

## [2.1.0] - 2020-12-07
### Added
* [Introducing a rect_clip() function](https://github.com/reingart/pyfpdf/pull/158)
* [Adding support for Contents alt text on Links](https://github.com/reingart/pyfpdf/pull/163)
### Modified
* [Making FPDF.output() x100 time faster by using a bytearray buffer](https://github.com/reingart/pyfpdf/pull/164)
* Fix user's font path ([issue](https://github.com/reingart/pyfpdf/issues/166) [PR](https://github.com/py-pdf/fpdf2/pull/14))
### Deprecated
* [Deprecating .rotate() and introducing .rotation() context manager](https://github.com/reingart/pyfpdf/pull/161)
### Fixed
* [Fixing #159 issue with set_link + adding GitHub Actions pipeline & badges](https://github.com/reingart/pyfpdf/pull/160)
* `User defined path to font is ignored`
### Removed
* non-necessary dependency on `numpy`
* support for Python 2
 
## [2.0.6] - 2020-10-26
### Added
* Python 3.9 is now supported

## [2.0.5] - 2020-04-01
### Added
* new specific exceptions: `FPDFException` & `FPDFPageFormatException`
* tests to increase line coverage in `image_parsing` module
* a test which uses most of the HTML features
### Fixed
* handling of fonts by the HTML mixin (weight and style) - thanks `cgfrost`!

## [2.0.4] - 2020-03-26
### Fixed
* images centering - thanks `cgfrost`!
* added missing import statment for `urlopen` in `image_parsing` module
* changed urlopen import from `six` library to maintain python2 compatibility

## [2.0.3] - 2020-01-03
### Added
* Ability to use a `BytesIO` buffer directly. This can simplify loading `matplotlib` plots into the PDF.
### Modified
* `load_resource` now return argument if type is `BytesIO`, else load.

## [2.0.1] - 2018-11-15
### Modified
* introduced a dependency to `numpy` to improve performances by replacing pixel regexes in image parsing (s/o @pennersr)

## [2.0.0] - 2017-05-04
### Added
* support for more recent Python versions
* more documentation
### Fixed
* PDF syntax error when version is > 1.3 due to an invalid `/Transparency` dict
### Modified
* turned `accept_page_break` into a property
* unit tests now use the standard `unittest` lib
* massive code cleanup using `flake8`<|MERGE_RESOLUTION|>--- conflicted
+++ resolved
@@ -39,15 +39,9 @@
 ### Removed
 * an obscure and undocumented [feature](https://github.com/py-pdf/fpdf2/issues/1198) of [`FPDF.write_html()`](https://py-pdf.github.io/fpdf2/fpdf/fpdf.html#fpdf.fpdf.FPDF.write_html), which used to magically pass local variables as arguments.
 ### Changed
-<<<<<<< HEAD
-* improved performance of font glyph selection by using functools cache.
-
-### Deprecated
-
-=======
 * [`FPDF.table()`](https://py-pdf.github.io/fpdf2/Tables.html) now raises an error when a single row is too high to be rendered on a single page
 * [`FPDF.write_html()`](https://py-pdf.github.io/fpdf2/fpdf/fpdf.html#fpdf.fpdf.FPDF.write_html): `tag_indents` can now be non-integer. Indentation of HTML elements is now independent of font size and bullet strings.
->>>>>>> f399dda7
+* improved performance of font glyph selection by using functools cache.
 
 ## [2.7.9] - 2024-05-17
 ### Added
