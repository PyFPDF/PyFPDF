Changelog
---------

All notable changes to this project will be documented in this file.

The format is based on [Keep a Changelog](http://keepachangelog.com/)
and this project adheres to [Semantic Versioning](http://semver.org/),
and [PEP 440](https://www.python.org/dev/peps/pep-0440/).

## Displaying deprecation warnings
`DeprecationWarning` messages are not displayed by Python by default.

Hence, every time you use a newer version of `fpdf2`, we strongly encourage you to execute your scripts
with the `-Wd` option (_cf._ [documentation](https://docs.python.org/3/using/cmdline.html#cmdoption-W)) 
in order to get warned about deprecated features used in your code.

This can also be enabled programmatically with `warnings.simplefilter('default', DeprecationWarning)`.

## [2.7.8] - Not released yet
### Added
* support for `<path>` elements in SVG `<clipPath>` elements
<<<<<<< HEAD
* Tutorial in Dutch: [Handleiding](https://py-pdf.github.io/fpdf2/Tutorial-nl.md) - thanks to @Polderrider
* Support for `Table` cells that span multiple rows via the `rowspan` attribute, which can be combined with `colspan` - thanks to @mjasperse
* `TableSpan.COL` and `TableSpan.ROW` enums that can be used as placeholder table entries to identify span extents - thanks to @mjasperse
=======
* documentation on how to combine `fpdf2` with [mistletoe](https://pypi.org/project/kaleido/) in order to [generate PDF documents from Markdown (link)](https://py-pdf.github.io/fpdf2/CombineWithMistletoeoToUseMarkdown.html)
* tutorial in Dutch: [Handleiding](https://py-pdf.github.io/fpdf2/Tutorial-nl.md) - thanks to @Polderrider
>>>>>>> 6a8678b3
### Fixed
* when adding a link on a table cell, an extra link was added erroneously on the left. Moreover, now `FPDF._disable_writing()` properly disable link writing.
* [`FPDF.write_html()`](https://py-pdf.github.io/fpdf2/fpdf/fpdf.html#fpdf.fpdf.FPDF.write_html) now handles linking directly to other pages - thanks to @mjasperse
* non-bold `TitleStyle` is now rendered as non-bold even when the current font is bold
* calling `.table()` inside the `render_toc_function`
* using `.set_text_shaping(True)` & `.offset_rendering()`
<<<<<<< HEAD
* Fixed gutter handing when a pagebreak occurs within a table with header rows - thanks to @mjasperse
* Fixed handling of `border=0` in HTML table - thanks to @mjasperse
### Changed
* Refactored [`FPDF.multi_cell()`](https://py-pdf.github.io/fpdf2/fpdf/fpdf.html#fpdf.fpdf.FPDF.multi_cell) to generate fewer PDF component objects - thanks to @mjasperse
* Outer table borders are now drawn continuously for nonzero `gutter_width`/`gutter_height`, with spacing applied inside the border similar to HTML tables - thanks to @mjasperse - cf. [#1071](https://github.com/py-pdf/fpdf2/issues/1071)
* Removed the requirement that all rows in a `Table` have the same number of columns - thanks to @mjasperse
=======
* fixed gutter handing when a pagebreak occurs within a table with header rows - thanks to @mjasperse
* [`FPDF.write_html()`](https://py-pdf.github.io/fpdf2/fpdf/fpdf.html#fpdf.fpdf.FPDF.write_html) now properly honors `align=` attributes in `<th>` tags
### Changed
* refactored [`FPDF.multi_cell()`](https://py-pdf.github.io/fpdf2/fpdf/fpdf.html#fpdf.fpdf.FPDF.multi_cell) to generate fewer PDF component objects - thanks to @mjasperse
* outer table borders are now drawn continuously for nonzero `gutter_width`/`gutter_height`, with spacing applied inside the border similar to HTML tables - thanks to @mjasperse - cf. [#1071](https://github.com/py-pdf/fpdf2/issues/1071)
>>>>>>> 6a8678b3

## [2.7.7] - 2023-12-10
### Added
* Basic support for `<image>` elements in SVG vector graphics inserted
* SVG importing now supports clipping paths, and `<defs>` tags anywhere in the SVG file - thanks to @afriedman412 - cf. [#968](https://github.com/py-pdf/fpdf2/pull/968)
* [`FPDF.fonts.FontFace`](https://py-pdf.github.io/fpdf2/fpdf/fonts.html#fpdf.fonts.FontFace): Now has a static `combine` method that allows overriding a default FontFace (e.g. for specific cells in a table). Unspecified properties of the override FontFace retain the values of the default - thanks to @TedBrookings - cf. [#979](https://github.com/py-pdf/fpdf2/pull/979)
* [`TextColumns()`](https://py-pdf.github.io/fpdf2/TextColumns.html) can now have images inserted (both raster and vector) - thanks to @gmischler
* [`TextColumns()`](https://py-pdf.github.io/fpdf2/TextColumns.html) can now advance to the next column with the new `new_column()` method or a FORM_FEED character (`\u000c`) in the text - thanks to @gmischler
* Added support for Free Text annotations: [documentation](https://py-pdf.github.io/fpdf2/Annotations.html#free-text-annotations) - thanks to @MarekT0v - cf. [#1039](https://github.com/py-pdf/fpdf2/pull/1039)
* Tutorial in Dutch: [Handleiding](https://py-pdf.github.io/fpdf2/Tutorial-nl.md) - thanks to @Polderrider
* Python 3.12 is now officially supported
### Fixed
* Links over text in tables were broken in release 2.7.6, this is now fixed
* `FPDF.set_font_color()` raised a `TypeError` when used in tables
* `FPDF.image(x=Align.C)` used to fail for SVG images - fixed thanks to @gmischler - cf. [#1003](https://github.com/py-pdf/fpdf2/pull/1003)
* Previously set dash patterns were not transferred correctly to new pages - fixed thanks to @gmischler - cf. [#993](https://github.com/py-pdf/fpdf2/pull/993)
* Inserted Vector images used to ignore the `keep_aspect_ratio` argument.
* [`FPDF.write_html()`](https://py-pdf.github.io/fpdf2/fpdf/fpdf.html#fpdf.fpdf.FPDF.write_html) now properly honor the current text font color when styling table cells
* [`FPDF.write_html()`](https://py-pdf.github.io/fpdf2/fpdf/fpdf.html#fpdf.fpdf.FPDF.write_html) delays unescaping data so as not to confuse entity names as nested tags
* [`FPDF.multi_cell()`](https://py-pdf.github.io/fpdf2/fpdf/fpdf.html#fpdf.fpdf.FPDF.multi_cell) has improved handling of `new_x` and `new_y` when `padding` is non-zero.
* [`FPDF.multi_cell(fill=True)`](https://py-pdf.github.io/fpdf2/fpdf/fpdf.html#fpdf.fpdf.FPDF.multi_cell) now avoids overlapping multiline strings when `padding` is non-zero.
### Changed
* the public `.images`, `.icc_profiles` & `.image_filter` attributes of `FPDF` instances have been moved inside a nested `FPDF.image_cache` attribute. Similarly, the `FPDF.preload_image()` is now a function in the `fpdf.image_parsing` module: [documentation](https://py-pdf.github.io/fpdf2/fpdf/image_parsing.html#fpdf.image_parsing.preload_image)
* the `fpdf.svg` module now produces `WARNING` log messages for unsupported SVG tags & attributes.
  If those logs annoy you, you can suppress them: `logging.getLogger("fpdf.svg").propagate = False`
* [`FPDF.table()`](https://py-pdf.github.io/fpdf2/fpdf/fpdf.html#fpdf.fpdf.FPDF.table): If cell styles are provided for cells in heading rows, combine the cell style as an override with the overall heading style.

## [2.7.6] - 2023-10-11
This release is the first performed from the [@py-pdf GitHub org](https://github.com/py-pdf), where `fpdf2` migrated.
This release also marks the arrival of two new maintainers: Georg Mischler ([@gmischler](https://github.com/gmischler)) and Anderson Herzogenrath da Costa ([@andersonhc](https://github.com/andersonhc)).
### Added
* The new experimental method `text_columns()` allows to render text within a single or multiple columns, including height balancing: [documentation](https://py-pdf.github.io/fpdf2/TextColumns.html) - thanks to @gmischler
* [`FPDF.table()`](https://py-pdf.github.io/fpdf2/fpdf/fpdf.html#fpdf.fpdf.FPDF.table): Now supports padding in cells : [documentation](https://py-pdf.github.io/fpdf2/Tables.html#table-with-multiple-heading-rows) - thanks to @RubendeBruin
* [`FPDF.table()`](https://py-pdf.github.io/fpdf2/fpdf/fpdf.html#fpdf.fpdf.FPDF.table): Now supports vertical alignment in cells : [documentation](https://py-pdf.github.io/fpdf2/Tables.html#setting-vertical-alignment-of-text-in-cells) - thanks to @RubendeBruin
* [`FPDF.table()`](https://py-pdf.github.io/fpdf2/fpdf/fpdf.html#fpdf.fpdf.FPDF.table): Now supports outer border width for rendering the outer border of the table with a different line-width - thanks to @RubendeBruin
* [`FPDF.table()`](https://py-pdf.github.io/fpdf2/fpdf/fpdf.html#fpdf.fpdf.FPDF.table): Now supports multiple heading rows : [documentation](https://py-pdf.github.io/fpdf2/Tables.html#table-with-multiple-heading-rows) - thanks to @SandraFer
* [`FPDF.write_html()`](https://py-pdf.github.io/fpdf2/fpdf/fpdf.html#fpdf.fpdf.FPDF.write_html) now supports heading colors defined as attributes (_e.g._ `<h2 color="#00ff00">...`) - thanks to @Lucas-C
* documentation on how to use `livereload` to enable a "watch" mode with PDF generation: [Combine with livereload](https://py-pdf.github.io/fpdf2/CombineWithLivereload.html) - thanks to @Lucas-C
### Changed
* [`FPDF.write_html()`](https://py-pdf.github.io/fpdf2/fpdf/fpdf.html#fpdf.fpdf.FPDF.write_html): the formatting output has changed in some aspects. Vertical spacing around headings and paragraphs may be slightly different, and elements at the top of the page don't have any extra spacing above anymore.
* [`FPDF.table()`](https://py-pdf.github.io/fpdf2/fpdf/fpdf.html#fpdf.fpdf.FPDF.table): If the height of a row is governed by an image, then the default vertical alignment of the other cells is "center". This was "top". 
* variable-width non-breaking space (NBSP) support [issue #834](https://github.com/PyFPDF/fpdf2/issues/834)
This change was made for consistency between row-height governed by text or images. The old behaviour can be enforced using the new vertical alignment parameter.
### Fixed
* [`FPDF.table()`](https://py-pdf.github.io/fpdf2/fpdf/fpdf.html#fpdf.fpdf.FPDF.table) & [`FPDF.multi_cell()`](https://py-pdf.github.io/fpdf2/fpdf/fpdf.html#fpdf.fpdf.FPDF.multi_cell): when some horizontal padding was set, the text was not given quite enough space - thanks to @gmischler
* [`FPDF.write_html()`](https://py-pdf.github.io/fpdf2/fpdf/fpdf.html#fpdf.fpdf.FPDF.write_html) can now handle formatting tags within paragraphs without adding extra line breaks (except in table cells for now) - thanks to @gmischler
* [`FPDF.write_html()`](https://py-pdf.github.io/fpdf2/fpdf/fpdf.html#fpdf.fpdf.FPDF.write_html): the font size in HTML `<pre>` and `<code>` tags is not fixed to 11 pica anymore, but adapts to the preceding text - thanks to @gmischler
* [`FPDF.ln()`](https://py-pdf.github.io/fpdf2/fpdf/fpdf.html#fpdf.fpdf.FPDF.ln), when called before any text has been written, will now use the current font height instead of doing nothing - thanks to @gmischler -  _cf._ issue [#937](https://github.com/py-pdf/fpdf2/issues/937)
* [`FPDF.image()`](https://py-pdf.github.io/fpdf2/fpdf/fpdf.html#fpdf.fpdf.FPDF.image), when provided a `BytesIO` instance, does not close it anymore - _cf._ issue [#881](https://github.com/py-pdf/fpdf2/issues/881) - thanks to @Lucas-C
* Invalid characters were being generated when a string contains parentheses - thanks to @andersonhc - _cf._ issue [#884](https://github.com/py-pdf/fpdf2/issues/884)
* Frozen Glyph dataclass was causing problems for FPDFRecorder with TTF fonts - thanks to @andersonhc - _cf._ issue [#890](https://github.com/py-pdf/fpdf2/issues/890)
* Edge case when parsing a Markdown link followed by a newline - _cf._ issue [#916](https://github.com/py-pdf/fpdf2/issues/916), and when bold/italics/underline markers are repeated
* Zoom not set correctly when a numeric value was set in [`set_display_mode()`](https://py-pdf.github.io/fpdf2/fpdf/fpdf.html#fpdf.fpdf.FPDF.set_display_mode) - _cf._ issue [#926](https://github.com/py-pdf/fpdf2/issues/926)
* [`FPDF.table()`](https://py-pdf.github.io/fpdf2/fpdf/fpdf.html#fpdf.fpdf.FPDF.table): images no longer overlap with cell borders - thanks to @RubendeBruin - _cf._ issue [#892](https://github.com/py-pdf/fpdf2/issues/892)
* Encryption of strings containing non-latin characters - thanks to @andersonhc - _cf._ issue [#933](https://github.com/py-pdf/fpdf2/issues/933)
* Handling of fragments with zero-length - thanks to @SaiHarshaK - _cf._ issue [#902](https://github.com/py-pdf/fpdf2/issues/902)
### Deprecated
* to improve naming consistency, the `txt` parameters of `FPDF.cell()`, `FPDF.multi_cell()`, `FPDF.text()` & `FPDF.write()` have been renamed to `text`

## [2.7.5] - 2023-08-04
### Added
- [`FPDF.set_text_shaping()`](https://py-pdf.github.io/fpdf2/fpdf/fpdf.html#fpdf.fpdf.FPDF.set_text_shaping): new method to perform text shaping using **Harfbuzz** - [documentation](https://py-pdf.github.io/fpdf2/TextShaping.html) - thanks to @andersonhc in [PR #820](https://github.com/py-pdf/fpdf2/pull/820)
- [`FPDF.mirror()`](https://py-pdf.github.io/fpdf2/fpdf/fpdf.html#fpdf.fpdf.FPDF.mirror) - New method: [documentation page](https://py-pdf.github.io/fpdf2/Transformations.html) - Contributed by @sebastiantia
- [`FPDF.table()`](https://py-pdf.github.io/fpdf2/fpdf/fpdf.html#fpdf.fpdf.FPDF.table): new optional parameters `gutter_height`, `gutter_width` and `wrapmode`. Links can also be added to cells by passing a `link` parameter to [`Row.cell()`](https://py-pdf.github.io/fpdf2/fpdf/table.html#fpdf.table.Row.cell)
- [`FPDF.multi_cell()`](https://py-pdf.github.io/fpdf2/fpdf/fpdf.html#fpdf.fpdf.FPDF.multi_cell): has a new optional `center` parameter to position the cell horizontally at the center of the page
- New AES-256 encryption: [documentation](https://py-pdf.github.io/fpdf2/Encryption.html#encryption-method) - thanks to @andersonhc in [PR #872](https://github.com/py-pdf/fpdf2/pull/872)
- Added tutorial in Khmer language: [ភាសខ្មែរ](https://py-pdf.github.io/fpdf2/Tutorial-km.html) - thanks to @kuth-chi
- Added tutorial in [日本語](https://py-pdf.github.io/fpdf2/Tutorial-ja.html) - thanks to @alcnaka
- Better documentation & errors when facing HTML rendering limitations for `<table>` tags: <https://py-pdf.github.io/fpdf2/HTML.html>
### Fixed
- [`FPDF.table()`](https://py-pdf.github.io/fpdf2/fpdf/fpdf.html#fpdf.fpdf.FPDF.table): the `colspan` setting has been fixed - [documentation](https://py-pdf.github.io/fpdf2/Tables.html#column-span)
- [`FPDF.image()`](https://py-pdf.github.io/fpdf2/fpdf/fpdf.html#fpdf.fpdf.FPDF.image): allowing images path starting with `data` to be passed as input
- text overflow is better handled by `FPDF.write()` & `FPDF.write_html()` - _cf._ [issue #847](https://github.com/py-pdf/fpdf2/issues/847)
- the initial text color is preserved when using `FPDF.write_html()` - _cf._ [issue #846](https://github.com/py-pdf/fpdf2/issues/846)
- PDF metadata not encrypted - _cf._ [issue #865](https://github.com/py-pdf/fpdf2/issues/865)
- handle superscript and subscript correctly when rendering `TextLine`- thanks to @Tolker-KU - _cf._ [Pull Request #862](https://github.com/py-pdf/fpdf2/pull/862)
- make sure warnings always point to the users code - _cf._ [Pull request #869](https://github.com/py-pdf/fpdf2/pull/869)
### Deprecated
- the `center` optional parameter of [`FPDF.cell()`](https://py-pdf.github.io/fpdf2/fpdf/fpdf.html#fpdf.fpdf.FPDF.cell) is **no more** deprecated, as it allows for horizontal positioning, which is different from text alignment control with `align="C"`

## [2.7.4] - 2023-04-28
### Added
- [`FPDF.image()`](https://py-pdf.github.io/fpdf2/fpdf/fpdf.html#fpdf.fpdf.FPDF.image): CMYK images can now be inserted directly by passing them into the image method. Contributed by @devdev29
- documentation on how to embed `graphs` and `charts` generated using `Pygal` lib: [documentation section](https://py-pdf.github.io/fpdf2/Maths.html#using-pygal) - thanks to @ssavi-ict
- documentation on how to use `fpdf2` with [FastAPI](https://fastapi.tiangolo.com/): <https://py-pdf.github.io/fpdf2/UsageInWebAPI.html#FastAPI> - thanks to @KamarulAdha
- [`FPDF.write_html()`](https://py-pdf.github.io/fpdf2/fpdf/fpdf.html#fpdf.fpdf.FPDF.write_html): `<table>` elements can now be aligned left or right on the page using `align=`
- [`FPDF.write_html()`](https://py-pdf.github.io/fpdf2/fpdf/fpdf.html#fpdf.fpdf.FPDF.write_html): a custom font can now be specified for `<code>` & `<pre>` elements, using the new optional parameter `pre_code_font`
### Fixed
- [`FPDF.table()`](https://py-pdf.github.io/fpdf2/fpdf/fpdf.html#fpdf.fpdf.FPDF.table): images no more overflow cells
- [`FPDF.table()`](https://py-pdf.github.io/fpdf2/fpdf/fpdf.html#fpdf.fpdf.FPDF.table): text overflow in the last cell of the header row is now properly handled
- [`FPDF.table()`](https://py-pdf.github.io/fpdf2/fpdf/fpdf.html#fpdf.fpdf.FPDF.table): when `align="RIGHT"` is provided, the page right margin is now properly taken in consideration
### Changed
- [`FPDF.write_html()`](https://py-pdf.github.io/fpdf2/fpdf/fpdf.html#fpdf.fpdf.FPDF.write_html) does not render the top row as a header, in bold with a line below, when no `<th>` are used, in order to be more backward-compatible with earlier versions of `fpdf2` - _cf._ [#740](https://github.com/py-pdf/fpdf2/issues/740)
### Deprecated
- the `split_only` optional parameter of [`FPDF.multi_cell()`](https://py-pdf.github.io/fpdf2/fpdf/fpdf.html#fpdf.fpdf.FPDF.multi_cell), which is replaced by two new distincts optional parameters: `dry_run` & `output`

## [2.7.3] - 2023-04-03
### Fixed
- removed a debug `print()` statement left in `output.py:OutputProducer._add_fonts()` 🤦‍♂️ - A rule was also added to `.pre-commit-config.yaml` to avoid this to happen again.

## [2.7.2] - 2023-04-03
### Fixed
- custom fonts can be used with `FPDF.table()` without triggering a `TypeError: cannot pickle 'dict_keys' object` - thanks @aeris07 for the bug report
- the SVG parser now accepts `<rect>` with `width` / `height` defined as percents
### Added
- documentation on how to generate Code128 barcodes using the `python-barcode` lib: [documentation section](https://py-pdf.github.io/fpdf2/Barcodes.html#Code128)

## [2.7.1] - 2023-03-27
### Changed
- renamed `fonts.FontStyle` to [`fonts.FontFace`](https://py-pdf.github.io/fpdf2/fpdf/fonts.html#fpdf.fonts.FontFace), and `FPDF.use_font_style` to [`FPDF.use_font_face`](https://py-pdf.github.io/fpdf2/fpdf/fpdf.html#fpdf.FPDF.FPDF.use_font_face), to avoid confusions with `FPDF.font_style`
- new translation of the tutorial in [বাংলা](https://py-pdf.github.io/fpdf2/Tutorial-bn.html) - thanks to @ssavi-ict

## [2.7.0] - 2023-03-27
### Added
- new method [`FPDF.table()`](https://py-pdf.github.io/fpdf2/fpdf/fpdf.html#fpdf.fpdf.FPDF.table): [documentation](https://py-pdf.github.io/fpdf2/Tables.html)
- [`FPDF.image()`](https://py-pdf.github.io/fpdf2/fpdf/fpdf.html#fpdf.fpdf.FPDF.image) has a new `keep_aspect_ratio` optional boolean parameter, to fit it inside a given rectangle: [documentation](https://py-pdf.github.io/fpdf2/Images.html#fitting-an-image-inside-a-rectangle)
- [`FPDF.multi_cell()`](https://py-pdf.github.io/fpdf2/fpdf/fpdf.html#fpdf.fpdf.FPDF.multi_cell) and [`FPDF.write()`](https://py-pdf.github.io/fpdf2/fpdf/fpdf.html#fpdf.fpdf.FPDF.write) now accept a `wrapmode` argument for word or character based line wrapping ("WORD"/"CHAR"), thanks to @gmischler
- new method [`FPDF.set_fallback_fonts()`](https://py-pdf.github.io/fpdf2/fpdf/fpdf.html#fpdf.fpdf.FPDF.set_fallback_fonts) allow alternative fonts to be provided if a character on the text is not available on the currently set font - thanks to @andersonhc
- for inserted images that have an ICC Profile, this profile is now extracted and embedded; they should now be honored by PDF viewers - thanks to @eroux
- new methods: [`FPDF.preload_image()`](https://py-pdf.github.io/fpdf2/fpdf/fpdf.html#fpdf.fpdf.FPDF.preload_image) & [`FPDF.use_font_style()`](https://py-pdf.github.io/fpdf2/fpdf/fpdf.html#fpdf.fpdf.FPDF.use_font_style)
- new translation of the tutorial in [简体中文](https://py-pdf.github.io/fpdf2/Tutorial-zh.html) - thanks to @Bubbu0129
- documentation on how to embed static [Plotly](https://plotly.com/python/) charts: [link to docs](https://py-pdf.github.io/fpdf2/Maths.html)
- additional linter / static code analyser in GitHub Actions CI pipeline: [semgrep](https://github.com/returntocorp/semgrep)
### Fixed
- outlines & hyperlinks were not working on encrypted files - thanks to @andersonhc
- a bug was introduced in the previous release (2.6.1): `FPDF.set_link()` could not update links generated with `add_link()`
- unicode (non limited to ASCII) text can now be provided as metadata [#685](https://github.com/py-pdf/fpdf2/issues/685)
- all `TitleStyle` constructor parameters are now effectively optional
- memory usage was reduced by 10 MiB in some cases, thanks to a small optimization in using `fonttools`
### Changed
* [`FPDF.write_html()`](https://py-pdf.github.io/fpdf2/fpdf/fpdf.html#fpdf.fpdf.FPDF.write_html) now uses the new [`FPDF.table()`](https://py-pdf.github.io/fpdf2/Tables.html) method to render `<table>` tags. As a consequence, vertical space before `<table>` tags has sometimes been reduced.
- vector images parsing is now more robust: `fpdf2` can now embed SVG files without `viewPort` or no `height` / `width`
- bitonal images are now encoded using `CCITTFaxDecode`, reducing their size in the PDF document - thanks to @eroux
- when possible, JPG and group4 encoded TIFFs are now embedded directly without recompression - thanks to @eroux
### Removed
* [`FPDF.write_html()`](https://py-pdf.github.io/fpdf2/fpdf/fpdf.html#fpdf.fpdf.FPDF.write_html) now uses the new [`FPDF.table()`](https://py-pdf.github.io/fpdf2/Tables.html) method to render `<table>` tags. As a consequence, it does not support the `height` attribute defined on `<td>` / `<th>` tags anymore, nor `height` / `width` attributes defined on `<img>` tags inside cells, nor `width` attributes defined on `<thead>` / `<tfoot>` tags.

## [2.6.1] - 2023-01-13
### Added
* support for PDF **encryption** (RC4 and AES-128): [documentation page](https://py-pdf.github.io/fpdf2/Encryption.html) - thanks to @andersonhc
* [`FPDF.skew()`](https://py-pdf.github.io/fpdf2/fpdf/fpdf.html#fpdf.fpdf.FPDF.skew) - New method: [documentation page](https://py-pdf.github.io/fpdf2/Transformations.html) - thanks to @erap129
* ensured support for Python 3.11
* [`FPDF.image()`](https://py-pdf.github.io/fpdf2/fpdf/fpdf.html#fpdf.fpdf.FPDF.image): the `x` parameter now accepts a value of `"C"` / `Align.C` / `"R"` / `Align.R` to horizontally position the image centered or aligned right
* [`FPDF.image()`](https://py-pdf.github.io/fpdf2/fpdf/fpdf.html#fpdf.fpdf.FPDF.image): dimensions can now be provided to set the intrinsic image width & height before storing it in the PDF
* [`FPDF.cell()`](https://py-pdf.github.io/fpdf2/fpdf/fpdf.html#fpdf.fpdf.FPDF.cell) & [`FPDF.multi_cell()`](https://py-pdf.github.io/fpdf2/fpdf/fpdf.html#fpdf.fpdf.FPDF.multi_cell): support for `[]()` hyperlinks when `markdown=True`
* [`FPDF.write_html()`](https://py-pdf.github.io/fpdf2/fpdf/fpdf.html#fpdf.fpdf.FPDF.write_html): support for `line-height` attribute of paragraph (`<p>`) - thanks to @Bubbu0129
* documentation on [useful tools to manipulate PDFs](https://py-pdf.github.io/fpdf2/Development.html#useful-tools-to-manipulate-pdfs)
* show a warning if the font being used doesn't have all the necessary glyphs for the text - thanks to @andersonhc
### Changed
* [`FPDF.add_link()`](https://py-pdf.github.io/fpdf2/fpdf/fpdf.html#fpdf.fpdf.FPDF.add_link) creates a link to the current page by default, and now accepts optional parameters: `x`, `y`, `page` & `zoom`.
  Hence calling [`set_link()`](https://py-pdf.github.io/fpdf2/fpdf/fpdf.html#fpdf.fpdf.FPDF.set_link) is not needed anymore after creating a link with `add_link()`.
* [`FPDF.write_html()`](https://py-pdf.github.io/fpdf2/fpdf/fpdf.html#fpdf.fpdf.FPDF.write_html) now generates warnings for unclosed HTML tags, unless `warn_on_tags_not_matching=False` is set
### Fixed
* [`FPDF.write_html()`](https://py-pdf.github.io/fpdf2/fpdf/fpdf.html#fpdf.fpdf.FPDF.write_html): a `ValueError: Incoherent hierarchy` could be raised with some headings hierarchy
* [`FPDF.write_html()`](https://py-pdf.github.io/fpdf2/fpdf/fpdf.html#fpdf.fpdf.FPDF.write_html): `<img>` without `height` attribute overlaps with the following content [#632](https://github.com/py-pdf/fpdf2/issues/632) - thanks to @Bubbu0129
* [`FPDF.image()`](https://py-pdf.github.io/fpdf2/fpdf/fpdf.html#fpdf.fpdf.FPDF.image): performance issue with adding large images with `FlateDecode` image filter [#644](https://github.com/py-pdf/fpdf2/pull/644) - thanks to @Markovvn1
* [`FPDF.add_font()`](https://py-pdf.github.io/fpdf2/fpdf/fpdf.html#fpdf.fpdf.FPDF.add_font): fix support for upper case font file name [#638](https://github.com/py-pdf/fpdf2/issues/638) - thanks to @CY-Qiu

## [2.6.0] - 2022-11-20
### Added
- demonstration Jupyter notebook: [tutorial/notebook.ipynb](https://github.com/py-pdf/fpdf2/blob/master/tutorial/notebook.ipynb)
- new [`.default_page_dimensions`](https://py-pdf.github.io/fpdf2/fpdf/fpdf.html#fpdf.fpdf.FPDF.default_page_dimensions) property on `FPDF` instances
- support for description list (`<dl>`), description titles (`<dt>`), description details (`<dd>`) and code blocks (`<code>`) in `write_html()` - thanks to @yk-jp & @seanpmulholland
- support for monochromatic images (PIL `image.mode == '1'`) thanks to @GerardoAllende
- the 1000+ unit tests suite is now executed under Linux **<ins>and</ins>** Windows, with extra timing & memory usage checks ensuring we control `fpdf2` resource usage
- new translation of the tutorial in [עברית](https://py-pdf.github.io/fpdf2/Tutorial-he.html), thanks to @TzviGreenfeld
- new documentation for using [PyPDF2](https://github.com/py-pdf/PyPDF2) with `fpdf2`, added by @devdev29: https://py-pdf.github.io/fpdf2/CombineWithPyPDF2.html
- new documentation for using [Jinja](https://jinja.palletsprojects.com/) with `fpdf2`: https://py-pdf.github.io/fpdf2/TemplatingWithJinja.html
### Deprecated
- `HTMLMixin` is deprecated, and not needed anymore: **the `write_html()` method is now natively available in the `FPDF` class** - thanks to @yk-jp
### Removed
- `open()` & `close()` methods, that were only used internally and should never have been called by end-user code
- `FPDF.state`, which was an instance of the `DocumentState` enum, and has been replaced by moving the final rendering logic into a new `fpdf.output` module
### Fixed
- after an "empty" `cell()`, `ln()` applied a line height of zero [#601](https://github.com/py-pdf/fpdf2/issues/601)
- when using `multi_cell()` with `max_line_height` to render multiline text, the last line is now rendered like all the others
- templates don't leak graphics state changes to their surroundings anymore; [#570](https://github.com/py-pdf/fpdf2/issues/570)
- automatic page break is never performed on an empty page (when the Y position is at the top margin)
- fixed [`insert_toc_placeholder()`](https://py-pdf.github.io/fpdf2/fpdf/fpdf.html#fpdf.fpdf.FPDF.insert_toc_placeholder) usage with [`footer()`](https://py-pdf.github.io/fpdf2/fpdf/fpdf.html#fpdf.fpdf.FPDF.footer) and `{{nb}}`; [#548](https://github.com/py-pdf/fpdf2/issues/548)
- the SVG parser now accepts `stroke-width` attribute values with an explicit unit, thanks to @gmischler; [#526](https://github.com/py-pdf/fpdf2/issues/526)
- the SVG parser now accepts absolute units for `width` and `height` attributes, thanks to @darioackermann; [#555](https://github.com/py-pdf/fpdf2/issues/555)
- `write_html()` method now correctly handles whitespace when parsing HTML. `<pre></pre>` blocks still maintain spaces, tabs and line breaks. 
### Changed
- the first parameter of `FPDF.add_font()` is now **optional**: if it is not provided, the base name of the `fname` font path is used to define the font family. Hence `pdf.add_font(fname="fonts/NotoSansArabic.ttf")` will define a font named `NotoSansArabic`.
- the output of [`embed_file()`](https://py-pdf.github.io/fpdf2/fpdf/fpdf.html#fpdf.fpdf.FPDF.embed_file) is now a `PDFEmbeddedFile`, not a string, but the internal file name can be retrieved through its `.basename` property
- forbid use of `get_y()` & `local_context()` inside `unbreakable()` as it is currently not supported; [#557](https://github.com/py-pdf/fpdf2/discussions/557)
- [fontTools](https://fonttools.readthedocs.io/en/latest/) minimal version requirement set to 4.34.0; [#524](https://github.com/py-pdf/fpdf2/issues/524)

## [2.5.7] - 2022-09-08
### Added
- support for subscript, superscript, nominator and denominator char positioning as well as `<sub>` and `<sup>` HTML tags, thanks to @gmischler: [link to documentation](https://py-pdf.github.io/fpdf2/TextStyling.html#subscript-superscript-and-fractional-numbers)
- [`set_page_background()`](https://py-pdf.github.io/fpdf2/fpdf/fpdf.html#fpdf.fpdf.FPDF.set_page_background): new method added by @semaeostomea: [link to documentation](https://py-pdf.github.io/fpdf2/PageFormatAndOrientation.html#per-page-format-orientation-and-background)
- [`embed_file()`](https://py-pdf.github.io/fpdf2/fpdf/fpdf.html#fpdf.fpdf.FPDF.embed_file) & [`file_attachment_annotation()`](https://py-pdf.github.io/fpdf2/fpdf/fpdf.html#fpdf.fpdf.FPDF.file_attachment_annotation): new methods to add file attachments - [link to documentation](https://py-pdf.github.io/fpdf2/FileAttachments.html)
- a new method [`set_char_spacing()`](https://py-pdf.github.io/fpdf2/fpdf/fpdf.html#fpdf.fpdf.FPDF.set_char_spacing) allows to increase the spacing between individual characters, thanks to @gmischler: [link to documentation](https://py-pdf.github.io/fpdf2/TextStyling.html)
- workaround by @semaeostomea to support arabic and right-to-left scripts: [link to documentation](https://py-pdf.github.io/fpdf2/Unicode.html#right-to-left-arabic-script-workaround)
- documentation on shapes styling: [link to documentation](https://py-pdf.github.io/fpdf2/Shapes.html#path-styling)
- documentation on sharing the images cache among FPDF instances: [link to documentation](https://py-pdf.github.io/fpdf2/Images.html#sharing-the-image-cache-among-fpdf-instances)

### Changed
- HTML headings are now rendered with an additional leading of 20% the font size above and below them; [#520](https://github.com/py-pdf/fpdf2/issues/520)
- `fpdf2` now uses [fontTools](https://fonttools.readthedocs.io/en/latest/) to read and embed fonts in the PDF, thanks to @gmischler and @RedShy
- since the fonttools library offers similar functionality, the dependency to "svg.path" is gone again, thanks to @gmischler; [#525](https://github.com/py-pdf/fpdf2/issues/525)

### Fixed
- text following a HTML heading can't overlap with that heading anymore, thanks to @gmischler
- `arc()` not longer renders artefacts at intersection point, thanks to @Jmillan-Dev; [#488](https://github.com/py-pdf/fpdf2/issues/488)
- [`write_html()`](https://py-pdf.github.io/fpdf2/HTML.html):
    * `<em>` & `<strong>` HTML tags are now properly supported - they were ignored previously; [#498](https://github.com/py-pdf/fpdf2/issues/498)
    * `bgcolor` is now properly supported in `<table>` tags; [#512](https://github.com/py-pdf/fpdf2/issues/512)
- the `CreationDate` of PDFs & embedded files now includes the system timezone

## [2.5.6] - 2022-08-16
### Added
- new methods to allow signing PDF documents: [link to docs](https://py-pdf.github.io/fpdf2/Signing.html)
- support for colors defined with the `rgb()` syntax in SVG images - _cf._ [#480](https://github.com/py-pdf/fpdf2/issues/480)
- New translation of the tutorial in [Ελληνικά](https://py-pdf.github.io/fpdf2/Tutorial-gr.html), thanks to @sokratisvas
### Changed
- an `/ID` is now inserted in the trailer dictionary of all PDF documents generated.
  This ID can be controlled through the new [file_id()](https://py-pdf.github.io/fpdf2/fpdf/fpdf.html#fpdf.fpdf.FPDF.file_id) method.
- the [svg.path](https://pypi.org/project/svg.path/) package was added as a dependency to better parse SVG images
### Fixed
- `font_stretching` doesn't make text spill out of `multi_cell()` and `write()` boundaries anymore, thanks to @gmischler
- `local_context()` now always restores the correct font settings after finishing, thanks to @gmischler
- properly parsing single-digits arguments in SVG paths - _cf._ [#450](https://github.com/py-pdf/fpdf2/issues/450)
- document outline encoding: it was found to be broken when using a thai font - _cf._ [#458](https://github.com/py-pdf/fpdf2/issues/458)

## [2.5.5] - 2022-06-17
### Added
- a new option `align="X"` to `.cell()` and `.multi_cell()` allows to center text around the current x position, thanks to @gmischler
- allowing to provide an [`AnnotationName`](https://py-pdf.github.io/fpdf2/fpdf/enums.html#fpdf.enums.AnnotationName)
  and [`AnnotationFlags`](https://py-pdf.github.io/fpdf2/fpdf/enums.html#fpdf.enums.AnnotationFlag)
  onto [text_annotation()](https://py-pdf.github.io/fpdf2/fpdf/fpdf.html#fpdf.fpdf.FPDF.text_annotation)
- allowing correctly parsing of SVG files with CSS styling (`style="..."` attribute), thanks to @RedShy
- [`FPDF.star()`](https://py-pdf.github.io/fpdf2/Shapes.html#regular-star): new method added to draw regular stars, thanks to @digidigital and @RedShy
- [`FPDF.ink_annotation()`](https://py-pdf.github.io/fpdf2/Annotations.html#ink-annotations): new method added to add path annotations
- allowing embedding of indexed PNG images without converting them to RGB colorspace, thanks to @RedShy
- allowing to change appearance of [highlight annotations](https://py-pdf.github.io/fpdf2/fpdf/fpdf.html#fpdf.fpdf.FPDF.highlight) by specifying a [`TextMarkupType`](https://py-pdf.github.io/fpdf2/fpdf/enums.html#fpdf.enums.TextMarkupType)
- documentation on how to control objects transparency: [link to docs](https://py-pdf.github.io/fpdf2/Transparency.html)
- documentation on how to create tables and charts using [pandas](https://pandas.pydata.org/) DataFrames: [link to docs](https://py-pdf.github.io/fpdf2/Maths.html), thanks to @iwayankurniawan
- added argument `round_corners` to `FPDF.rect()` that allows to draw rectangles with round corners: [link to docs](https://py-pdf.github.io/fpdf2/Shapes.html#rectangle) - thanks to @gonzalobarbaran
### Changed
- `FPDF.add_highlight()` as been renamed into [`FPDF.highlight()`](https://py-pdf.github.io/fpdf2/fpdf/fpdf.html#fpdf.fpdf.FPDF.highlight)
### Fixed
- support for `"x"` & `"y"` attributes in SVG `<use>` tags - _cf._ [#446](https://github.com/py-pdf/fpdf2/issues/446)
- `CreationDate` of PDFs generated, that was broken - _cf._ [#451](https://github.com/py-pdf/fpdf2/issues/451)
- `multi_cell()` and `write()` ignored a trailing newline character in the supplied text since 2.5.1 - fixed thanks to @gmischler

## [2.5.4] - 2022-05-05
### Added
- new `FPDF.page_mode` property, allowing to display a PDF automatically in **full screen**: [link to docs](https://py-pdf.github.io/fpdf2/PageFormatAndOrientation.html#full-screen)
- new `FPDF.viewer_preferences` property: [link to docs](https://py-pdf.github.io/fpdf2/PageFormatAndOrientation.html#viewer-preferences)
### Fixed
- removed a debug `print()` statement (`multi_cell: new_x=... new_y=...`) that had been left in [multi_cell()](https://py-pdf.github.io/fpdf2/fpdf/fpdf.html#fpdf.fpdf.FPDF.multi_cell) method 🤦‍♂️
- preserved backward compatibility with PyFPDF for passing positional arguments to `cell()` & `multi_cell()`, which was broken in 2.5.2
### Modified
- when [`regular_polygon()`](https://py-pdf.github.io/fpdf2/fpdf/fpdf.html#fpdf.fpdf.FPDF.regular_polygon) is called with `style="f"`,
  the shape outline is not drawn anymore. Use `style="DF"` to also draw a line around its perimeter.
### Deprecated
- the `fill` parameter of the [`polygon()`](https://py-pdf.github.io/fpdf2/fpdf/fpdf.html#fpdf.fpdf.FPDF.polygon)
  & [`polyline()`](https://py-pdf.github.io/fpdf2/fpdf/fpdf.html#fpdf.fpdf.FPDF.polyline) methods have been replaced by a `style` argument,
  offering more control

## [2.5.3] - 2022-05-03
### Added
- new `round_clip()` & `elliptic_clip()` image clipping methods: [link to docs](https://py-pdf.github.io/fpdf2/Images.html#image-clipping)
- `CoerciveEnum` subclasses have been added: [`Align`](https://py-pdf.github.io/fpdf2/fpdf/enums.html#fpdf.enums.Align) & [`RenderStyle`](https://py-pdf.github.io/fpdf2/fpdf/enums.html#fpdf.enums.RenderStyle)
- documentation on how to embed Matplotlib charts: [link to docs](https://py-pdf.github.io/fpdf2/Maths.html)
- documentation on how to use `fpdf2` with [Flask](https://flask.palletsprojects.com), [streamlit](https://streamlit.io/), AWS lambdas: [link to docs](https://py-pdf.github.io/fpdf2/UsageInWebAPI.html)
- documentation on how to store PDFs in a database with [SQLAlchemy](https://www.sqlalchemy.org/): [link to docs](https://py-pdf.github.io/fpdf2/DatabaseStorage.html)
### Modified
- `TextMode`, `XPos` & `YPos` now inherit from `CoerciveEnum` and hence can simply be passed as string parameters
### Fixed
- infinite loop when calling `.multi_cell()` without enough horizontal space - _cf._ [#389](https://github.com/py-pdf/fpdf2/issues/389)
### Removed
- support for `.pkl` files passed to `add_font()`. This was deprecated since v2.5.1.
  As a consequence, `fpdf2` no more uses the `pickle` module \o/

## [2.5.2] - 2022-04-13
### Added
- new parameters `new_x` and `new_y` for `cell()` and `multi_cell()`, replacing `ln=0`, thanks to @gmischler
- new `highlight()` method to insert highlight annotations: [documentation](https://py-pdf.github.io/fpdf2/Annotations.html#highlights)
- new `offset_rendering()` method: [documentation](https://py-pdf.github.io/fpdf2/PageBreaks.html#unbreakable-sections)
- new `.text_mode` property: [documentation](https://py-pdf.github.io/fpdf2/TextStyling.html#text_mode)
- the page structure of the documentation has been revised, with a new page about [adding text](https://py-pdf.github.io/fpdf2/Text.html), thanks to @gmischler
- a warning is now raised if a context manager is used inside an `unbreakable()` section, which is not supported
### Changed
- `local_context()` can now "scope" even more properties, like `blend_mode`: [documentation](https://py-pdf.github.io/fpdf2/Images.html#blending-images)
### Fixed
- No font properties should be leaked anymore after using markdown or in any other situations (_cf._ [#359](https://github.com/py-pdf/fpdf2/issues/349)), thanks to @gmischler
- If `multi_cell(align="J")` is given text with multiple paragraphs (text followed by an empty line) at once, it now renders the last line of each paragraph left-aligned,
  instead of just the very last line (_cf._ [#364](https://github.com/py-pdf/fpdf2/issues/364)), thanks to @gmischler
- a regression: now again `multi_cell()` always renders a cell, even if `txt` is an empty string - _cf._ [#349](https://github.com/py-pdf/fpdf2/issues/349)
- a bug with string width calculation when Markdown is enabled - _cf._ [#351](https://github.com/py-pdf/fpdf2/issues/351)
- a few bugs when parsing some SVG files - _cf._ [#356](https://github.com/py-pdf/fpdf2/issues/356), [#358](https://github.com/py-pdf/fpdf2/issues/358) & [#376](https://github.com/py-pdf/fpdf2/issues/376)
- a bug when using `multi_cell(..., split_only=True)` inside an `unbreakable` section - _cf._ [#359](https://github.com/py-pdf/fpdf2/issues/359)
### Deprecated
- The parameter `ln` to `cell()` and `multi_cell()` is now deprecated: use `new_x` and `new_y` instead.
- The parameter `center` to `cell()` is now deprecated, use `align="C"` instead.

## [2.5.1] - 2022-03-07
### Added
- The documentation outline is revised, and a page about creating Text added, thanks to @gmischler
- support for soft-hyphen (`\u00ad`) break in `write()`, `cell()` & `multi_cell()` calls - thanks @oleksii-shyman & @gmischler!
  Documentation: [Line breaks](https://py-pdf.github.io/fpdf2/LineBreaks.html)
- new documentation page on [Emojis, Symbols & Dingbats](https://py-pdf.github.io/fpdf2/EmojisSymbolsDingbats.html)
- documentation on combining `borb` & `fpdf2`: [Creating a borb.pdf.document.Document from a FPDF instance](https://py-pdf.github.io/fpdf2/borb.html)

### Changed
- `write()` now supports soft hyphen characters, thanks to @gmischler
- `fname` is now a required parameter for `FPDF.add_font()`
- `image()` method now insert `.svg` images as PDF paths
- the [defusedxml](https://pypi.org/project/defusedxml/) package was added as dependency in order to make SVG parsing safer
- log level of `_substitute_page_number()` has been lowered from `INFO` to `DEBUG`

### Fixed
- a bug when rendering Markdown and setting a custom `text_color` or `fill_color`
- a bug in `get_string_width()` with unicode fonts and Markdown enabled,
  resulting in calls to `cell()` / `multi_cell()` with `align="R"` to display nothing - thanks @mcerveny for the fix!
- a bug with incorrect width calculation of markdown text

### Deprecated
- the font caching mechanism, that used the `pickle` module, has been removed, for security reasons,
  and because it provided little performance gain, and only for specific use cases - _cf._ [issue #345](https://github.com/py-pdf/fpdf2/issues/345).
  That means that the `font_cache_dir` optional parameter of `fpdf.FPDF` constructor
  and the `uni` optional argument of `FPDF.add_font()` are deprecated.
  The `fpdf.fpdf.load_cache` function has also been removed.

To be extra clear: `uni=True` can now be removed from all calls to `FPDF.add_font()`.
If the value of the `fname` argument passed to `add_font()` ends with `.ttf`, it is considered a TrueType font.

## [2.5.0] - 2022-01-22
### Added
Thanks to @torque for contributing this massive new feature:
- add [`fpdf.drawing`](https://py-pdf.github.io/fpdf2/Drawing.html) API for composing paths from an arbitrary sequence of lines and curves.
- add [`fpdf.svg.convert_svg_to_drawing`](https://py-pdf.github.io/fpdf2/SVG.html) function to support converting basic scalable vector graphics (SVG) images to PDF paths.

### Fixed
- `will_page_break()` & `accept_page_break` are not invoked anymore during a call to `multi_cell(split_only=True)`
- Unicode characters in headings are now properly displayed in the table of content, _cf._ [#320](https://github.com/py-pdf/fpdf2/issues/320) - thanks @lcomrade

## [2.4.6] - 2021-11-16
### Added
- New `FPDF.pages_count` property, thanks to @paulacampigotto
- Temporary changes to graphics state variables are now possible using `with FPDF.local_context():`, thanks to @gmischler
- a mechanism to detect & downscale oversized images,
  _cf._ [documentation](https://py-pdf.github.io/fpdf2/Images.html#oversized-images-detection-downscaling).
  [Feedbacks](https://github.com/py-pdf/fpdf2/discussions) on this new feature are welcome!
- New `set_dash_pattern()`, which works with all lines and curves, thanks to @gmischler.
- Templates now support drawing ellipses, thanks to @gmischler
- New documentation on how to display equations, using Google Charts or `matplotlib`: [Maths](https://py-pdf.github.io/fpdf2/Maths.html)
- The whole documentation can now be downloaded as a PDF: [fpdf2-manual.pdf](https://py-pdf.github.io/fpdf2/fpdf2-manual.pdf)
- New sections have been added to [the tutorial](https://py-pdf.github.io/fpdf2/Tutorial.html), thanks to @portfedh:

    5. [Creating Tables](https://py-pdf.github.io/fpdf2/Tutorial.html#tuto-5-creating-tables)
    6. [Creating links and mixing text styles](https://py-pdf.github.io/fpdf2/Tutorial.html#tuto-6-creating-links-and-mixing-text-styles)
- New translation of the tutorial in Hindi, thanks to @Mridulbirla13: [हिंदी संस्करण](https://py-pdf.github.io/fpdf2/Tutorial-hi.html); [Deutsch](https://py-pdf.github.io/fpdf2/Tutorial-de.html), thanks to @digidigital; and [Italian](https://py-pdf.github.io/fpdf2/Tutorial-it.html) thanks to @xit4; [Русский](https://py-pdf.github.io/fpdf2/Tutorial-ru.html) thanks to @AABur; and [português](https://py-pdf.github.io/fpdf2/Tutorial-pt.html) thanks to @fuscati; [français](https://py-pdf.github.io/fpdf2/Tutorial-fr.html), thanks to @Tititesouris
- While images transparency is still handled by default through the use of `SMask`,
  this can be disabled by setting `pdf.allow_images_transparency = False`
  in order to allow compliance with [PDF/A-1](https://en.wikipedia.org/wiki/PDF/A#Description)
- [`FPDF.arc`](https://py-pdf.github.io/fpdf2/fpdf/fpdf.html#fpdf.fpdf.FPDF.arc): new method added. 
  It enables to draw arcs in a PDF document.
- [`FPDF.solid_arc`](https://py-pdf.github.io/fpdf2/fpdf/fpdf.html#fpdf.fpdf.FPDF.solid_arc): new method added.
  It enables to draw solid arcs in a PDF document. A solid arc combines an arc and a triangle to form a pie slice.
- [`FPDF.regular_polygon`](https://py-pdf.github.io/fpdf2/fpdf/fpdf.html#fpdf.fpdf.FPDF.regular_polygon): new method added, thanks to @bettman-latin
### Fixed
- All graphics state manipulations are now possible within a rotation context, thanks to @gmischler
- The exception making the "x2" template field optional for barcode elements did not work correctly, fixed by @gmischler
- It is now possible to get back to a previous page to add more content, _e.g._ with a 2-column layout, thanks to @paulacampigotto
### Changed
- All template elements now have a transparent default background instead of white, thanks to @gmischler
- To reduce the size of generated PDFs, no `SMask` entry is inserted for images that are fully opaque
  (= with an alpha channel containing only 0xff characters)
- The `rect`, `ellipse` & `circle` all have a `style` parameter in common.
  They now all properly accept a value of `"D"` and raise a `ValueError` for invalid values.
### Deprecated
- `dashed_line()` is now deprecated in favor of `set_dash_pattern()`

## [2.4.5] - 2021-10-03
### Fixed
- ensure support for old field names in `Template.code39` for backward compatibility

## [2.4.4] - 2021-10-01
### Added
- `Template()` has gained a more flexible cousin `FlexTemplate()`, _cf._ [documentation](https://py-pdf.github.io/fpdf2/Templates.html), thanks to @gmischler
- markdown support in `multi_cell()`, thanks to Yeshi Namkhai
- base 64 images can now be provided to `FPDF.image`, thanks to @MWhatsUp
- documentation on how to generate datamatrix barcodes using the `pystrich` lib: [documentation section](https://py-pdf.github.io/fpdf2/Barcodes.html#datamatrix),
  thanks to @MWhatsUp
- `write_html`: headings (`<h1>`, `<h2>`...) relative sizes can now be configured through an optional `heading_sizes` parameter
- a subclass of `HTML2FPDF` can now easily be used by setting `FPDF.HTML2FPDF_CLASS`,
  _cf._ [documentation](https://py-pdf.github.io/fpdf2/DocumentOutlineAndTableOfContents.html#with-html)
### Fixed
- `Template`: `split_multicell()` will not write spurious font data to the target document anymore, thanks to @gmischler
- `Template`: rotation now should work correctly in all situations, thanks to @gmischler
- `write_html`: headings (`<h1>`, `<h2>`...) can now contain non-ASCII characters without triggering a `UnicodeEncodeError`
- `Template`: CSV column types are now safely parsed, thanks to @gmischler
- `cell(..., markdown=True)` "leaked" its final style (bold / italics / underline) onto the following cells
### Changed
- `write_html`: the line height of headings (`<h1>`, `<h2>`...) is now properly scaled with its font size
- some `FPDF` methods should not be used inside a `rotation` context, or things can get broken.
  This is now forbidden: an exception is now raised in those cases.
### Deprecated
- `Template`: `code39` barcode input field names changed from `x/y/w/h` to `x1/y1/y2/size`

## [2.4.3] - 2021-09-01
### Added
- support for **emojis**! More precisely unicode characters above `0xFFFF` in general, thanks to @moe-25
- `Template` can now insert justified text
- [`get_scale_factor`](https://py-pdf.github.io/fpdf2/fpdf/util.html#fpdf.util.get_scale_factor) utility function to obtain `FPDF.k` without having to create a document
- [`convert_unit`](https://py-pdf.github.io/fpdf2/fpdf/util.html#fpdf.util.convert_unit) utility function to convert a number, `x,y` point, or list of `x,y` points from one unit to another unit
### Changed
- `fpdf.FPDF()` constructor now accepts ints or floats as a unit, and raises a `ValueError` if an invalid unit is provided.
### Fixed
- `Template` `background` property is now properly supported - [#203](https://github.com/py-pdf/fpdf2/pull/203)
  ⚠️ Beware that its default value changed from `0` to `0xffffff`, as a value of **zero would render the background as black**.
- `Template.parse_csv`: preserving numeric values when using CSV based templates - [#205](https://github.com/py-pdf/fpdf2/pull/205)
- the code snippet to generate Code 39 barcodes in the documentation was missing the start & end `*` characters.
This has been fixed, and a warning is now triggered by the [`FPDF.code39`](https://py-pdf.github.io/fpdf2/fpdf/fpdf.html#fpdf.fpdf.FPDF.code39) method when those characters are missing.
### Fixed
- Detect missing `uni=True` when loading cached fonts (page numbering was missing digits)

## [2.4.2] - 2021-06-29
### Added
- disable font caching when `fpdf.FPDF` constructor invoked with `font_cache_dir=None`, thanks to @moe-25 !
- [`FPDF.circle`](https://py-pdf.github.io/fpdf2/fpdf/fpdf.html#fpdf.fpdf.FPDF.circle): new method added, thanks to @viraj-shah18 !
- `write_html`: support setting HTML font colors by name and short hex codes
- [`FPDF.will_page_break`](https://py-pdf.github.io/fpdf2/fpdf/fpdf.html#fpdf.fpdf.FPDF.will_page_break)
utility method to let users know in advance when adding an elemnt will trigger a page break.
This can be useful to repeat table headers on each page for exemple,
_cf._ [documentation on Tables](https://py-pdf.github.io/fpdf2/Tables.html#repeat-table-header-on-each-page).
- [`FPDF.set_link`](https://py-pdf.github.io/fpdf2/fpdf/fpdf.html#fpdf.fpdf.FPDF.set_link) now support a new optional `x` parameter to set the horizontal position after following the link
### Fixed
- fixed a bug when `fpdf.Template` was used to render QRCodes, due to a forced conversion to string (#175)

## [2.4.1] - 2021-06-12
### Fixed
- erroneous page breaks occured for full-width / full-height images
- rendering issue of non-ASCII characaters with unicode fonts

## [2.4.0] - 2021-06-11
### Changed
- now `fpdf2` uses the newly supported `DCTDecode` image filter for JPEG images,
  instead of `FlateDecode` before, in order to improve the compression ratio without any image quality loss.
  On test images, this reduced the size of embeded JPEG images by 90%.
- `FPDF.cell`: the `w` (width) parameter becomes optional, with a default value of `None`, meaning to generate a cell with the size of the text content provided
- the `h` (height) parameter of the `cell`, `multi_cell` & `write` methods gets a default value change, `None`, meaning to use the current font size
- removed the useless `w` & `h` parameters of the `FPDF.text_annotation()` method
### Added
- new `FPDF.add_action()` method, documented in the [Annotations section](https://py-pdf.github.io/fpdf2/Annotations.html)
- `FPDF.cell`: new optional `markdown=True` parameter that enables basic Markdown-like styling: `**bold**, __italics__, --underlined--`
- `FPDF.cell`: new optional boolean `center` parameter that positions the cell horizontally
- `FPDF.set_link`: new optional `zoom` parameter that sets the zoom level after following the link.
  Currently ignored by Sumatra PDF Reader, but observed by Adobe Acrobat reader.
- `write_html`: now support `align="justify"`
- new method `FPDF.image_filter` to control the image filters used for images
- `FPDF.add_page`: new optional `duration` & `transition` parameters
  used for [presentations (documentation page)](https://py-pdf.github.io/fpdf2/Presentations.html)
- extra documentation on [how to configure different page formats for specific pages](https://py-pdf.github.io/fpdf2/PageFormatAndOrientation.html)
- support for Code 39 barcodes in `fpdf.template`, using `type="C39"`
### Fixed
- avoid an `Undefined font` error when using `write_html` with unicode bold or italics fonts
### Deprecated
- the `FPDF.set_doc_option()` method is deprecated in favour of just setting the `core_fonts_encoding` property
  on an instance of `FPDF`
- the `fpdf.SYSTEM_TTFONTS` configurable module constant is now ignored

## [2.3.5] - 2021-05-12
### Fixed
- a bug in the `deprecation` module that prevented to configure `fpdf2` constants at the module level

## [2.3.4] - 2021-04-30
### Fixed
- a "fake duplicates" bug when a `Pillow.Image.Image` was passed to `FPDF.image`

## [2.3.3] - 2021-04-21
### Added
- new features: **document outline & table of contents**! Check out the new dedicated [documentation page](https://py-pdf.github.io/fpdf2/DocumentOutlineAndTableOfContents.html) for more information
- new method `FPDF.text_annotation` to insert... Text Annotations
- `FPDF.image` now also accepts an `io.BytesIO` as input
### Fixed
- `write_html`: properly handling `<img>` inside `<td>` & allowing to center them horizontally

## [2.3.2] - 2021-03-27
### Added
- `FPDF.set_xmp_metadata`
- made `<li>` bullets & indentation configurable through class attributes, instance attributes or optional method arguments, _cf._ [`test_customize_ul`](https://github.com/py-pdf/fpdf2/blob/2.3.2/test/html/test_html.py#L242)
### Fixed
- `FPDF.multi_cell`: line wrapping with justified content and unicode fonts, _cf._ [#118](https://github.com/py-pdf/fpdf2/issues/118)
- `FPDF.multi_cell`: when `ln=3`, automatic page breaks now behave correctly at the bottom of pages

## [2.3.1] - 2021-02-28
### Added
- `FPDF.polyline` & `FPDF.polygon` : new methods added by @uovodikiwi - thanks!
- `FPDF.set_margin` : new method to set the document right, left, top & bottom margins to the same value at once
- `FPDF.image` now accepts new optional `title` & `alt_text` parameters defining the image title
  and alternative text describing it, for accessibility purposes
- `FPDF.link` now honor its `alt_text` optional parameter and this alternative text describing links
  is now properly included in the resulting PDF document
- the document language can be set using `FPDF.set_lang`
### Fixed
- `FPDF.unbreakable` so that no extra page jump is performed when `FPDF.multi_cell` is called inside this context
### Deprecated
- `fpdf.FPDF_CACHE_MODE` & `fpdf.FPDF_CACHE_DIR` in favor of a configurable new `font_cache_dir` optional argument of the `fpdf.FPDF` constructor

## [2.3.0] - 2021-01-29
Many thanks to [@eumiro](https://github.com/py-pdf/fpdf2/pulls?q=is%3Apr+author%3Aeumiro) & [@fbernhart](https://github.com/py-pdf/fpdf2/pulls?q=is%3Apr+author%3Aeumiro) for their contributions to make `fpdf2` code cleaner!
### Added
- `FPDF.unbreakable` : a new method providing a context-manager in which automatic page breaks are disabled.
  _cf._ https://py-pdf.github.io/fpdf2/PageBreaks.html
- `FPDF.epw` & `FPDF.eph` : new `@property` methods to retrieve the **effective page width / height**, that is the page width / height minus its horizontal / vertical margins.
- `FPDF.image` now accepts also a `Pillow.Image.Image` as input
- `FPDF.multi_cell` parameters evolve in order to generate tables with multiline text in cells:
  * its `ln` parameter now accepts a value of `3` that sets the new position to the right without altering vertical offset
  * a new optional `max_line_height` parameter sets a maximum height of each sub-cell generated
- new documentation pages : how to add content to existing PDFs, HTML, links, tables, text styling & page breaks
- all PDF samples are now validated using 3 different PDF checkers
### Fixed
- `FPDF.alias_nb_pages`: fixed this feature that was broken since v2.0.6
- `FPDF.set_font`: fixed a bug where calling it several times, with & without the same parameters,
prevented strings passed first to the text-rendering methods to be displayed.
### Deprecated
- the `dest` parameter of `FPDF.output` method

## [2.2.0] - 2021-01-11
### Added
- new unit tests, a code formatter (`black`) and a linter (`pylint`) to improve code quality
- new boolean parameter `table_line_separators` for `write_html` & underlying `HTML2FPDF` constructor
### Changed
- the documentation URL is now simply https://py-pdf.github.io/fpdf2/
### Removed
- dropped support for external font definitions in `.font` Python files, that relied on a call to `exec`
### Deprecated
- the `type` parameter of `FPDF.image` method
- the `infile` parameter of `Template` constructor
- the `dest` parameter of `Template.render` method

## [2.1.0] - 2020-12-07
### Added
* [Introducing a rect_clip() function](https://github.com/reingart/pyfpdf/pull/158)
* [Adding support for Contents alt text on Links](https://github.com/reingart/pyfpdf/pull/163)
### Modified
* [Making FPDF.output() x100 time faster by using a bytearray buffer](https://github.com/reingart/pyfpdf/pull/164)
* Fix user's font path ([issue](https://github.com/reingart/pyfpdf/issues/166) [PR](https://github.com/py-pdf/fpdf2/pull/14))
### Deprecated
* [Deprecating .rotate() and introducing .rotation() context manager](https://github.com/reingart/pyfpdf/pull/161)
### Fixed
* [Fixing #159 issue with set_link + adding GitHub Actions pipeline & badges](https://github.com/reingart/pyfpdf/pull/160)
* `User defined path to font is ignored`
### Removed
* non-necessary dependency on `numpy`
* support for Python 2
 
## [2.0.6] - 2020-10-26
### Added
* Python 3.9 is now supported

## [2.0.5] - 2020-04-01
### Added
* new specific exceptions: `FPDFException` & `FPDFPageFormatException`
* tests to increase line coverage in `image_parsing` module
* a test which uses most of the HTML features
### Fixed
* handling of fonts by the HTML mixin (weight and style) - thanks `cgfrost`!

## [2.0.4] - 2020-03-26
### Fixed
* images centering - thanks `cgfrost`!
* added missing import statment for `urlopen` in `image_parsing` module
* changed urlopen import from `six` library to maintain python2 compatibility

## [2.0.3] - 2020-01-03
### Added
* Ability to use a `BytesIO` buffer directly. This can simplify loading `matplotlib` plots into the PDF.
### Modified
* `load_resource` now return argument if type is `BytesIO`, else load.

## [2.0.1] - 2018-11-15
### Modified
* introduced a dependency to `numpy` to improve performances by replacing pixel regexes in image parsing (s/o @pennersr)

## [2.0.0] - 2017-05-04
### Added
* support for more recent Python versions
* more documentation
### Fixed
* PDF syntax error when version is > 1.3 due to an invalid `/Transparency` dict
### Modified
* turned `accept_page_break` into a property
* unit tests now use the standard `unittest` lib
* massive code cleanup using `flake8`<|MERGE_RESOLUTION|>--- conflicted
+++ resolved
@@ -19,34 +19,23 @@
 ## [2.7.8] - Not released yet
 ### Added
 * support for `<path>` elements in SVG `<clipPath>` elements
-<<<<<<< HEAD
-* Tutorial in Dutch: [Handleiding](https://py-pdf.github.io/fpdf2/Tutorial-nl.md) - thanks to @Polderrider
-* Support for `Table` cells that span multiple rows via the `rowspan` attribute, which can be combined with `colspan` - thanks to @mjasperse
-* `TableSpan.COL` and `TableSpan.ROW` enums that can be used as placeholder table entries to identify span extents - thanks to @mjasperse
-=======
 * documentation on how to combine `fpdf2` with [mistletoe](https://pypi.org/project/kaleido/) in order to [generate PDF documents from Markdown (link)](https://py-pdf.github.io/fpdf2/CombineWithMistletoeoToUseMarkdown.html)
 * tutorial in Dutch: [Handleiding](https://py-pdf.github.io/fpdf2/Tutorial-nl.md) - thanks to @Polderrider
->>>>>>> 6a8678b3
+* support for `Table` cells that span multiple rows via the `rowspan` attribute, which can be combined with `colspan` - thanks to @mjasperse
+* `TableSpan.COL` and `TableSpan.ROW` enums that can be used as placeholder table entries to identify span extents - thanks to @mjasperse
 ### Fixed
 * when adding a link on a table cell, an extra link was added erroneously on the left. Moreover, now `FPDF._disable_writing()` properly disable link writing.
 * [`FPDF.write_html()`](https://py-pdf.github.io/fpdf2/fpdf/fpdf.html#fpdf.fpdf.FPDF.write_html) now handles linking directly to other pages - thanks to @mjasperse
 * non-bold `TitleStyle` is now rendered as non-bold even when the current font is bold
 * calling `.table()` inside the `render_toc_function`
 * using `.set_text_shaping(True)` & `.offset_rendering()`
-<<<<<<< HEAD
-* Fixed gutter handing when a pagebreak occurs within a table with header rows - thanks to @mjasperse
-* Fixed handling of `border=0` in HTML table - thanks to @mjasperse
-### Changed
-* Refactored [`FPDF.multi_cell()`](https://py-pdf.github.io/fpdf2/fpdf/fpdf.html#fpdf.fpdf.FPDF.multi_cell) to generate fewer PDF component objects - thanks to @mjasperse
-* Outer table borders are now drawn continuously for nonzero `gutter_width`/`gutter_height`, with spacing applied inside the border similar to HTML tables - thanks to @mjasperse - cf. [#1071](https://github.com/py-pdf/fpdf2/issues/1071)
-* Removed the requirement that all rows in a `Table` have the same number of columns - thanks to @mjasperse
-=======
 * fixed gutter handing when a pagebreak occurs within a table with header rows - thanks to @mjasperse
+* fixed handling of `border=0` in HTML table - thanks to @mjasperse
 * [`FPDF.write_html()`](https://py-pdf.github.io/fpdf2/fpdf/fpdf.html#fpdf.fpdf.FPDF.write_html) now properly honors `align=` attributes in `<th>` tags
 ### Changed
 * refactored [`FPDF.multi_cell()`](https://py-pdf.github.io/fpdf2/fpdf/fpdf.html#fpdf.fpdf.FPDF.multi_cell) to generate fewer PDF component objects - thanks to @mjasperse
 * outer table borders are now drawn continuously for nonzero `gutter_width`/`gutter_height`, with spacing applied inside the border similar to HTML tables - thanks to @mjasperse - cf. [#1071](https://github.com/py-pdf/fpdf2/issues/1071)
->>>>>>> 6a8678b3
+* removed the requirement that all rows in a `Table` have the same number of columns - thanks to @mjasperse
 
 ## [2.7.7] - 2023-12-10
 ### Added
