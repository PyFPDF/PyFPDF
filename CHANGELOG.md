--- conflicted
+++ resolved
@@ -18,12 +18,6 @@
 
 ## [2.6.1] - not released yet
 ### Added
-<<<<<<< HEAD
-=======
-* the `x` parameter of [`FPDF.image()`](https://pyfpdf.github.io/fpdf2/fpdf/fpdf.html#fpdf.fpdf.FPDF.image) now accepts a value of `"C"` / `Align.C` / `"R"` / `Align.R` to horizontally position the image centered or aligned right
-* support for `[]()` links when `markdown=True`
-* support for `line-height` attribute of paragraph (`<p>`) in `write_html()` - thanks to @Bubbu0129
->>>>>>> a257d71b
 * support for PDF encryption (RC4 and AES-128)
 * the `x` parameter of [`FPDF.image()`](https://pyfpdf.github.io/fpdf2/fpdf/fpdf.html#fpdf.fpdf.FPDF.image) now accepts a value of `"C"` / `Align.C` / `"R"` / `Align.R` to horizontally position the image centered or aligned right
 * support for `[]()` links when `markdown=True`
